--- conflicted
+++ resolved
@@ -426,14 +426,6 @@
 			else
 			{
 				app.logger().error(e.what());
-<<<<<<< HEAD
-
-				if (Daemon::instance().isCancelled())
-					throw Poco::Exception("Daemon is cancelled while trying to connect to MySQL server.");
-
-=======
-				delete conn;
->>>>>>> 8e94a7d3
 				return nullptr;
 			}
 		}
