---
slug: /en/sql-reference/functions/type-conversion-functions
sidebar_position: 185
sidebar_label: Type Conversion
---

# Type Conversion Functions

## Common Issues with Data Conversion

ClickHouse generally uses the [same behavior as C++ programs](https://en.cppreference.com/w/cpp/language/implicit_conversion).

`to<type>` functions and [cast](#cast) behave differently in some cases, for example in case of [LowCardinality](../data-types/lowcardinality.md): [cast](#cast) removes [LowCardinality](../data-types/lowcardinality.md) trait `to<type>` functions don't. The same with [Nullable](../data-types/nullable.md), this behaviour is not compatible with SQL standard, and it can be changed using [cast_keep_nullable](../../operations/settings/settings.md/#cast_keep_nullable) setting.

:::note
Be aware of potential data loss if values of a datatype are converted to a smaller datatype (for example from `Int64` to `Int32`) or between
incompatible datatypes (for example from `String` to `Int`). Make sure to check carefully if the result is as expected.
:::

Example:

```sql
SELECT
    toTypeName(toLowCardinality('') AS val) AS source_type,
    toTypeName(toString(val)) AS to_type_result_type,
    toTypeName(CAST(val, 'String')) AS cast_result_type

┌─source_type────────────┬─to_type_result_type────┬─cast_result_type─┐
│ LowCardinality(String) │ LowCardinality(String) │ String           │
└────────────────────────┴────────────────────────┴──────────────────┘

SELECT
    toTypeName(toNullable('') AS val) AS source_type,
    toTypeName(toString(val)) AS to_type_result_type,
    toTypeName(CAST(val, 'String')) AS cast_result_type

┌─source_type──────┬─to_type_result_type─┬─cast_result_type─┐
│ Nullable(String) │ Nullable(String)    │ String           │
└──────────────────┴─────────────────────┴──────────────────┘

SELECT
    toTypeName(toNullable('') AS val) AS source_type,
    toTypeName(toString(val)) AS to_type_result_type,
    toTypeName(CAST(val, 'String')) AS cast_result_type
SETTINGS cast_keep_nullable = 1

┌─source_type──────┬─to_type_result_type─┬─cast_result_type─┐
│ Nullable(String) │ Nullable(String)    │ Nullable(String) │
└──────────────────┴─────────────────────┴──────────────────┘
```

## toInt8

Converts an input value to a value of type [`Int8`](../data-types/int-uint.md). Throws an exception in case of an error.

**Syntax**

```sql
toInt8(expr)
```

**Arguments**

- `expr` — Expression returning a number or a string representation of a number. [Expression](../syntax.md/#syntax-expressions).

Supported arguments:
- Values of type (U)Int8/16/32/64/128/256.
- Values of type Float32/64.
- String representations of (U)Int8/16/32/128/256.

Unsupported arguments:
- String representations of Float32/64 values, including `NaN` and `Inf`.
- String representations of binary and hexadecimal values, e.g. `SELECT toInt8('0xc0fe');`.

:::note
If the input value cannot be represented within the bounds of [Int8](../data-types/int-uint.md), overflow or underflow of the result occurs. 
This is not considered an error.  
For example: `SELECT toInt8(128) == -128;`.
:::

**Returned value**

- 8-bit integer value. [Int8](../data-types/int-uint.md).

:::note
The function uses [rounding towards zero](https://en.wikipedia.org/wiki/Rounding#Rounding_towards_zero), meaning it truncates fractional digits of numbers.
:::

**Example**

Query:

```sql
SELECT
    toInt8(-8),
    toInt8(-8.8),
    toInt8('-8')
FORMAT vertical;
```

Result:

```response
Row 1:
──────
toInt8(-8):   -8
toInt8(-8.8): -8
toInt8('-8'): -8
```

**See also**

- [`toInt8OrZero`](#toint8orzero).
- [`toInt8OrNull`](#toint8ornull).
- [`toInt8OrDefault`](#toint8ordefault).

## toInt8OrZero

Like [`toInt8`](#toint8), this function converts an input value to a value of type [Int8](../data-types/int-uint.md) but returns `0` in case of an error.

**Syntax**

```sql
toInt8OrZero(x)
```

**Arguments**

- `x` — A String representation of a number. [String](../data-types/string.md).

Supported arguments:
- String representations of (U)Int8/16/32/128/256.

Unsupported arguments (return `0`):
- String representations of ordinary Float32/64 values, including `NaN` and `Inf`.
- String representations of binary and hexadecimal values, e.g. `SELECT toInt8OrZero('0xc0fe');`.

:::note
If the input value cannot be represented within the bounds of [Int8](../data-types/int-uint.md), overflow or underflow of the result occurs.
This is not considered an error.
:::

**Returned value**

- 8-bit integer value if successful, otherwise `0`. [Int8](../data-types/int-uint.md).

:::note
The function uses [rounding towards zero](https://en.wikipedia.org/wiki/Rounding#Rounding_towards_zero), meaning it truncates fractional digits of numbers. 
:::

**Example**

Query:

``` sql
SELECT
    toInt8OrZero('-8'),
    toInt8OrZero('abc')
FORMAT vertical;
```

Result:

```response
Row 1:
──────
toInt8OrZero('-8'):  -8
toInt8OrZero('abc'): 0
```

**See also**

- [`toInt8`](#toint8).
- [`toInt8OrNull`](#toint8ornull).
- [`toInt8OrDefault`](#toint8ordefault).

## toInt8OrNull

Like [`toInt8`](#toint8), this function converts an input value to a value of type [Int8](../data-types/int-uint.md) but returns `NULL` in case of an error.

**Syntax**

```sql
toInt8OrNull(x)
```

**Arguments**

- `x` — A String representation of a number. [String](../data-types/string.md).

Supported arguments:
- String representations of (U)Int8/16/32/128/256.

Unsupported arguments (return `\N`)
- String representations of Float32/64 values, including `NaN` and `Inf`.
- String representations of binary and hexadecimal values, e.g. `SELECT toInt8OrNull('0xc0fe');`.

:::note
If the input value cannot be represented within the bounds of [Int8](../data-types/int-uint.md), overflow or underflow of the result occurs.
This is not considered an error.
:::

**Returned value**

- 8-bit integer value if successful, otherwise `NULL`. [Int8](../data-types/int-uint.md) / [NULL](../data-types/nullable.md).

:::note
The function uses [rounding towards zero](https://en.wikipedia.org/wiki/Rounding#Rounding_towards_zero), meaning it truncates fractional digits of numbers.
:::

**Example**

Query:

``` sql
SELECT
    toInt8OrNull('-8'),
    toInt8OrNull('abc')
FORMAT vertical;
```

Result:

```response
Row 1:
──────
toInt8OrNull('-8'):  -8
toInt8OrNull('abc'): ᴺᵁᴸᴸ
```

**See also**

- [`toInt8`](#toint8).
- [`toInt8OrZero`](#toint8orzero).
- [`toInt8OrDefault`](#toint8ordefault).

## toInt8OrDefault

Like [`toInt8`](#toint8), this function converts an input value to a value of type [Int8](../data-types/int-uint.md) but returns the default value in case of an error.
If no `default` value is passed then `0` is returned in case of an error.

**Syntax**

```sql
toInt8OrDefault(expr[, default])
```

**Arguments**

- `expr` — Expression returning a number or a string representation of a number. [Expression](../syntax.md/#syntax-expressions) / [String](../data-types/string.md).
- `default` (optional) — The default value to return if parsing to type `Int8` is unsuccessful. [Int8](../data-types/int-uint.md).

Supported arguments:
- Values of type (U)Int8/16/32/64/128/256.
- Values of type Float32/64.
- String representations of (U)Int8/16/32/128/256.

Arguments for which the default value is returned:
- String representations of Float32/64 values, including `NaN` and `Inf`.
- String representations of binary and hexadecimal values, e.g. `SELECT toInt8OrDefault('0xc0fe', CAST('-1', 'Int8'));`.

:::note
If the input value cannot be represented within the bounds of [Int8](../data-types/int-uint.md), overflow or underflow of the result occurs.
This is not considered an error.
:::

**Returned value**

- 8-bit integer value if successful, otherwise returns the default value if passed or `0` if not. [Int8](../data-types/int-uint.md).

:::note
- The function uses [rounding towards zero](https://en.wikipedia.org/wiki/Rounding#Rounding_towards_zero), meaning it truncates fractional digits of numbers.
- The default value type should be the same as the cast type.
:::

**Example**

Query:

``` sql
SELECT
    toInt8OrDefault('-8', CAST('-1', 'Int8')),
    toInt8OrDefault('abc', CAST('-1', 'Int8'))
FORMAT vertical;
```

Result:

```response
Row 1:
──────
toInt8OrDefault('-8', CAST('-1', 'Int8')):  -8
toInt8OrDefault('abc', CAST('-1', 'Int8')): -1
```

**See also**

- [`toInt8`](#toint8).
- [`toInt8OrZero`](#toint8orzero).
- [`toInt8OrNull`](#toint8orNull).

## toInt16

Converts an input value to a value of type [`Int16`](../data-types/int-uint.md). Throws an exception in case of an error.

**Syntax**

```sql
toInt16(expr)
```

**Arguments**

- `expr` — Expression returning a number or a string representation of a number. [Expression](../syntax.md/#syntax-expressions).

Supported arguments:
- Values of type (U)Int8/16/32/64/128/256.
- Values of type Float32/64.
- String representations of (U)Int8/16/32/128/256.

Unsupported arguments:
- String representations of Float32/64 values, including `NaN` and `Inf`.
- String representations of binary and hexadecimal values, e.g. `SELECT toInt16('0xc0fe');`.

:::note
If the input value cannot be represented within the bounds of [Int16](../data-types/int-uint.md), overflow or underflow of the result occurs.
This is not considered an error.  
For example: `SELECT toInt16(32768) == -32768;`.
:::

**Returned value**

- 16-bit integer value. [Int16](../data-types/int-uint.md).

:::note
The function uses [rounding towards zero](https://en.wikipedia.org/wiki/Rounding#Rounding_towards_zero), meaning it truncates fractional digits of numbers.
:::

**Example**

Query:

```sql
SELECT
    toInt16(-16),
    toInt16(-16.16),
    toInt16('-16')
FORMAT vertical;
```

Result:

```response
Row 1:
──────
toInt16(-16):    -16
toInt16(-16.16): -16
toInt16('-16'):  -16
```

**See also**

- [`toInt16OrZero`](#toint16orzero).
- [`toInt16OrNull`](#toint16ornull).
- [`toInt16OrDefault`](#toint16ordefault).

## toInt16OrZero

Like [`toInt16`](#toint16), this function converts an input value to a value of type [Int16](../data-types/int-uint.md) but returns `0` in case of an error.

**Syntax**

```sql
toInt16OrZero(x)
```

**Arguments**

- `x` — A String representation of a number. [String](../data-types/string.md).

Supported arguments:
- String representations of (U)Int8/16/32/128/256.

Unsupported arguments (return `0`):
- String representations of Float32/64 values, including `NaN` and `Inf`.
- String representations of binary and hexadecimal values, e.g. `SELECT toInt16OrZero('0xc0fe');`.

:::note
If the input value cannot be represented within the bounds of [Int16](../data-types/int-uint.md), overflow or underflow of the result occurs.
This is not considered as an error.
:::

**Returned value**

- 16-bit integer value if successful, otherwise `0`. [Int16](../data-types/int-uint.md).

:::note
The function uses [rounding towards zero](https://en.wikipedia.org/wiki/Rounding#Rounding_towards_zero), meaning it truncates fractional digits of numbers.
:::

**Example**

Query:

``` sql
SELECT
    toInt16OrZero('-16'),
    toInt16OrZero('abc')
FORMAT vertical;
```

Result:

```response
Row 1:
──────
toInt16OrZero('-16'): -16
toInt16OrZero('abc'): 0
```

**See also**

- [`toInt16`](#toint16).
- [`toInt16OrNull`](#toint16ornull).
- [`toInt16OrDefault`](#toint16ordefault).

## toInt16OrNull

Like [`toInt16`](#toint16), this function converts an input value to a value of type [Int16](../data-types/int-uint.md) but returns `NULL` in case of an error.

**Syntax**

```sql
toInt16OrNull(x)
```

**Arguments**

- `x` — A String representation of a number. [String](../data-types/string.md).

Supported arguments:
- String representations of (U)Int8/16/32/128/256.

Unsupported arguments (return `\N`)
- String representations of Float32/64 values, including `NaN` and `Inf`.
- String representations of binary and hexadecimal values, e.g. `SELECT toInt16OrNull('0xc0fe');`.

:::note
If the input value cannot be represented within the bounds of [Int16](../data-types/int-uint.md), overflow or underflow of the result occurs. 
This is not considered an error.
:::

**Returned value**

- 16-bit integer value if successful, otherwise `NULL`. [Int16](../data-types/int-uint.md) / [NULL](../data-types/nullable.md).

:::note
The function uses [rounding towards zero](https://en.wikipedia.org/wiki/Rounding#Rounding_towards_zero), meaning it truncates fractional digits of numbers.
:::

**Example**

Query:

``` sql
SELECT
    toInt16OrNull('-16'),
    toInt16OrNull('abc')
FORMAT vertical;
```

Result:

```response
Row 1:
──────
toInt16OrNull('-16'): -16
toInt16OrNull('abc'): ᴺᵁᴸᴸ
```

**See also**

- [`toInt16`](#toint16).
- [`toInt16OrZero`](#toint16orzero).
- [`toInt16OrDefault`](#toint16ordefault).

## toInt16OrDefault

Like [`toInt16`](#toint16), this function converts an input value to a value of type [Int16](../data-types/int-uint.md) but returns the default value in case of an error.
If no `default` value is passed then `0` is returned in case of an error.

**Syntax**

```sql
toInt16OrDefault(expr[, default])
```

**Arguments**

- `expr` — Expression returning a number or a string representation of a number. [Expression](../syntax.md/#syntax-expressions) / [String](../data-types/string.md).
- `default` (optional) — The default value to return if parsing to type `Int16` is unsuccessful. [Int16](../data-types/int-uint.md).

Supported arguments:
- Values of type (U)Int8/16/32/64/128/256.
- Values of type Float32/64.
- String representations of (U)Int8/16/32/128/256.

Arguments for which the default value is returned:
- String representations of Float32/64 values, including `NaN` and `Inf`.
- String representations of binary and hexadecimal values, e.g. `SELECT toInt16OrDefault('0xc0fe', CAST('-1', 'Int16'));`.

:::note
If the input value cannot be represented within the bounds of [Int16](../data-types/int-uint.md), overflow or underflow of the result occurs. 
This is not considered an error.
:::

**Returned value**

- 16-bit integer value if successful, otherwise returns the default value if passed or `0` if not. [Int16](../data-types/int-uint.md).

:::note
- The function uses [rounding towards zero](https://en.wikipedia.org/wiki/Rounding#Rounding_towards_zero), meaning it truncates fractional digits of numbers.
- The default value type should be the same as the cast type.
:::

**Example**

Query:

``` sql
SELECT
    toInt16OrDefault('-16', CAST('-1', 'Int16')),
    toInt16OrDefault('abc', CAST('-1', 'Int16'))
FORMAT vertical;
```

Result:

```response
Row 1:
──────
toInt16OrDefault('-16', CAST('-1', 'Int16')): -16
toInt16OrDefault('abc', CAST('-1', 'Int16')): -1
```

**See also**

- [`toInt16`](#toint16).
- [`toInt16OrZero`](#toint16orzero).
- [`toInt16OrNull`](#toint16ornull).

## toInt32

Converts an input value to a value of type [`Int32`](../data-types/int-uint.md). Throws an exception in case of an error.

**Syntax**

```sql
toInt32(expr)
```

**Arguments**

- `expr` — Expression returning a number or a string representation of a number. [Expression](../syntax.md/#syntax-expressions).

Supported arguments:
- Values of type (U)Int8/16/32/64/128/256.
- Values of type Float32/64.
- String representations of (U)Int8/16/32/128/256.

Unsupported arguments:
- String representations of Float32/64 values, including `NaN` and `Inf`.
- String representations of binary and hexadecimal values, e.g. `SELECT toInt32('0xc0fe');`.

:::note
If the input value cannot be represented within the bounds of [Int32](../data-types/int-uint.md), the result over or under flows. 
This is not considered an error.  
For example: `SELECT toInt32(2147483648) == -2147483648;`
:::

**Returned value**

- 32-bit integer value. [Int32](../data-types/int-uint.md).

:::note
The function uses [rounding towards zero](https://en.wikipedia.org/wiki/Rounding#Rounding_towards_zero), meaning it truncates fractional digits of numbers.
:::

**Example**

Query:

```sql
SELECT
    toInt32(-32),
    toInt32(-32.32),
    toInt32('-32')
FORMAT vertical;
```

Result:

```response
Row 1:
──────
toInt32(-32):    -32
toInt32(-32.32): -32
toInt32('-32'):  -32
```

**See also**

- [`toInt32OrZero`](#toint32orzero).
- [`toInt32OrNull`](#toint32ornull).
- [`toInt32OrDefault`](#toint32ordefault).

## toInt32OrZero

Like [`toInt32`](#toint32), this function converts an input value to a value of type [Int32](../data-types/int-uint.md) but returns `0` in case of an error.

**Syntax**

```sql
toInt32OrZero(x)
```

**Arguments**

- `x` — A String representation of a number. [String](../data-types/string.md).

Supported arguments:
- String representations of (U)Int8/16/32/128/256.

Unsupported arguments (return `0`):
- String representations of Float32/64 values, including `NaN` and `Inf`.
- String representations of binary and hexadecimal values, e.g. `SELECT toInt32OrZero('0xc0fe');`.

:::note
If the input value cannot be represented within the bounds of [Int32](../data-types/int-uint.md), overflow or underflow of the result occurs. 
This is not considered an error.
:::

**Returned value**

- 32-bit integer value if successful, otherwise `0`. [Int32](../data-types/int-uint.md)

:::note
The function uses [rounding towards zero](https://en.wikipedia.org/wiki/Rounding#Rounding_towards_zero), meaning it truncate fractional digits of numbers.
:::

**Example**

Query:

``` sql
SELECT
    toInt32OrZero('-32'),
    toInt32OrZero('abc')
FORMAT vertical;
```

Result:

```response
Row 1:
──────
toInt32OrZero('-32'): -32
toInt32OrZero('abc'): 0
```
**See also**

- [`toInt32`](#toint32).
- [`toInt32OrNull`](#toint32ornull).
- [`toInt32OrDefault`](#toint32ordefault).

## toInt32OrNull

Like [`toInt32`](#toint32), this function converts an input value to a value of type [Int32](../data-types/int-uint.md) but returns `NULL` in case of an error.

**Syntax**

```sql
toInt32OrNull(x)
```

**Arguments**

- `x` — A String representation of a number. [String](../data-types/string.md).

Supported arguments:
- String representations of (U)Int8/16/32/128/256.

Unsupported arguments (return `\N`)
- String representations of Float32/64 values, including `NaN` and `Inf`.
- String representations of binary and hexadecimal values, e.g. `SELECT toInt32OrNull('0xc0fe');`.

:::note
If the input value cannot be represented within the bounds of [Int32](../data-types/int-uint.md), overflow or underflow of the result occurs. 
This is not considered an error.
:::

**Returned value**

- 32-bit integer value if successful, otherwise `NULL`. [Int32](../data-types/int-uint.md) / [NULL](../data-types/nullable.md).

:::note
The function uses [rounding towards zero](https://en.wikipedia.org/wiki/Rounding#Rounding_towards_zero), meaning it truncates fractional digits of numbers.
:::

**Example**

Query:

``` sql
SELECT
    toInt32OrNull('-32'),
    toInt32OrNull('abc')
FORMAT vertical;
```

Result:

```response
Row 1:
──────
toInt32OrNull('-32'): -32
toInt32OrNull('abc'): ᴺᵁᴸᴸ
```

**See also**

- [`toInt32`](#toint32).
- [`toInt32OrZero`](#toint32orzero).
- [`toInt32OrDefault`](#toint32ordefault).

## toInt32OrDefault

Like [`toInt32`](#toint32), this function converts an input value to a value of type [Int32](../data-types/int-uint.md) but returns the default value in case of an error.
If no `default` value is passed then `0` is returned in case of an error.

**Syntax**

```sql
toInt32OrDefault(expr[, default])
```

**Arguments**

- `expr` — Expression returning a number or a string representation of a number. [Expression](../syntax.md/#syntax-expressions) / [String](../data-types/string.md).
- `default` (optional) — The default value to return if parsing to type `Int32` is unsuccessful. [Int32](../data-types/int-uint.md).

Supported arguments:
- Values of type (U)Int8/16/32/64/128/256.
- Values of type Float32/64.
- String representations of (U)Int8/16/32/128/256.

Arguments for which the default value is returned:
- String representations of Float32/64 values, including `NaN` and `Inf`.
- String representations of binary and hexadecimal values, e.g. `SELECT toInt32OrDefault('0xc0fe', CAST('-1', 'Int32'));`.

:::note
If the input value cannot be represented within the bounds of [Int32](../data-types/int-uint.md), overflow or underflow of the result occurs. 
This is not considered an error.
:::

**Returned value**

- 32-bit integer value if successful, otherwise returns the default value if passed or `0` if not. [Int32](../data-types/int-uint.md).

:::note
- The function uses [rounding towards zero](https://en.wikipedia.org/wiki/Rounding#Rounding_towards_zero), meaning it truncates fractional digits of numbers.
- The default value type should be the same as the cast type.
:::

**Example**

Query:

``` sql
SELECT
    toInt32OrDefault('-32', CAST('-1', 'Int32')),
    toInt32OrDefault('abc', CAST('-1', 'Int32'))
FORMAT vertical;
```

Result:

```response
Row 1:
──────
toInt32OrDefault('-32', CAST('-1', 'Int32')): -32
toInt32OrDefault('abc', CAST('-1', 'Int32')): -1
```

**See also**

- [`toInt32`](#toint32).
- [`toInt32OrZero`](#toint32orzero).
- [`toInt32OrNull`](#toint32ornull).

## toInt64

Converts an input value to a value of type [`Int64`](../data-types/int-uint.md). Throws an exception in case of an error.

**Syntax**

```sql
toInt64(expr)
```

**Arguments**

- `expr` — Expression returning a number or a string representation of a number. [Expression](../syntax.md/#syntax-expressions).

Supported arguments:
- Values of type (U)Int8/16/32/64/128/256.
- Values of type Float32/64.
- String representations of (U)Int8/16/32/128/256.

Unsupported types:
- String representations of Float32/64 values, including `NaN` and `Inf`.
- String representations of binary and hexadecimal values, e.g. `SELECT toInt64('0xc0fe');`.

:::note
If the input value cannot be represented within the bounds of [Int64](../data-types/int-uint.md), the result over or under flows. 
This is not considered an error.  
For example: `SELECT toInt64(9223372036854775808) == -9223372036854775808;`
:::

**Returned value**

- 64-bit integer value. [Int64](../data-types/int-uint.md).

:::note
The function uses [rounding towards zero](https://en.wikipedia.org/wiki/Rounding#Rounding_towards_zero), meaning it truncates fractional digits of numbers.
:::

**Example**

Query:

```sql
SELECT
    toInt64(-64),
    toInt64(-64.64),
    toInt64('-64')
FORMAT vertical;
```

Result:

```response
Row 1:
──────
toInt64(-64):    -64
toInt64(-64.64): -64
toInt64('-64'):  -64
```

**See also**

- [`toInt64OrZero`](#toint64orzero).
- [`toInt64OrNull`](#toint64ornull).
- [`toInt64OrDefault`](#toint64ordefault).

## toInt64OrZero

Like [`toInt64`](#toint64), this function converts an input value to a value of type [Int64](../data-types/int-uint.md) but returns `0` in case of an error.

**Syntax**

```sql
toInt64OrZero(x)
```

**Arguments**

- `x` — A String representation of a number. [String](../data-types/string.md).

Supported arguments:
- String representations of (U)Int8/16/32/128/256.

Unsupported arguments (return `0`):
- String representations of Float32/64 values, including `NaN` and `Inf`.
- String representations of binary and hexadecimal values, e.g. `SELECT toInt64OrZero('0xc0fe');`.

:::note
If the input value cannot be represented within the bounds of [Int64](../data-types/int-uint.md), overflow or underflow of the result occurs. 
This is not considered an error.
:::

**Returned value**

- 64-bit integer value if successful, otherwise `0`. [Int64](../data-types/int-uint.md).

:::note
The function uses [rounding towards zero](https://en.wikipedia.org/wiki/Rounding#Rounding_towards_zero), meaning it truncates fractional digits of numbers.
:::

**Example**

Query:

``` sql
SELECT
    toInt64OrZero('-64'),
    toInt64OrZero('abc')
FORMAT vertical;
```

Result:

```response
Row 1:
──────
toInt64OrZero('-64'): -64
toInt64OrZero('abc'): 0
```

**See also**

- [`toInt64`](#toint64).
- [`toInt64OrNull`](#toint64ornull).
- [`toInt64OrDefault`](#toint64ordefault).

## toInt64OrNull

Like [`toInt64`](#toint64), this function converts an input value to a value of type [Int64](../data-types/int-uint.md) but returns `NULL` in case of an error.

**Syntax**

```sql
toInt64OrNull(x)
```

**Arguments**

- `x` — A String representation of a number. [Expression](../syntax.md/#syntax-expressions) / [String](../data-types/string.md).

Supported arguments:
- String representations of (U)Int8/16/32/128/256.

Unsupported arguments (return `\N`)
- String representations of Float32/64 values, including `NaN` and `Inf`.
- String representations of binary and hexadecimal values, e.g. `SELECT toInt64OrNull('0xc0fe');`.

:::note
If the input value cannot be represented within the bounds of [Int64](../data-types/int-uint.md), overflow or underflow of the result occurs. 
This is not considered an error.
:::

**Returned value**

- 64-bit integer value if successful, otherwise `NULL`. [Int64](../data-types/int-uint.md) / [NULL](../data-types/nullable.md).

:::note
The function uses [rounding towards zero](https://en.wikipedia.org/wiki/Rounding#Rounding_towards_zero), meaning it truncates fractional digits of numbers.
:::

**Example**

Query:

``` sql
SELECT
    toInt64OrNull('-64'),
    toInt64OrNull('abc')
FORMAT vertical;
```

Result:

```response
Row 1:
──────
toInt64OrNull('-64'): -64
toInt64OrNull('abc'): ᴺᵁᴸᴸ
```

**See also**

- [`toInt64`](#toint64).
- [`toInt64OrZero`](#toint64orzero).
- [`toInt64OrDefault`](#toint64ordefault).

## toInt64OrDefault

Like [`toInt64`](#toint64), this function converts an input value to a value of type [Int64](../data-types/int-uint.md) but returns the default value in case of an error.
If no `default` value is passed then `0` is returned in case of an error.

**Syntax**

```sql
toInt64OrDefault(expr[, default])
```

**Arguments**

- `expr` — Expression returning a number or a string representation of a number. [Expression](../syntax.md/#syntax-expressions) / [String](../data-types/string.md).
- `default` (optional) — The default value to return if parsing to type `Int64` is unsuccessful. [Int64](../data-types/int-uint.md).

Supported arguments:
- Values of type (U)Int8/16/32/64/128/256.
- Values of type Float32/64.
- String representations of (U)Int8/16/32/128/256.

Arguments for which the default value is returned:
- String representations of Float32/64 values, including `NaN` and `Inf`.
- String representations of binary and hexadecimal values, e.g. `SELECT toInt64OrDefault('0xc0fe', CAST('-1', 'Int64'));`.

:::note
If the input value cannot be represented within the bounds of [Int64](../data-types/int-uint.md), overflow or underflow of the result occurs.
This is not considered an error.
:::

**Returned value**

- 64-bit integer value if successful, otherwise returns the default value if passed or `0` if not. [Int64](../data-types/int-uint.md).

:::note
- The function uses [rounding towards zero](https://en.wikipedia.org/wiki/Rounding#Rounding_towards_zero), meaning it truncates fractional digits of numbers.
- The default value type should be the same as the cast type.
:::

**Example**

Query:

``` sql
SELECT
    toInt64OrDefault('-64', CAST('-1', 'Int64')),
    toInt64OrDefault('abc', CAST('-1', 'Int64'))
FORMAT vertical;
```

Result:

```response
Row 1:
──────
toInt64OrDefault('-64', CAST('-1', 'Int64')): -64
toInt64OrDefault('abc', CAST('-1', 'Int64')): -1
```

**See also**

- [`toInt64`](#toint64).
- [`toInt64OrZero`](#toint64orzero).
- [`toInt64OrNull`](#toint64ornull).

## toInt128

Converts an input value to a value of type [`Int128`](../data-types/int-uint.md). Throws an exception in case of an error.

**Syntax**

```sql
toInt128(expr)
```

**Arguments**

- `expr` — Expression returning a number or a string representation of a number. [Expression](../syntax.md/#syntax-expressions).

Supported arguments:
- Values of type (U)Int8/16/32/64/128/256.
- Values of type Float32/64.
- String representations of (U)Int8/16/32/128/256.

Unsupported arguments:
- String representations of Float32/64 values, including `NaN` and `Inf`.
- String representations of binary and hexadecimal values, e.g. `SELECT toInt128('0xc0fe');`.

:::note
If the input value cannot be represented within the bounds of [Int128](../data-types/int-uint.md), the result over or under flows. 
This is not considered an error.
:::

**Returned value**

- 128-bit integer value. [Int128](../data-types/int-uint.md).

:::note
The function uses [rounding towards zero](https://en.wikipedia.org/wiki/Rounding#Rounding_towards_zero), meaning it truncates fractional digits of numbers.
:::

**Example**

Query:

```sql
SELECT
    toInt128(-128),
    toInt128(-128.8),
    toInt128('-128')
FORMAT vertical;
```

Result:

```response
Row 1:
──────
toInt128(-128):   -128
toInt128(-128.8): -128
toInt128('-128'): -128
```

**See also**

- [`toInt128OrZero`](#toint128orzero).
- [`toInt128OrNull`](#toint128ornull).
- [`toInt128OrDefault`](#toint128ordefault).

## toInt128OrZero

Like [`toInt128`](#toint128), this function converts an input value to a value of type [Int128](../data-types/int-uint.md) but returns `0` in case of an error.

**Syntax**

```sql
toInt128OrZero(expr)
```

**Arguments**

- `expr` — Expression returning a number or a string representation of a number. [Expression](../syntax.md/#syntax-expressions) / [String](../data-types/string.md).

Supported arguments:
- String representations of (U)Int8/16/32/128/256.

Unsupported arguments (return `0`):
- String representations of Float32/64 values, including `NaN` and `Inf`.
- String representations of binary and hexadecimal values, e.g. `SELECT toInt128OrZero('0xc0fe');`.

:::note
If the input value cannot be represented within the bounds of [Int128](../data-types/int-uint.md), overflow or underflow of the result occurs.
This is not considered an error.
:::

**Returned value**

- 128-bit integer value if successful, otherwise `0`. [Int128](../data-types/int-uint.md).

:::note
The function uses [rounding towards zero](https://en.wikipedia.org/wiki/Rounding#Rounding_towards_zero), meaning it truncates fractional digits of numbers.
:::

**Example**

Query:

``` sql
SELECT
    toInt128OrZero('-128'),
    toInt128OrZero('abc')
FORMAT vertical;
```

Result:

```response
Row 1:
──────
toInt128OrZero('-128'): -128
toInt128OrZero('abc'):  0
```

**See also**

- [`toInt128`](#toint128).
- [`toInt128OrNull`](#toint128ornull).
- [`toInt128OrDefault`](#toint128ordefault).

## toInt128OrNull

Like [`toInt128`](#toint128), this function converts an input value to a value of type [Int128](../data-types/int-uint.md) but returns `NULL` in case of an error.

**Syntax**

```sql
toInt128OrNull(x)
```

**Arguments**

- `x` — A String representation of a number. [Expression](../syntax.md/#syntax-expressions) / [String](../data-types/string.md).

Supported arguments:
- String representations of (U)Int8/16/32/128/256.

Unsupported arguments (return `\N`)
- String representations of Float32/64 values, including `NaN` and `Inf`.
- String representations of binary and hexadecimal values, e.g. `SELECT toInt128OrNull('0xc0fe');`.

:::note
If the input value cannot be represented within the bounds of [Int128](../data-types/int-uint.md), overflow or underflow of the result occurs. 
This is not considered an error.
:::

**Returned value**

- 128-bit integer value if successful, otherwise `NULL`. [Int128](../data-types/int-uint.md) / [NULL](../data-types/nullable.md).

:::note
The function uses [rounding towards zero](https://en.wikipedia.org/wiki/Rounding#Rounding_towards_zero), meaning it truncates fractional digits of numbers.
:::

**Example**

Query:

``` sql
SELECT
    toInt128OrNull('-128'),
    toInt128OrNull('abc')
FORMAT vertical;
```

Result:

```response
Row 1:
──────
toInt128OrNull('-128'): -128
toInt128OrNull('abc'):  ᴺᵁᴸᴸ
```

**See also**

- [`toInt128`](#toint128).
- [`toInt128OrZero`](#toint128orzero).
- [`toInt128OrDefault`](#toint128ordefault).

## toInt128OrDefault

Like [`toInt128`](#toint128), this function converts an input value to a value of type [Int128](../data-types/int-uint.md) but returns the default value in case of an error.
If no `default` value is passed then `0` is returned in case of an error.

**Syntax**

```sql
toInt128OrDefault(expr[, default])
```

**Arguments**

- `expr` — Expression returning a number or a string representation of a number. [Expression](../syntax.md/#syntax-expressions) / [String](../data-types/string.md).
- `default` (optional) — The default value to return if parsing to type `Int128` is unsuccessful. [Int128](../data-types/int-uint.md).

Supported arguments:
- (U)Int8/16/32/64/128/256.
- Float32/64.
- String representations of (U)Int8/16/32/128/256.

Arguments for which the default value is returned:
- String representations of Float32/64 values, including `NaN` and `Inf`.
- String representations of binary and hexadecimal values, e.g. `SELECT toInt128OrDefault('0xc0fe', CAST('-1', 'Int128'));`.

:::note
If the input value cannot be represented within the bounds of [Int128](../data-types/int-uint.md), overflow or underflow of the result occurs. 
This is not considered an error.
:::

**Returned value**

- 128-bit integer value if successful, otherwise returns the default value if passed or `0` if not. [Int128](../data-types/int-uint.md).

:::note
- The function uses [rounding towards zero](https://en.wikipedia.org/wiki/Rounding#Rounding_towards_zero), meaning it truncates fractional digits of numbers.
- The default value type should be the same as the cast type.
:::

**Example**

Query:

``` sql
SELECT
    toInt128OrDefault('-128', CAST('-1', 'Int128')),
    toInt128OrDefault('abc', CAST('-1', 'Int128'))
FORMAT vertical;
```

Result:

```response
Row 1:
──────
toInt128OrDefault('-128', CAST('-1', 'Int128')): -128
toInt128OrDefault('abc', CAST('-1', 'Int128')):  -1
```

**See also**

- [`toInt128`](#toint128).
- [`toInt128OrZero`](#toint128orzero).
- [`toInt128OrNull`](#toint128ornull).

## toInt256

Converts an input value to a value of type [`Int256`](../data-types/int-uint.md). Throws an exception in case of an error.

**Syntax**

```sql
toInt256(expr)
```

**Arguments**

- `expr` — Expression returning a number or a string representation of a number. [Expression](../syntax.md/#syntax-expressions).

Supported arguments:
- Values of type (U)Int8/16/32/64/128/256.
- Values of type Float32/64.
- String representations of (U)Int8/16/32/128/256.

Unsupported arguments:
- String representations of Float32/64 values, including `NaN` and `Inf`.
- String representations of binary and hexadecimal values, e.g. `SELECT toInt256('0xc0fe');`.

:::note
If the input value cannot be represented within the bounds of [Int256](../data-types/int-uint.md), the result over or under flows. 
This is not considered an error.
:::

**Returned value**

- 256-bit integer value. [Int256](../data-types/int-uint.md).

:::note
The function uses [rounding towards zero](https://en.wikipedia.org/wiki/Rounding#Rounding_towards_zero), meaning it truncates fractional digits of numbers.
:::

**Example**

Query:

```sql
SELECT
    toInt256(-256),
    toInt256(-256.256),
    toInt256('-256')
FORMAT vertical;
```

Result:

```response
Row 1:
──────
toInt256(-256):     -256
toInt256(-256.256): -256
toInt256('-256'):   -256
```

**See also**

- [`toInt256OrZero`](#toint256orzero).
- [`toInt256OrNull`](#toint256ornull).
- [`toInt256OrDefault`](#toint256ordefault).

## toInt256OrZero

Like [`toInt256`](#toint256), this function converts an input value to a value of type [Int256](../data-types/int-uint.md) but returns `0` in case of an error.

**Syntax**

```sql
toInt256OrZero(x)
```

**Arguments**

- `x` — A String representation of a number. [String](../data-types/string.md).

Supported arguments:
- String representations of (U)Int8/16/32/128/256.

Unsupported arguments (return `0`):
- String representations of Float32/64 values, including `NaN` and `Inf`.
- String representations of binary and hexadecimal values, e.g. `SELECT toInt256OrZero('0xc0fe');`.

:::note
If the input value cannot be represented within the bounds of [Int256](../data-types/int-uint.md), overflow or underflow of the result occurs. 
This is not considered an error.
:::

**Returned value**

- 256-bit integer value if successful, otherwise `0`. [Int256](../data-types/int-uint.md).

:::note
The function uses [rounding towards zero](https://en.wikipedia.org/wiki/Rounding#Rounding_towards_zero), meaning it truncates fractional digits of numbers.
:::

**Example**

Query:

``` sql
SELECT
    toInt256OrZero('-256'),
    toInt256OrZero('abc')
FORMAT vertical;
```

Result:

```response
Row 1:
──────
toInt256OrZero('-256'): -256
toInt256OrZero('abc'):  0
```

**See also**

- [`toInt256`](#toint256).
- [`toInt256OrNull`](#toint256ornull).
- [`toInt256OrDefault`](#toint256ordefault).

## toInt256OrNull

Like [`toInt256`](#toint256), this function converts an input value to a value of type [Int256](../data-types/int-uint.md) but returns `NULL` in case of an error.

**Syntax**

```sql
toInt256OrNull(x)
```

**Arguments**

- `x` — A String representation of a number. [String](../data-types/string.md).

Supported arguments:
- String representations of (U)Int8/16/32/128/256.

Unsupported arguments (return `\N`)
- String representations of Float32/64 values, including `NaN` and `Inf`.
- String representations of binary and hexadecimal values, e.g. `SELECT toInt256OrNull('0xc0fe');`.

:::note
If the input value cannot be represented within the bounds of [Int256](../data-types/int-uint.md), overflow or underflow of the result occurs. 
This is not considered an error.
:::

**Returned value**

- 256-bit integer value if successful, otherwise `NULL`. [Int256](../data-types/int-uint.md) / [NULL](../data-types/nullable.md).

:::note
The function uses [rounding towards zero](https://en.wikipedia.org/wiki/Rounding#Rounding_towards_zero), meaning it truncates fractional digits of numbers.
:::

**Example**

Query:

``` sql
SELECT
    toInt256OrNull('-256'),
    toInt256OrNull('abc')
FORMAT vertical;
```

Result:

```response
Row 1:
──────
toInt256OrNull('-256'): -256
toInt256OrNull('abc'):  ᴺᵁᴸᴸ
```

**See also**

- [`toInt256`](#toint256).
- [`toInt256OrZero`](#toint256orzero).
- [`toInt256OrDefault`](#toint256ordefault).

## toInt256OrDefault

Like [`toInt256`](#toint256), this function converts an input value to a value of type [Int256](../data-types/int-uint.md) but returns the default value in case of an error.
If no `default` value is passed then `0` is returned in case of an error.

**Syntax**

```sql
toInt256OrDefault(expr[, default])
```

**Arguments**

- `expr` — Expression returning a number or a string representation of a number. [Expression](../syntax.md/#syntax-expressions) / [String](../data-types/string.md).
- `default` (optional) — The default value to return if parsing to type `Int256` is unsuccessful. [Int256](../data-types/int-uint.md).

Supported arguments:
- Values of type (U)Int8/16/32/64/128/256.
- Values of type Float32/64.
- String representations of (U)Int8/16/32/128/256.

Arguments for which the default value is returned:
- String representations of Float32/64 values, including `NaN` and `Inf`
- String representations of binary and hexadecimal values, e.g. `SELECT toInt256OrDefault('0xc0fe', CAST('-1', 'Int256'));`

:::note
If the input value cannot be represented within the bounds of [Int256](../data-types/int-uint.md), overflow or underflow of the result occurs.
This is not considered an error.
:::

**Returned value**

- 256-bit integer value if successful, otherwise returns the default value if passed or `0` if not. [Int256](../data-types/int-uint.md).

:::note
- The function uses [rounding towards zero](https://en.wikipedia.org/wiki/Rounding#Rounding_towards_zero), meaning it truncates fractional digits of numbers.
- The default value type should be the same as the cast type.
:::

**Example**

Query:

``` sql
SELECT
    toInt256OrDefault('-256', CAST('-1', 'Int256')),
    toInt256OrDefault('abc', CAST('-1', 'Int256'))
FORMAT vertical;
```

Result:

```response
Row 1:
──────
toInt256OrDefault('-256', CAST('-1', 'Int256')): -256
toInt256OrDefault('abc', CAST('-1', 'Int256')):  -1
```

<<<<<<< HEAD
# toUInt8
=======
**See also**

- [`toInt256`](#toint256).
- [`toInt256OrZero`](#toint256orzero).
- [`toInt256OrNull`](#toint256ornull).
>>>>>>> 558bec1c

Converts an input value to a value of type [`UInt8`](../data-types/int-uint.md). Throws an exception in case of an error.

**Syntax**

```sql
toUInt8(expr)
```

**Arguments**

- `expr` — Expression returning a number or a string representation of a number. [Expression](../syntax.md/#syntax-expressions).

Supported arguments:
- Values of type (U)Int8/16/32/64/128/256.
- Values of type Float32/64.
- String representations of (U)Int8/16/32/128/256.

Unsupported arguments:
- String representations of Float32/64 values, including `NaN` and `Inf`.
- String representations of binary and hexadecimal values, e.g. `SELECT toUInt8('0xc0fe');`.

:::note
If the input value cannot be represented within the bounds of [UInt8](../data-types/int-uint.md), overflow or underflow of the result occurs.
This is not considered an error.  
For example: `SELECT toUInt8(256) == 0;`.
:::

**Returned value**

- 8-bit unsigned integer value. [UInt8](../data-types/int-uint.md).

:::note
The function uses [rounding towards zero](https://en.wikipedia.org/wiki/Rounding#Rounding_towards_zero), meaning it truncates fractional digits of numbers.
:::

**Example**

Query:

```sql
SELECT
    toUInt8(8),
    toUInt8(8.8),
    toUInt8('8')
FORMAT vertical;
```

Result:

```response
Row 1:
──────
toUInt8(8):   8
toUInt8(8.8): 8
toUInt8('8'): 8
```

**See also**

- [`toUInt8OrZero`](#touint8orzero).
- [`toUInt8OrNull`](#touint8ornull).
- [`toUInt8OrDefault`](#touint8ordefault).

## toUInt8OrZero

Like [`toUInt8`](#touint8), this function converts an input value to a value of type [UInt8](../data-types/int-uint.md) but returns `0` in case of an error.

**Syntax**

```sql
toUInt8OrZero(x)
```

**Arguments**

- `x` — A String representation of a number. [String](../data-types/string.md).

Supported arguments:
- String representations of (U)Int8/16/32/128/256.

Unsupported arguments (return `0`):
- String representations of ordinary Float32/64 values, including `NaN` and `Inf`.
- String representations of binary and hexadecimal values, e.g. `SELECT toUInt8OrZero('0xc0fe');`.

:::note
If the input value cannot be represented within the bounds of [UInt8](../data-types/int-uint.md), overflow or underflow of the result occurs.
This is not considered an error.
:::

**Returned value**

- 8-bit unsigned integer value if successful, otherwise `0`. [UInt8](../data-types/int-uint.md).

:::note
The function uses [rounding towards zero](https://en.wikipedia.org/wiki/Rounding#Rounding_towards_zero), meaning it truncates fractional digits of numbers.
:::

**Example**

Query:

``` sql
SELECT
    toUInt8OrZero('-8'),
    toUInt8OrZero('abc')
FORMAT vertical;
```

Result:

```response
Row 1:
──────
toUInt8OrZero('-8'):  0
toUInt8OrZero('abc'): 0
```

**See also**

- [`toUInt8`](#touint8).
- [`toUInt8OrNull`](#touint8ornull).
- [`toUInt8OrDefault`](#touint8ordefault).

## toUInt8OrNull

Like [`toUInt8`](#touint8), this function converts an input value to a value of type [UInt8](../data-types/int-uint.md) but returns `NULL` in case of an error.

**Syntax**

```sql
toUInt8OrNull(x)
```

**Arguments**

- `x` — A String representation of a number. [String](../data-types/string.md).

Supported arguments:
- String representations of (U)Int8/16/32/128/256.

Unsupported arguments (return `\N`)
- String representations of Float32/64 values, including `NaN` and `Inf`.
- String representations of binary and hexadecimal values, e.g. `SELECT toUInt8OrNull('0xc0fe');`.

:::note
If the input value cannot be represented within the bounds of [UInt8](../data-types/int-uint.md), overflow or underflow of the result occurs.
This is not considered an error.
:::

**Returned value**

- 8-bit unsigned integer value if successful, otherwise `NULL`. [UInt8](../data-types/int-uint.md) / [NULL](../data-types/nullable.md).

:::note
The function uses [rounding towards zero](https://en.wikipedia.org/wiki/Rounding#Rounding_towards_zero), meaning it truncates fractional digits of numbers.
:::

**Example**

Query:

``` sql
SELECT
    toUInt8OrNull('8'),
    toUInt8OrNull('abc')
FORMAT vertical;
```

Result:

```response
Row 1:
──────
toUInt8OrNull('8'):   8
toUInt8OrNull('abc'): ᴺᵁᴸᴸ
```

**See also**

- [`toUInt8`](#touint8).
- [`toUInt8OrZero`](#touint8orzero).
- [`toUInt8OrDefault`](#touint8ordefault).

## toUInt8OrDefault

Like [`toUInt8`](#touint8), this function converts an input value to a value of type [UInt8](../data-types/int-uint.md) but returns the default value in case of an error.
If no `default` value is passed then `0` is returned in case of an error.

**Syntax**

```sql
toUInt8OrDefault(expr[, default])
```

**Arguments**

- `expr` — Expression returning a number or a string representation of a number. [Expression](../syntax.md/#syntax-expressions) / [String](../data-types/string.md).
- `default` (optional) — The default value to return if parsing to type `UInt8` is unsuccessful. [UInt8](../data-types/int-uint.md).

Supported arguments:
- Values of type (U)Int8/16/32/64/128/256.
- Values of type Float32/64.
- String representations of (U)Int8/16/32/128/256.

Arguments for which the default value is returned:
- String representations of Float32/64 values, including `NaN` and `Inf`.
- String representations of binary and hexadecimal values, e.g. `SELECT toUInt8OrDefault('0xc0fe', CAST('0', 'UInt8'));`.

:::note
If the input value cannot be represented within the bounds of [UInt8](../data-types/int-uint.md), overflow or underflow of the result occurs.
This is not considered an error.
:::

**Returned value**

- 8-bit unsigned integer value if successful, otherwise returns the default value if passed or `0` if not. [UInt8](../data-types/int-uint.md).

:::note
- The function uses [rounding towards zero](https://en.wikipedia.org/wiki/Rounding#Rounding_towards_zero), meaning it truncates fractional digits of numbers.
- The default value type should be the same as the cast type.
:::

**Example**

Query:

``` sql
SELECT
    toUInt8OrDefault('8', CAST('0', 'UInt8')),
    toUInt8OrDefault('abc', CAST('0', 'UInt8'))
FORMAT vertical;
```

Result:

```response
Row 1:
──────
toUInt8OrDefault('8', CAST('0', 'UInt8')):   8
toUInt8OrDefault('abc', CAST('0', 'UInt8')): 0
```

**See also**

- [`toUInt8`](#touint8).
- [`toUInt8OrZero`](#touint8orzero).
- [`toUInt8OrNull`](#touint8orNull).

## toUInt16

Converts an input value to a value of type [`UInt16`](../data-types/int-uint.md). Throws an exception in case of an error.

**Syntax**

```sql
toUInt16(expr)
```

**Arguments**

- `expr` — Expression returning a number or a string representation of a number. [Expression](../syntax.md/#syntax-expressions).

Supported arguments:
- Values of type (U)Int8/16/32/64/128/256.
- Values of type Float32/64.
- String representations of (U)Int8/16/32/128/256.

Unsupported arguments:
- String representations of Float32/64 values, including `NaN` and `Inf`.
- String representations of binary and hexadecimal values, e.g. `SELECT toUInt16('0xc0fe');`.

:::note
If the input value cannot be represented within the bounds of [UInt16](../data-types/int-uint.md), overflow or underflow of the result occurs.
This is not considered an error.  
For example: `SELECT toUInt16(65536) == 0;`.
:::

**Returned value**

- 16-bit unsigned integer value. [UInt16](../data-types/int-uint.md).

:::note
The function uses [rounding towards zero](https://en.wikipedia.org/wiki/Rounding#Rounding_towards_zero), meaning it truncates fractional digits of numbers.
:::

**Example**

Query:

```sql
SELECT
    toUInt16(16),
    toUInt16(16.16),
    toUInt16('16')
FORMAT vertical;
```

Result:

```response
Row 1:
──────
toUInt16(16):    16
toUInt16(16.16): 16
toUInt16('16'):  16
```

**See also**

- [`toUInt16OrZero`](#touint16orzero).
- [`toUInt16OrNull`](#touint16ornull).
- [`toUInt16OrDefault`](#touint16ordefault).

## toUInt16OrZero

Like [`toUInt16`](#touint16), this function converts an input value to a value of type [UInt16](../data-types/int-uint.md) but returns `0` in case of an error.

**Syntax**

```sql
toUInt16OrZero(x)
```

**Arguments**

- `x` — A String representation of a number. [String](../data-types/string.md).

Supported arguments:
- String representations of (U)Int8/16/32/128/256.

Unsupported arguments (return `0`):
- String representations of Float32/64 values, including `NaN` and `Inf`.
- String representations of binary and hexadecimal values, e.g. `SELECT toUInt16OrZero('0xc0fe');`.

:::note
If the input value cannot be represented within the bounds of [UInt16](../data-types/int-uint.md), overflow or underflow of the result occurs.
This is not considered as an error.
:::

**Returned value**

- 16-bit unsigned integer value if successful, otherwise `0`. [UInt16](../data-types/int-uint.md).

:::note
The function uses [rounding towards zero](https://en.wikipedia.org/wiki/Rounding#Rounding_towards_zero), meaning it truncates fractional digits of numbers.
:::

**Example**

Query:

``` sql
SELECT
    toUInt16OrZero('16'),
    toUInt16OrZero('abc')
FORMAT vertical;
```

Result:

```response
Row 1:
──────
toUInt16OrZero('16'):  16
toUInt16OrZero('abc'): 0
```

**See also**

- [`toUInt16`](#touint16).
- [`toUInt16OrNull`](#touint16ornull).
- [`toUInt16OrDefault`](#touint16ordefault).

## toUInt16OrNull

Like [`toUInt16`](#touint16), this function converts an input value to a value of type [UInt16](../data-types/int-uint.md) but returns `NULL` in case of an error.

**Syntax**

```sql
toUInt16OrNull(x)
```

**Arguments**

- `x` — A String representation of a number. [String](../data-types/string.md).

Supported arguments:
- String representations of (U)Int8/16/32/128/256.

Unsupported arguments (return `\N`)
- String representations of Float32/64 values, including `NaN` and `Inf`.
- String representations of binary and hexadecimal values, e.g. `SELECT toUInt16OrNull('0xc0fe');`.

:::note
If the input value cannot be represented within the bounds of [UInt16](../data-types/int-uint.md), overflow or underflow of the result occurs.
This is not considered an error.
:::

**Returned value**

- 16-bit unsigned integer value if successful, otherwise `NULL`. [UInt16](../data-types/int-uint.md) / [NULL](../data-types/nullable.md).

:::note
The function uses [rounding towards zero](https://en.wikipedia.org/wiki/Rounding#Rounding_towards_zero), meaning it truncates fractional digits of numbers.
:::

**Example**

Query:

``` sql
SELECT
    toUInt16OrNull('16'),
    toUInt16OrNull('abc')
FORMAT vertical;
```

Result:

```response
Row 1:
──────
toUInt16OrNull('16'):  16
toUInt16OrNull('abc'): ᴺᵁᴸᴸ
```

**See also**

- [`toUInt16`](#touint16).
- [`toUInt16OrZero`](#touint16orzero).
- [`toUInt16OrDefault`](#touint16ordefault).

## toUInt16OrDefault

Like [`toUInt16`](#touint16), this function converts an input value to a value of type [UInt16](../data-types/int-uint.md) but returns the default value in case of an error.
If no `default` value is passed then `0` is returned in case of an error.

**Syntax**

```sql
toUInt16OrDefault(expr[, default])
```

**Arguments**

- `expr` — Expression returning a number or a string representation of a number. [Expression](../syntax.md/#syntax-expressions) / [String](../data-types/string.md).
- `default` (optional) — The default value to return if parsing to type `UInt16` is unsuccessful. [UInt16](../data-types/int-uint.md).

Supported arguments:
- Values of type (U)Int8/16/32/64/128/256.
- Values of type Float32/64.
- String representations of (U)Int8/16/32/128/256.

Arguments for which the default value is returned:
- String representations of Float32/64 values, including `NaN` and `Inf`.
- String representations of binary and hexadecimal values, e.g. `SELECT toUInt16OrDefault('0xc0fe', CAST('0', 'UInt16'));`.

:::note
If the input value cannot be represented within the bounds of [UInt16](../data-types/int-uint.md), overflow or underflow of the result occurs.
This is not considered an error.
:::

**Returned value**

- 16-bit unsigned integer value if successful, otherwise returns the default value if passed or `0` if not. [UInt16](../data-types/int-uint.md).

:::note
- The function uses [rounding towards zero](https://en.wikipedia.org/wiki/Rounding#Rounding_towards_zero), meaning it truncates fractional digits of numbers.
- The default value type should be the same as the cast type.
:::

**Example**

Query:

``` sql
SELECT
    toUInt16OrDefault('16', CAST('0', 'UInt16')),
    toUInt16OrDefault('abc', CAST('0', 'UInt16'))
FORMAT vertical;
```

Result:

```response
Row 1:
──────
toUInt16OrDefault('16', CAST('0', 'UInt16')):  16
toUInt16OrDefault('abc', CAST('0', 'UInt16')): 0
```

**See also**

- [`toUInt16`](#touint16).
- [`toUInt16OrZero`](#touint16orzero).
- [`toUInt16OrNull`](#touint16ornull).

## toUInt32

Converts an input value to a value of type [`UInt32`](../data-types/int-uint.md). Throws an exception in case of an error.

**Syntax**

```sql
toUInt32(expr)
```

**Arguments**

- `expr` — Expression returning a number or a string representation of a number. [Expression](../syntax.md/#syntax-expressions).

Supported arguments:
- Values of type (U)Int8/16/32/64/128/256.
- Values of type Float32/64.
- String representations of (U)Int8/16/32/128/256.

Unsupported arguments:
- String representations of Float32/64 values, including `NaN` and `Inf`.
- String representations of binary and hexadecimal values, e.g. `SELECT toUInt32('0xc0fe');`.

:::note
If the input value cannot be represented within the bounds of [UInt32](../data-types/int-uint.md), the result over or under flows.
This is not considered an error.  
For example: `SELECT toUInt32(4294967296) == 0;`
:::

**Returned value**

- 32-bit unsigned integer value. [Int32](../data-types/int-uint.md).

:::note
The function uses [rounding towards zero](https://en.wikipedia.org/wiki/Rounding#Rounding_towards_zero), meaning it truncates fractional digits of numbers.
:::

**Example**

Query:

```sql
SELECT
    toUInt32(32),
    toUInt32(32.32),
    toUInt32('32')
FORMAT vertical;
```

Result:

```response
Row 1:
──────
toUInt32(32):    32
toUInt32(32.32): 32
toUInt32('32'):  32
```

**See also**

- [`toUInt32OrZero`](#touint32orzero).
- [`toUInt32OrNull`](#touint32ornull).
- [`toUInt32OrDefault`](#touint32ordefault).

## toUInt32OrZero

Like [`toUInt32`](#touint32), this function converts an input value to a value of type [UInt32](../data-types/int-uint.md) but returns `0` in case of an error.

**Syntax**

```sql
toUInt32OrZero(x)
```

**Arguments**

- `x` — A String representation of a number. [String](../data-types/string.md).

Supported arguments:
- String representations of (U)Int8/16/32/128/256.

Unsupported arguments (return `0`):
- String representations of Float32/64 values, including `NaN` and `Inf`.
- String representations of binary and hexadecimal values, e.g. `SELECT toUInt32OrZero('0xc0fe');`.

:::note
If the input value cannot be represented within the bounds of [UInt32](../data-types/int-uint.md), overflow or underflow of the result occurs.
This is not considered an error.
:::

**Returned value**

- 32-bit unsigned integer value if successful, otherwise `0`. [UInt32](../data-types/int-uint.md)

:::note
The function uses [rounding towards zero](https://en.wikipedia.org/wiki/Rounding#Rounding_towards_zero)
, meaning it truncates fractional digits of numbers.
:::

**Example**

Query:

``` sql
SELECT
    toUInt32OrZero('32'),
    toUInt32OrZero('abc')
FORMAT vertical;
```

Result:

```response
Row 1:
──────
toUInt32OrZero('32'):  32
toUInt32OrZero('abc'): 0
```
**See also**

- [`toUInt32`](#touint32).
- [`toUInt32OrNull`](#touint32ornull).
- [`toUInt32OrDefault`](#touint32ordefault).

## toUInt32OrNull

Like [`toUInt32`](#touint32), this function converts an input value to a value of type [UInt32](../data-types/int-uint.md) but returns `NULL` in case of an error.

**Syntax**

```sql
toUInt32OrNull(x)
```

**Arguments**

- `x` — A String representation of a number. [String](../data-types/string.md).

Supported arguments:
- String representations of (U)Int8/16/32/128/256.

Unsupported arguments (return `\N`)
- String representations of Float32/64 values, including `NaN` and `Inf`.
- String representations of binary and hexadecimal values, e.g. `SELECT toUInt32OrNull('0xc0fe');`.

:::note
If the input value cannot be represented within the bounds of [UInt32](../data-types/int-uint.md), overflow or underflow of the result occurs.
This is not considered an error.
:::

**Returned value**

- 32-bit unsigned integer value if successful, otherwise `NULL`. [UInt32](../data-types/int-uint.md) / [NULL](../data-types/nullable.md).

:::note
The function uses [rounding towards zero](https://en.wikipedia.org/wiki/Rounding#Rounding_towards_zero)
, meaning it truncates fractional digits of numbers.
:::

**Example**

Query:

``` sql
SELECT
    toUInt32OrNull('32'),
    toUInt32OrNull('abc')
FORMAT vertical;
```

Result:

```response
Row 1:
──────
toUInt32OrNull('32'):  32
toUInt32OrNull('abc'): ᴺᵁᴸᴸ
```

**See also**

- [`toUInt32`](#touint32).
- [`toUInt32OrZero`](#touint32orzero).
- [`toUInt32OrDefault`](#touint32ordefault).

## toUInt32OrDefault

Like [`toUInt32`](#touint32), this function converts an input value to a value of type [UInt32](../data-types/int-uint.md) but returns the default value in case of an error.
If no `default` value is passed then `0` is returned in case of an error.

**Syntax**

```sql
toUInt32OrDefault(expr[, default])
```

**Arguments**

- `expr` — Expression returning a number or a string representation of a number. [Expression](../syntax.md/#syntax-expressions) / [String](../data-types/string.md).
- `default` (optional) — The default value to return if parsing to type `UInt32` is unsuccessful. [UInt32](../data-types/int-uint.md).

Supported arguments:
- Values of type (U)Int8/16/32/64/128/256.
- Values of type Float32/64.
- String representations of (U)Int8/16/32/128/256.

Arguments for which the default value is returned:
- String representations of Float32/64 values, including `NaN` and `Inf`.
- String representations of binary and hexadecimal values, e.g. `SELECT toUInt32OrDefault('0xc0fe', CAST('0', 'UInt32'));`.

:::note
If the input value cannot be represented within the bounds of [UInt32](../data-types/int-uint.md), overflow or underflow of the result occurs.
This is not considered an error.
:::

**Returned value**

- 32-bit unsigned integer value if successful, otherwise returns the default value if passed or `0` if not. [UInt32](../data-types/int-uint.md).

:::note
- The function uses [rounding towards zero](https://en.wikipedia.org/wiki/Rounding#Rounding_towards_zero), meaning it truncates fractional digits of numbers.
- The default value type should be the same as the cast type.
:::

**Example**

Query:

``` sql
SELECT
    toUInt32OrDefault('32', CAST('0', 'UInt32')),
    toUInt32OrDefault('abc', CAST('0', 'UInt32'))
FORMAT vertical;
```

Result:

```response
Row 1:
──────
toUInt32OrDefault('32', CAST('0', 'UInt32')):  32
toUInt32OrDefault('abc', CAST('0', 'UInt32')): 0
```

**See also**

- [`toUInt32`](#touint32).
- [`toUInt32OrZero`](#touint32orzero).
- [`toUInt32OrNull`](#touint32ornull).

## toUInt64

Converts an input value to a value of type [`UInt64`](../data-types/int-uint.md). Throws an exception in case of an error.

**Syntax**

```sql
toUInt64(expr)
```

**Arguments**

- `expr` — Expression returning a number or a string representation of a number. [Expression](../syntax.md/#syntax-expressions).

Supported arguments:
- Values of type (U)Int8/16/32/64/128/256.
- Values of type Float32/64.
- String representations of (U)Int8/16/32/128/256.

Unsupported types:
- String representations of Float32/64 values, including `NaN` and `Inf`.
- String representations of binary and hexadecimal values, e.g. `SELECT toUInt64('0xc0fe');`.

:::note
If the input value cannot be represented within the bounds of [UInt64](../data-types/int-uint.md), the result over or under flows.
This is not considered an error.  
For example: `SELECT toUInt64(18446744073709551616) == 0;`
:::

**Returned value**

- 64-bit unsigned integer value. [UInt64](../data-types/int-uint.md).

:::note
The function uses [rounding towards zero](https://en.wikipedia.org/wiki/Rounding#Rounding_towards_zero), meaning it truncates fractional digits of numbers.
:::

**Example**

Query:

```sql
SELECT
    toUInt64(64),
    toUInt64(64.64),
    toUInt64('64')
FORMAT vertical;
```

Result:

```response
Row 1:
──────
toUInt64(64):    64
toUInt64(64.64): 64
toUInt64('64'):  64
```

**See also**

- [`toUInt64OrZero`](#touint64orzero).
- [`toUInt64OrNull`](#touint64ornull).
- [`toUInt64OrDefault`](#touint64ordefault).

## toInt64OrZero

Like [`toUInt64`](#touint64), this function converts an input value to a value of type [UInt64](../data-types/int-uint.md) but returns `0` in case of an error.

**Syntax**

```sql
toUInt64OrZero(x)
```

**Arguments**

- `x` — A String representation of a number. [String](../data-types/string.md).

Supported arguments:
- String representations of (U)Int8/16/32/128/256.

Unsupported arguments (return `0`):
- String representations of Float32/64 values, including `NaN` and `Inf`.
- String representations of binary and hexadecimal values, e.g. `SELECT toUInt64OrZero('0xc0fe');`.

:::note
If the input value cannot be represented within the bounds of [UInt64](../data-types/int-uint.md), overflow or underflow of the result occurs.
This is not considered an error.
:::

**Returned value**

- 64-bit unsigned integer value if successful, otherwise `0`. [UInt64](../data-types/int-uint.md).

:::note
The function uses [rounding towards zero](https://en.wikipedia.org/wiki/Rounding#Rounding_towards_zero), meaning it truncates fractional digits of numbers.
:::

**Example**

Query:

``` sql
SELECT
    toUInt64OrZero('64'),
    toUInt64OrZero('abc')
FORMAT vertical;
```

Result:

```response
Row 1:
──────
toUInt64OrZero('64'):  64
toUInt64OrZero('abc'): 0
```

**See also**

- [`toUInt64`](#touint64).
- [`toUInt64OrNull`](#touint64ornull).
- [`toUInt64OrDefault`](#touint64ordefault).

## toUInt64OrNull

Like [`toUInt64`](#touint64), this function converts an input value to a value of type [UInt64](../data-types/int-uint.md) but returns `NULL` in case of an error.

**Syntax**

```sql
toUInt64OrNull(x)
```

**Arguments**

- `x` — A String representation of a number. [Expression](../syntax.md/#syntax-expressions) / [String](../data-types/string.md).

Supported arguments:
- String representations of (U)Int8/16/32/128/256.

Unsupported arguments (return `\N`)
- String representations of Float32/64 values, including `NaN` and `Inf`.
- String representations of binary and hexadecimal values, e.g. `SELECT toUInt64OrNull('0xc0fe');`.

:::note
If the input value cannot be represented within the bounds of [UInt64](../data-types/int-uint.md), overflow or underflow of the result occurs.
This is not considered an error.
:::

**Returned value**

- 64-bit unsigned integer value if successful, otherwise `NULL`. [UInt64](../data-types/int-uint.md) / [NULL](../data-types/nullable.md).

:::note
The function uses [rounding towards zero](https://en.wikipedia.org/wiki/Rounding#Rounding_towards_zero), meaning it truncates fractional digits of numbers.
:::

**Example**

Query:

``` sql
SELECT
    toUInt64OrNull('64'),
    toUInt64OrNull('abc')
FORMAT vertical;
```

Result:

```response
Row 1:
──────
toUInt64OrNull('64'):  64
toUInt64OrNull('abc'): ᴺᵁᴸᴸ
```

**See also**

- [`toUInt64`](#touint64).
- [`toUInt64OrZero`](#touint64orzero).
- [`toUInt64OrDefault`](#touint64ordefault).

## toUInt64OrDefault

Like [`toUInt64`](#touint64), this function converts an input value to a value of type [UInt64](../data-types/int-uint.md) but returns the default value in case of an error.
If no `default` value is passed then `0` is returned in case of an error.

**Syntax**

```sql
toUInt64OrDefault(expr[, default])
```

**Arguments**

- `expr` — Expression returning a number or a string representation of a number. [Expression](../syntax.md/#syntax-expressions) / [String](../data-types/string.md).
- `defauult` (optional) — The default value to return if parsing to type `UInt64` is unsuccessful. [UInt64](../data-types/int-uint.md).

Supported arguments:
- Values of type (U)Int8/16/32/64/128/256.
- Values of type Float32/64.
- String representations of (U)Int8/16/32/128/256.

Arguments for which the default value is returned:
- String representations of Float32/64 values, including `NaN` and `Inf`.
- String representations of binary and hexadecimal values, e.g. `SELECT toUInt64OrDefault('0xc0fe', CAST('0', 'UInt64'));`.

:::note
If the input value cannot be represented within the bounds of [UInt64](../data-types/int-uint.md), overflow or underflow of the result occurs.
This is not considered an error.
:::

**Returned value**

- 64-bit unsigned integer value if successful, otherwise returns the default value if passed or `0` if not. [UInt64](../data-types/int-uint.md).

:::note
- The function uses [rounding towards zero](https://en.wikipedia.org/wiki/Rounding#Rounding_towards_zero), meaning it truncates fractional digits of numbers.
- The default value type should be the same as the cast type.
:::

**Example**

Query:

``` sql
SELECT
    toUInt64OrDefault('64', CAST('0', 'UInt64')),
    toUInt64OrDefault('abc', CAST('0', 'UInt64'))
FORMAT vertical;
```

Result:

```response
Row 1:
──────
toUInt64OrDefault('64', CAST('0', 'UInt64')):  64
toUInt64OrDefault('abc', CAST('0', 'UInt64')): 0
```

**See also**

- [`toUInt64`](#touint64).
- [`toUInt64OrZero`](#touint64orzero).
- [`toUInt64OrNull`](#touint64ornull).

## toUInt128

Converts an input value to a value of type [`UInt128`](../data-types/int-uint.md). Throws an exception in case of an error.

**Syntax**

```sql
toUInt128(expr)
```

**Arguments**

- `expr` — Expression returning a number or a string representation of a number. [Expression](../syntax.md/#syntax-expressions).

Supported arguments:
- Values of type (U)Int8/16/32/64/128/256.
- Values of type Float32/64.
- String representations of (U)Int8/16/32/128/256.

Unsupported arguments:
- String representations of Float32/64 values, including `NaN` and `Inf`.
- String representations of binary and hexadecimal values, e.g. `SELECT toUInt128('0xc0fe');`.

:::note
If the input value cannot be represented within the bounds of [UInt128](../data-types/int-uint.md), the result over or under flows.
This is not considered an error.
:::

**Returned value**

- 128-bit unsigned integer value. [UInt128](../data-types/int-uint.md).

:::note
The function uses [rounding towards zero](https://en.wikipedia.org/wiki/Rounding#Rounding_towards_zero), meaning it truncates fractional digits of numbers.
:::

**Example**

Query:

```sql
SELECT
    toUInt128(128),
    toUInt128(128.8),
    toUInt128('128')
FORMAT vertical;
```

Result:

```response
Row 1:
──────
toUInt128(128):   128
toUInt128(128.8): 128
toUInt128('128'): 128
```

**See also**

- [`toUInt128OrZero`](#touint128orzero).
- [`toUInt128OrNull`](#touint128ornull).
- [`toUInt128OrDefault`](#touint128ordefault).

## toUInt128OrZero

Like [`toUInt128`](#touint128), this function converts an input value to a value of type [UInt128](../data-types/int-uint.md) but returns `0` in case of an error.

**Syntax**

```sql
toUInt128OrZero(expr)
```

**Arguments**

- `expr` — Expression returning a number or a string representation of a number. [Expression](../syntax.md/#syntax-expressions) / [String](../data-types/string.md).

Supported arguments:
- String representations of (U)Int8/16/32/128/256.

Unsupported arguments (return `0`):
- String representations of Float32/64 values, including `NaN` and `Inf`.
- String representations of binary and hexadecimal values, e.g. `SELECT toUInt128OrZero('0xc0fe');`.

:::note
If the input value cannot be represented within the bounds of [UInt128](../data-types/int-uint.md), overflow or underflow of the result occurs.
This is not considered an error.
:::

**Returned value**

- 128-bit unsigned integer value if successful, otherwise `0`. [UInt128](../data-types/int-uint.md).

<<<<<<< HEAD
:::note
The function uses [rounding towards zero](https://en.wikipedia.org/wiki/Rounding#Rounding_towards_zero), meaning it truncates fractional digits of numbers.
:::

**Example**

Query:

``` sql
SELECT
    toUInt128OrZero('128'),
    toUInt128OrZero('abc')
FORMAT vertical;
```

Result:

```response
Row 1:
──────
toUInt128OrZero('128'): 128
toUInt128OrZero('abc'): 0
```

**See also**

- [`toUInt128`](#touint128).
- [`toUInt128OrNull`](#touint128ornull).
- [`toUInt128OrDefault`](#touint128ordefault).

## toUInt128OrNull

Like [`toUInt128`](#touint128), this function converts an input value to a value of type [UInt128](../data-types/int-uint.md) but returns `NULL` in case of an error.

**Syntax**

```sql
toUInt128OrNull(x)
```

**Arguments**

- `x` — A String representation of a number. [Expression](../syntax.md/#syntax-expressions) / [String](../data-types/string.md).

Supported arguments:
- String representations of (U)Int8/16/32/128/256.

Unsupported arguments (return `\N`)
- String representations of Float32/64 values, including `NaN` and `Inf`.
- String representations of binary and hexadecimal values, e.g. `SELECT toUInt128OrNull('0xc0fe');`.

:::note
If the input value cannot be represented within the bounds of [UInt128](../data-types/int-uint.md), overflow or underflow of the result occurs.
This is not considered an error.
:::

**Returned value**

- 128-bit unsigned integer value if successful, otherwise `NULL`. [UInt128](../data-types/int-uint.md) / [NULL](../data-types/nullable.md).

:::note
The function uses [rounding towards zero](https://en.wikipedia.org/wiki/Rounding#Rounding_towards_zero), meaning it truncates fractional digits of numbers.
:::

**Example**

Query:

``` sql
SELECT
    toUInt128OrNull('128'),
    toUInt128OrNull('abc')
FORMAT vertical;
```

Result:

```response
Row 1:
──────
toUInt128OrNull('128'): 128
toUInt128OrNull('abc'): ᴺᵁᴸᴸ
```

**See also**

- [`toUInt128`](#touint128).
- [`toUInt128OrZero`](#touint128orzero).
- [`toUInt128OrDefault`](#touint128ordefault).

## toUInt128OrDefault

Like [`toUInt128`](#toint128), this function converts an input value to a value of type [UInt128](../data-types/int-uint.md) but returns the default value in case of an error.
If no `default` value is passed then `0` is returned in case of an error.

**Syntax**

```sql
toUInt128OrDefault(expr[, default])
```

**Arguments**

- `expr` — Expression returning a number or a string representation of a number. [Expression](../syntax.md/#syntax-expressions) / [String](../data-types/string.md).
- `default` (optional) — The default value to return if parsing to type `UInt128` is unsuccessful. [UInt128](../data-types/int-uint.md).

Supported arguments:
- (U)Int8/16/32/64/128/256.
- Float32/64.
- String representations of (U)Int8/16/32/128/256.

Arguments for which the default value is returned:
- String representations of Float32/64 values, including `NaN` and `Inf`.
- String representations of binary and hexadecimal values, e.g. `SELECT toUInt128OrDefault('0xc0fe', CAST('0', 'UInt128'));`.

:::note
If the input value cannot be represented within the bounds of [UInt128](../data-types/int-uint.md), overflow or underflow of the result occurs.
This is not considered an error.
:::

**Returned value**

- 128-bit unsigned integer value if successful, otherwise returns the default value if passed or `0` if not. [UInt128](../data-types/int-uint.md).

:::note
- The function uses [rounding towards zero](https://en.wikipedia.org/wiki/Rounding#Rounding_towards_zero), meaning it truncates fractional digits of numbers.
- The default value type should be the same as the cast type.
:::

**Example**

Query:

``` sql
SELECT
    toUInt128OrDefault('128', CAST('0', 'UInt128')),
    toUInt128OrDefault('abc', CAST('0', 'UInt128'))
FORMAT vertical;
```

Result:

```response
Row 1:
──────
toUInt128OrDefault('128', CAST('0', 'UInt128')): 128
toUInt128OrDefault('abc', CAST('0', 'UInt128')): 0
```

**See also**

- [`toUInt128`](#touint128).
- [`toUInt128OrZero`](#touint128orzero).
- [`toUInt128OrNull`](#touint128ornull).

## toUInt256

Converts an input value to a value of type [`UInt256`](../data-types/int-uint.md). Throws an exception in case of an error.

**Syntax**

```sql
toUInt256(expr)
```

**Arguments**

- `expr` — Expression returning a number or a string representation of a number. [Expression](../syntax.md/#syntax-expressions).

Supported arguments:
- Values of type (U)Int8/16/32/64/128/256.
- Values of type Float32/64.
- String representations of (U)Int8/16/32/128/256.

Unsupported arguments:
- String representations of Float32/64 values, including `NaN` and `Inf`.
- String representations of binary and hexadecimal values, e.g. `SELECT toUInt256('0xc0fe');`.
=======
Functions use [rounding towards zero](https://en.wikipedia.org/wiki/Rounding#Rounding_towards_zero), meaning it truncates fractional digits of numbers.
>>>>>>> 558bec1c

:::note
If the input value cannot be represented within the bounds of [UInt256](../data-types/int-uint.md), the result over or under flows.
This is not considered an error.
:::

**Returned value**

- 256-bit unsigned integer value. [Int256](../data-types/int-uint.md).

:::note
The function uses [rounding towards zero](https://en.wikipedia.org/wiki/Rounding#Rounding_towards_zero), meaning it truncates fractional digits of numbers.
:::

**Example**

Query:

```sql
SELECT
    toUInt256(256),
    toUInt256(256.256),
    toUInt256('256')
FORMAT vertical;
```

Result:

```response
Row 1:
──────
toUInt256(256):     256
toUInt256(256.256): 256
toUInt256('256'):   256
```

**See also**

- [`toUInt256OrZero`](#touint256orzero).
- [`toUInt256OrNull`](#touint256ornull).
- [`toUInt256OrDefault`](#touint256ordefault).

## toUUInt256OrZero

Like [`toUInt256`](#touint256), this function converts an input value to a value of type [UInt256](../data-types/int-uint.md) but returns `0` in case of an error.

**Syntax**

```sql
toUInt256OrZero(x)
```

**Arguments**

- `x` — A String representation of a number. [String](../data-types/string.md).

Supported arguments:
- String representations of (U)Int8/16/32/128/256.

Unsupported arguments (return `0`):
- String representations of Float32/64 values, including `NaN` and `Inf`.
- String representations of binary and hexadecimal values, e.g. `SELECT toUInt256OrZero('0xc0fe');`.

:::note
If the input value cannot be represented within the bounds of [UInt256](../data-types/int-uint.md), overflow or underflow of the result occurs.
This is not considered an error.
:::

**Returned value**

- 256-bit unsigned integer value if successful, otherwise `0`. [UInt256](../data-types/int-uint.md).

:::note
The function uses [rounding towards zero](https://en.wikipedia.org/wiki/Rounding#Rounding_towards_zero), meaning it truncates fractional digits of numbers.
:::

**Example**

Query:

``` sql
SELECT
    toUInt256OrZero('256'),
    toUInt256OrZero('abc')
FORMAT vertical;
```

Result:

```response
Row 1:
──────
toUInt256OrZero('256'): 256
toUInt256OrZero('abc'): 0
```

**See also**

- [`toUInt256`](#touint256).
- [`toUInt256OrNull`](#touint256ornull).
- [`toUInt256OrDefault`](#touint256ordefault).

## toUInt256OrNull

Like [`toUInt256`](#touint256), this function converts an input value to a value of type [UInt256](../data-types/int-uint.md) but returns `NULL` in case of an error.

**Syntax**

```sql
toUInt256OrNull(x)
```

**Arguments**

- `x` — A String representation of a number. [String](../data-types/string.md).

Supported arguments:
- String representations of (U)Int8/16/32/128/256.

Unsupported arguments (return `\N`)
- String representations of Float32/64 values, including `NaN` and `Inf`.
- String representations of binary and hexadecimal values, e.g. `SELECT toUInt256OrNull('0xc0fe');`.

:::note
If the input value cannot be represented within the bounds of [UInt256](../data-types/int-uint.md), overflow or underflow of the result occurs.
This is not considered an error.
:::

**Returned value**

- 256-bit unsigned integer value if successful, otherwise `NULL`. [UInt256](../data-types/int-uint.md) / [NULL](../data-types/nullable.md).

:::note
The function uses [rounding towards zero](https://en.wikipedia.org/wiki/Rounding#Rounding_towards_zero), meaning it truncates fractional digits of numbers.
:::

**Example**

Query:

``` sql
SELECT
    toUInt256OrNull('256'),
    toUInt256OrNull('abc')
FORMAT vertical;
```

Result:

```response
Row 1:
──────
toUInt256OrNull('256'): 256
toUInt256OrNull('abc'): ᴺᵁᴸᴸ
```

**See also**

- [`toUInt256`](#touint256).
- [`toUInt256OrZero`](#touint256orzero).
- [`toUInt256OrDefault`](#touint256ordefault).

## toUInt256OrDefault

Like [`toUInt256`](#touint256), this function converts an input value to a value of type [UInt256](../data-types/int-uint.md) but returns the default value in case of an error.
If no `default` value is passed then `0` is returned in case of an error.

**Syntax**

```sql
toUInt256OrDefault(expr[, default])
```

**Arguments**

- `expr` — Expression returning a number or a string representation of a number. [Expression](../syntax.md/#syntax-expressions) / [String](../data-types/string.md).
- `default` (optional) — The default value to return if parsing to type `UInt256` is unsuccessful. [UInt256](../data-types/int-uint.md).

Supported arguments:
- Values of type (U)Int8/16/32/64/128/256.
- Values of type Float32/64.
- String representations of (U)Int8/16/32/128/256.

Arguments for which the default value is returned:
- String representations of Float32/64 values, including `NaN` and `Inf`
- String representations of binary and hexadecimal values, e.g. `SELECT toUInt256OrDefault('0xc0fe', CAST('0', 'UInt256'));`

:::note
If the input value cannot be represented within the bounds of [UInt256](../data-types/int-uint.md), overflow or underflow of the result occurs.
This is not considered an error.
:::

**Returned value**

- 256-bit unsigned integer value if successful, otherwise returns the default value if passed or `0` if not. [UInt256](../data-types/int-uint.md).

:::note
- The function uses [rounding towards zero](https://en.wikipedia.org/wiki/Rounding#Rounding_towards_zero), meaning it truncates fractional digits of numbers.
- The default value type should be the same as the cast type.
:::

**Example**

Query:

``` sql
SELECT
    toUInt256OrDefault('-256', CAST('0', 'UInt256')),
    toUInt256OrDefault('abc', CAST('0', 'UInt256'))
FORMAT vertical;
```

Result:

```response
Row 1:
──────
toUInt256OrDefault('-256', CAST('0', 'UInt256')): 0
toUInt256OrDefault('abc', CAST('0', 'UInt256')):  0
```

**See also**

- [`toUInt256`](#touint256).
- [`toUInt256OrZero`](#touint256orzero).
- [`toUInt256OrNull`](#touint256ornull).

## toFloat(32\|64)

## toFloat(32\|64)OrZero

## toFloat(32\|64)OrNull

## toFloat(32\|64)OrDefault

## toDate

Converts the argument to [Date](../data-types/date.md) data type.

If the argument is [DateTime](../data-types/datetime.md) or [DateTime64](../data-types/datetime64.md), it truncates it and leaves the date component of the DateTime:

```sql
SELECT
    now() AS x,
    toDate(x)
```

```response
┌───────────────────x─┬─toDate(now())─┐
│ 2022-12-30 13:44:17 │    2022-12-30 │
└─────────────────────┴───────────────┘
```

If the argument is a [String](../data-types/string.md), it is parsed as [Date](../data-types/date.md) or [DateTime](../data-types/datetime.md). If it was parsed as [DateTime](../data-types/datetime.md), the date component is being used:

```sql
SELECT
    toDate('2022-12-30') AS x,
    toTypeName(x)
```

```response
┌──────────x─┬─toTypeName(toDate('2022-12-30'))─┐
│ 2022-12-30 │ Date                             │
└────────────┴──────────────────────────────────┘

1 row in set. Elapsed: 0.001 sec.
```

```sql
SELECT
    toDate('2022-12-30 01:02:03') AS x,
    toTypeName(x)
```

```response
┌──────────x─┬─toTypeName(toDate('2022-12-30 01:02:03'))─┐
│ 2022-12-30 │ Date                                      │
└────────────┴───────────────────────────────────────────┘
```

If the argument is a number and looks like a UNIX timestamp (is greater than 65535), it is interpreted as a [DateTime](../data-types/datetime.md), then truncated to [Date](../data-types/date.md) in the current timezone. The timezone argument can be specified as a second argument of the function. The truncation to [Date](../data-types/date.md) depends on the timezone:

```sql
SELECT
    now() AS current_time,
    toUnixTimestamp(current_time) AS ts,
    toDateTime(ts) AS time_Amsterdam,
    toDateTime(ts, 'Pacific/Apia') AS time_Samoa,
    toDate(time_Amsterdam) AS date_Amsterdam,
    toDate(time_Samoa) AS date_Samoa,
    toDate(ts) AS date_Amsterdam_2,
    toDate(ts, 'Pacific/Apia') AS date_Samoa_2
```

```response
Row 1:
──────
current_time:     2022-12-30 13:51:54
ts:               1672404714
time_Amsterdam:   2022-12-30 13:51:54
time_Samoa:       2022-12-31 01:51:54
date_Amsterdam:   2022-12-30
date_Samoa:       2022-12-31
date_Amsterdam_2: 2022-12-30
date_Samoa_2:     2022-12-31
```

The example above demonstrates how the same UNIX timestamp can be interpreted as different dates in different time zones.

If the argument is a number and it is smaller than 65536, it is interpreted as the number of days since 1970-01-01 (the first UNIX day) and converted to [Date](../data-types/date.md). It corresponds to the internal numeric representation of the `Date` data type. Example:

```sql
SELECT toDate(12345)
```
```response
┌─toDate(12345)─┐
│    2003-10-20 │
└───────────────┘
```

This conversion does not depend on timezones.

If the argument does not fit in the range of the Date type, it results in an implementation-defined behavior, that can saturate to the maximum supported date or overflow:
```sql
SELECT toDate(10000000000.)
```
```response
┌─toDate(10000000000.)─┐
│           2106-02-07 │
└──────────────────────┘
```

The function `toDate` can be also written in alternative forms:

```sql
SELECT
    now() AS time,
    toDate(time),
    DATE(time),
    CAST(time, 'Date')
```
```response
┌────────────────time─┬─toDate(now())─┬─DATE(now())─┬─CAST(now(), 'Date')─┐
│ 2022-12-30 13:54:58 │    2022-12-30 │  2022-12-30 │          2022-12-30 │
└─────────────────────┴───────────────┴─────────────┴─────────────────────┘
```


## toDateOrZero

The same as [toDate](#todate) but returns lower boundary of [Date](../data-types/date.md) if an invalid argument is received. Only [String](../data-types/string.md) argument is supported.

**Example**

Query:

``` sql
SELECT toDateOrZero('2022-12-30'), toDateOrZero('');
```

Result:

```response
┌─toDateOrZero('2022-12-30')─┬─toDateOrZero('')─┐
│                 2022-12-30 │       1970-01-01 │
└────────────────────────────┴──────────────────┘
```


## toDateOrNull

The same as [toDate](#todate) but returns `NULL` if an invalid argument is received. Only [String](../data-types/string.md) argument is supported.

**Example**

Query:

``` sql
SELECT toDateOrNull('2022-12-30'), toDateOrNull('');
```

Result:

```response
┌─toDateOrNull('2022-12-30')─┬─toDateOrNull('')─┐
│                 2022-12-30 │             ᴺᵁᴸᴸ │
└────────────────────────────┴──────────────────┘
```


## toDateOrDefault

Like [toDate](#todate) but if unsuccessful, returns a default value which is either the second argument (if specified), or otherwise the lower boundary of [Date](../data-types/date.md).

**Syntax**

``` sql
toDateOrDefault(expr [, default_value])
```

**Example**

Query:

``` sql
SELECT toDateOrDefault('2022-12-30'), toDateOrDefault('', '2023-01-01'::Date);
```

Result:

```response
┌─toDateOrDefault('2022-12-30')─┬─toDateOrDefault('', CAST('2023-01-01', 'Date'))─┐
│                    2022-12-30 │                                      2023-01-01 │
└───────────────────────────────┴─────────────────────────────────────────────────┘
```


## toDateTime

Converts an input value to [DateTime](../data-types/datetime.md).

**Syntax**

``` sql
toDateTime(expr[, time_zone ])
```

**Arguments**

- `expr` — The value. [String](../data-types/string.md), [Int](../data-types/int-uint.md), [Date](../data-types/date.md) or [DateTime](../data-types/datetime.md).
- `time_zone` — Time zone. [String](../data-types/string.md).

:::note
If `expr` is a number, it is interpreted as the number of seconds since the beginning of the Unix Epoch (as Unix timestamp).  
If `expr` is a [String](../data-types/string.md), it may be interpreted as a Unix timestamp or as a string representation of date / date with time.  
Thus, parsing of short numbers' string representations (up to 4 digits) is explicitly disabled due to ambiguity, e.g. a string `'1999'` may be both a year (an incomplete string representation of Date / DateTime) or a unix timestamp. Longer numeric strings are allowed.
:::

**Returned value**

- A date time. [DateTime](../data-types/datetime.md)

**Example**

Query:

``` sql
SELECT toDateTime('2022-12-30 13:44:17'), toDateTime(1685457500, 'UTC');
```

Result:

```response
┌─toDateTime('2022-12-30 13:44:17')─┬─toDateTime(1685457500, 'UTC')─┐
│               2022-12-30 13:44:17 │           2023-05-30 14:38:20 │
└───────────────────────────────────┴───────────────────────────────┘
```


## toDateTimeOrZero

The same as [toDateTime](#todatetime) but returns lower boundary of [DateTime](../data-types/datetime.md) if an invalid argument is received. Only [String](../data-types/string.md) argument is supported.

**Example**

Query:

``` sql
SELECT toDateTimeOrZero('2022-12-30 13:44:17'), toDateTimeOrZero('');
```

Result:

```response
┌─toDateTimeOrZero('2022-12-30 13:44:17')─┬─toDateTimeOrZero('')─┐
│                     2022-12-30 13:44:17 │  1970-01-01 00:00:00 │
└─────────────────────────────────────────┴──────────────────────┘
```


## toDateTimeOrNull

The same as [toDateTime](#todatetime) but returns `NULL` if an invalid argument is received. Only [String](../data-types/string.md) argument is supported.

**Example**

Query:

``` sql
SELECT toDateTimeOrNull('2022-12-30 13:44:17'), toDateTimeOrNull('');
```

Result:

```response
┌─toDateTimeOrNull('2022-12-30 13:44:17')─┬─toDateTimeOrNull('')─┐
│                     2022-12-30 13:44:17 │                 ᴺᵁᴸᴸ │
└─────────────────────────────────────────┴──────────────────────┘
```


## toDateTimeOrDefault

Like [toDateTime](#todatetime) but if unsuccessful, returns a default value which is either the third argument (if specified), or otherwise the lower boundary of [DateTime](../data-types/datetime.md).

**Syntax**

``` sql
toDateTimeOrDefault(expr [, time_zone [, default_value]])
```

**Example**

Query:

``` sql
SELECT toDateTimeOrDefault('2022-12-30 13:44:17'), toDateTimeOrDefault('', 'UTC', '2023-01-01'::DateTime('UTC'));
```

Result:

```response
┌─toDateTimeOrDefault('2022-12-30 13:44:17')─┬─toDateTimeOrDefault('', 'UTC', CAST('2023-01-01', 'DateTime(\'UTC\')'))─┐
│                        2022-12-30 13:44:17 │                                                     2023-01-01 00:00:00 │
└────────────────────────────────────────────┴─────────────────────────────────────────────────────────────────────────┘
```


## toDate32

Converts the argument to the [Date32](../data-types/date32.md) data type. If the value is outside the range, `toDate32` returns the border values supported by [Date32](../data-types/date32.md). If the argument has [Date](../data-types/date.md) type, it's borders are taken into account.

**Syntax**

``` sql
toDate32(expr)
```

**Arguments**

- `expr` — The value. [String](../data-types/string.md), [UInt32](../data-types/int-uint.md) or [Date](../data-types/date.md).

**Returned value**

- A calendar date. Type [Date32](../data-types/date32.md).

**Example**

1. The value is within the range:

``` sql
SELECT toDate32('1955-01-01') AS value, toTypeName(value);
```

```response
┌──────value─┬─toTypeName(toDate32('1925-01-01'))─┐
│ 1955-01-01 │ Date32                             │
└────────────┴────────────────────────────────────┘
```

2. The value is outside the range:

``` sql
SELECT toDate32('1899-01-01') AS value, toTypeName(value);
```

```response
┌──────value─┬─toTypeName(toDate32('1899-01-01'))─┐
│ 1900-01-01 │ Date32                             │
└────────────┴────────────────────────────────────┘
```

3. With [Date](../data-types/date.md) argument:

``` sql
SELECT toDate32(toDate('1899-01-01')) AS value, toTypeName(value);
```

```response
┌──────value─┬─toTypeName(toDate32(toDate('1899-01-01')))─┐
│ 1970-01-01 │ Date32                                     │
└────────────┴────────────────────────────────────────────┘
```

## toDate32OrZero

The same as [toDate32](#todate32) but returns the min value of [Date32](../data-types/date32.md) if an invalid argument is received.

**Example**

Query:

``` sql
SELECT toDate32OrZero('1899-01-01'), toDate32OrZero('');
```

Result:

```response
┌─toDate32OrZero('1899-01-01')─┬─toDate32OrZero('')─┐
│                   1900-01-01 │         1900-01-01 │
└──────────────────────────────┴────────────────────┘
```

## toDate32OrNull

The same as [toDate32](#todate32) but returns `NULL` if an invalid argument is received.

**Example**

Query:

``` sql
SELECT toDate32OrNull('1955-01-01'), toDate32OrNull('');
```

Result:

```response
┌─toDate32OrNull('1955-01-01')─┬─toDate32OrNull('')─┐
│                   1955-01-01 │               ᴺᵁᴸᴸ │
└──────────────────────────────┴────────────────────┘
```

## toDate32OrDefault

Converts the argument to the [Date32](../data-types/date32.md) data type. If the value is outside the range, `toDate32OrDefault` returns the lower border value supported by [Date32](../data-types/date32.md). If the argument has [Date](../data-types/date.md) type, it's borders are taken into account. Returns default value if an invalid argument is received.

**Example**

Query:

``` sql
SELECT
    toDate32OrDefault('1930-01-01', toDate32('2020-01-01')),
    toDate32OrDefault('xx1930-01-01', toDate32('2020-01-01'));
```

Result:

```response
┌─toDate32OrDefault('1930-01-01', toDate32('2020-01-01'))─┬─toDate32OrDefault('xx1930-01-01', toDate32('2020-01-01'))─┐
│                                              1930-01-01 │                                                2020-01-01 │
└─────────────────────────────────────────────────────────┴───────────────────────────────────────────────────────────┘
```

## toDateTime64

Converts the argument to the [DateTime64](../data-types/datetime64.md) data type.

**Syntax**

``` sql
toDateTime64(expr, scale, [timezone])
```

**Arguments**

- `expr` — The value. [String](../data-types/string.md), [UInt32](../data-types/int-uint.md), [Float](../data-types/float.md) or [DateTime](../data-types/datetime.md).
- `scale` - Tick size (precision): 10<sup>-precision</sup> seconds. Valid range: [ 0 : 9 ].
- `timezone` - Time zone of the specified datetime64 object.

**Returned value**

- A calendar date and time of day, with sub-second precision. [DateTime64](../data-types/datetime64.md).

**Example**

1. The value is within the range:

``` sql
SELECT toDateTime64('1955-01-01 00:00:00.000', 3) AS value, toTypeName(value);
```

```response
┌───────────────────value─┬─toTypeName(toDateTime64('1955-01-01 00:00:00.000', 3))─┐
│ 1955-01-01 00:00:00.000 │ DateTime64(3)                                          │
└─────────────────────────┴────────────────────────────────────────────────────────┘
```

2. As decimal with precision:

``` sql
SELECT toDateTime64(1546300800.000, 3) AS value, toTypeName(value);
```

```response
┌───────────────────value─┬─toTypeName(toDateTime64(1546300800., 3))─┐
│ 2019-01-01 00:00:00.000 │ DateTime64(3)                            │
└─────────────────────────┴──────────────────────────────────────────┘
```

Without the decimal point the value is still treated as Unix Timestamp in seconds:

``` sql
SELECT toDateTime64(1546300800000, 3) AS value, toTypeName(value);
```

```response
┌───────────────────value─┬─toTypeName(toDateTime64(1546300800000, 3))─┐
│ 2282-12-31 00:00:00.000 │ DateTime64(3)                              │
└─────────────────────────┴────────────────────────────────────────────┘
```


3. With `timezone`:

``` sql
SELECT toDateTime64('2019-01-01 00:00:00', 3, 'Asia/Istanbul') AS value, toTypeName(value);
```

```response
┌───────────────────value─┬─toTypeName(toDateTime64('2019-01-01 00:00:00', 3, 'Asia/Istanbul'))─┐
│ 2019-01-01 00:00:00.000 │ DateTime64(3, 'Asia/Istanbul')                                      │
└─────────────────────────┴─────────────────────────────────────────────────────────────────────┘
```

## toDateTime64OrZero

## toDateTime64OrNull

## toDateTime64OrDefault

## toDecimal(32\|64\|128\|256)

Converts `value` to the [Decimal](../data-types/decimal.md) data type with precision of `S`. The `value` can be a number or a string. The `S` (scale) parameter specifies the number of decimal places.

- `toDecimal32(value, S)`
- `toDecimal64(value, S)`
- `toDecimal128(value, S)`
- `toDecimal256(value, S)`

## toDecimal(32\|64\|128\|256)OrNull

Converts an input string to a [Nullable(Decimal(P,S))](../data-types/decimal.md) data type value. This family of functions includes:

- `toDecimal32OrNull(expr, S)` — Results in `Nullable(Decimal32(S))` data type.
- `toDecimal64OrNull(expr, S)` — Results in `Nullable(Decimal64(S))` data type.
- `toDecimal128OrNull(expr, S)` — Results in `Nullable(Decimal128(S))` data type.
- `toDecimal256OrNull(expr, S)` — Results in `Nullable(Decimal256(S))` data type.

These functions should be used instead of `toDecimal*()` functions, if you prefer to get a `NULL` value instead of an exception in the event of an input value parsing error.

**Arguments**

- `expr` — [Expression](../syntax.md/#syntax-expressions), returns a value in the [String](../data-types/string.md) data type. ClickHouse expects the textual representation of the decimal number. For example, `'1.111'`.
- `S` — Scale, the number of decimal places in the resulting value.

**Returned value**

A value in the `Nullable(Decimal(P,S))` data type. The value contains:

- Number with `S` decimal places, if ClickHouse interprets the input string as a number.
- `NULL`, if ClickHouse can’t interpret the input string as a number or if the input number contains more than `S` decimal places.

**Examples**

Query:

``` sql
SELECT toDecimal32OrNull(toString(-1.111), 5) AS val, toTypeName(val);
```

Result:

```response
┌────val─┬─toTypeName(toDecimal32OrNull(toString(-1.111), 5))─┐
│ -1.111 │ Nullable(Decimal(9, 5))                            │
└────────┴────────────────────────────────────────────────────┘
```

Query:

``` sql
SELECT toDecimal32OrNull(toString(-1.111), 2) AS val, toTypeName(val);
```

Result:

```response
┌──val─┬─toTypeName(toDecimal32OrNull(toString(-1.111), 2))─┐
│ ᴺᵁᴸᴸ │ Nullable(Decimal(9, 2))                            │
└──────┴────────────────────────────────────────────────────┘
```


## toDecimal(32\|64\|128\|256)OrDefault

Converts an input string to a [Decimal(P,S)](../data-types/decimal.md) data type value. This family of functions includes:

- `toDecimal32OrDefault(expr, S)` — Results in `Decimal32(S)` data type.
- `toDecimal64OrDefault(expr, S)` — Results in `Decimal64(S)` data type.
- `toDecimal128OrDefault(expr, S)` — Results in `Decimal128(S)` data type.
- `toDecimal256OrDefault(expr, S)` — Results in `Decimal256(S)` data type.

These functions should be used instead of `toDecimal*()` functions, if you prefer to get a default value instead of an exception in the event of an input value parsing error.

**Arguments**

- `expr` — [Expression](../syntax.md/#syntax-expressions), returns a value in the [String](../data-types/string.md) data type. ClickHouse expects the textual representation of the decimal number. For example, `'1.111'`.
- `S` — Scale, the number of decimal places in the resulting value.

**Returned value**

A value in the `Decimal(P,S)` data type. The value contains:

- Number with `S` decimal places, if ClickHouse interprets the input string as a number.
- Default `Decimal(P,S)` data type value, if ClickHouse can’t interpret the input string as a number or if the input number contains more than `S` decimal places.

**Examples**

Query:

``` sql
SELECT toDecimal32OrDefault(toString(-1.111), 5) AS val, toTypeName(val);
```

Result:

```response
┌────val─┬─toTypeName(toDecimal32OrDefault(toString(-1.111), 5))─┐
│ -1.111 │ Decimal(9, 5)                                         │
└────────┴───────────────────────────────────────────────────────┘
```

Query:

``` sql
SELECT toDecimal32OrDefault(toString(-1.111), 2) AS val, toTypeName(val);
```

Result:

```response
┌─val─┬─toTypeName(toDecimal32OrDefault(toString(-1.111), 2))─┐
│   0 │ Decimal(9, 2)                                         │
└─────┴───────────────────────────────────────────────────────┘
```

## toDecimal(32\|64\|128\|256)OrZero

Converts an input value to the [Decimal(P,S)](../data-types/decimal.md) data type. This family of functions includes:

- `toDecimal32OrZero( expr, S)` — Results in `Decimal32(S)` data type.
- `toDecimal64OrZero( expr, S)` — Results in `Decimal64(S)` data type.
- `toDecimal128OrZero( expr, S)` — Results in `Decimal128(S)` data type.
- `toDecimal256OrZero( expr, S)` — Results in `Decimal256(S)` data type.

These functions should be used instead of `toDecimal*()` functions, if you prefer to get a `0` value instead of an exception in the event of an input value parsing error.

**Arguments**

- `expr` — [Expression](../syntax.md/#syntax-expressions), returns a value in the [String](../data-types/string.md) data type. ClickHouse expects the textual representation of the decimal number. For example, `'1.111'`.
- `S` — Scale, the number of decimal places in the resulting value.

**Returned value**

A value in the `Nullable(Decimal(P,S))` data type. The value contains:

- Number with `S` decimal places, if ClickHouse interprets the input string as a number.
- 0 with `S` decimal places, if ClickHouse can’t interpret the input string as a number or if the input number contains more than `S` decimal places.

**Example**

Query:

``` sql
SELECT toDecimal32OrZero(toString(-1.111), 5) AS val, toTypeName(val);
```

Result:

```response
┌────val─┬─toTypeName(toDecimal32OrZero(toString(-1.111), 5))─┐
│ -1.111 │ Decimal(9, 5)                                      │
└────────┴────────────────────────────────────────────────────┘
```

Query:

``` sql
SELECT toDecimal32OrZero(toString(-1.111), 2) AS val, toTypeName(val);
```

Result:

```response
┌──val─┬─toTypeName(toDecimal32OrZero(toString(-1.111), 2))─┐
│ 0.00 │ Decimal(9, 2)                                      │
└──────┴────────────────────────────────────────────────────┘
```

## toString

Functions for converting between numbers, strings (but not fixed strings), dates, and dates with times.
All these functions accept one argument.

When converting to or from a string, the value is formatted or parsed using the same rules as for the TabSeparated format (and almost all other text formats). If the string can’t be parsed, an exception is thrown and the request is canceled.

When converting dates to numbers or vice versa, the date corresponds to the number of days since the beginning of the Unix epoch.
When converting dates with times to numbers or vice versa, the date with time corresponds to the number of seconds since the beginning of the Unix epoch.

The date and date-with-time formats for the toDate/toDateTime functions are defined as follows:

```response
YYYY-MM-DD
YYYY-MM-DD hh:mm:ss
```

As an exception, if converting from UInt32, Int32, UInt64, or Int64 numeric types to Date, and if the number is greater than or equal to 65536, the number is interpreted as a Unix timestamp (and not as the number of days) and is rounded to the date. This allows support for the common occurrence of writing `toDate(unix_timestamp)`, which otherwise would be an error and would require writing the more cumbersome `toDate(toDateTime(unix_timestamp))`.

Conversion between a date and a date with time is performed the natural way: by adding a null time or dropping the time.

Conversion between numeric types uses the same rules as assignments between different numeric types in C++.

Additionally, the toString function of the DateTime argument can take a second String argument containing the name of the time zone. Example: `Asia/Yekaterinburg` In this case, the time is formatted according to the specified time zone.

**Example**

Query:

``` sql
SELECT
    now() AS ts,
    time_zone,
    toString(ts, time_zone) AS str_tz_datetime
FROM system.time_zones
WHERE time_zone LIKE 'Europe%'
LIMIT 10
```

Result:

```response
┌──────────────────ts─┬─time_zone─────────┬─str_tz_datetime─────┐
│ 2023-09-08 19:14:59 │ Europe/Amsterdam  │ 2023-09-08 21:14:59 │
│ 2023-09-08 19:14:59 │ Europe/Andorra    │ 2023-09-08 21:14:59 │
│ 2023-09-08 19:14:59 │ Europe/Astrakhan  │ 2023-09-08 23:14:59 │
│ 2023-09-08 19:14:59 │ Europe/Athens     │ 2023-09-08 22:14:59 │
│ 2023-09-08 19:14:59 │ Europe/Belfast    │ 2023-09-08 20:14:59 │
│ 2023-09-08 19:14:59 │ Europe/Belgrade   │ 2023-09-08 21:14:59 │
│ 2023-09-08 19:14:59 │ Europe/Berlin     │ 2023-09-08 21:14:59 │
│ 2023-09-08 19:14:59 │ Europe/Bratislava │ 2023-09-08 21:14:59 │
│ 2023-09-08 19:14:59 │ Europe/Brussels   │ 2023-09-08 21:14:59 │
│ 2023-09-08 19:14:59 │ Europe/Bucharest  │ 2023-09-08 22:14:59 │
└─────────────────────┴───────────────────┴─────────────────────┘
```

Also see the `toUnixTimestamp` function.

## toFixedString(s, N)

Converts a [String](../data-types/string.md) type argument to a [FixedString(N)](../data-types/fixedstring.md) type (a string of fixed length N).
If the string has fewer bytes than N, it is padded with null bytes to the right. If the string has more bytes than N, an exception is thrown.

## toStringCutToZero(s)

Accepts a String or FixedString argument. Returns the String with the content truncated at the first zero byte found.

**Example**

Query:

``` sql
SELECT toFixedString('foo', 8) AS s, toStringCutToZero(s) AS s_cut;
```

Result:

```response
┌─s─────────────┬─s_cut─┐
│ foo\0\0\0\0\0 │ foo   │
└───────────────┴───────┘
```

Query:

``` sql
SELECT toFixedString('foo\0bar', 8) AS s, toStringCutToZero(s) AS s_cut;
```

Result:

```response
┌─s──────────┬─s_cut─┐
│ foo\0bar\0 │ foo   │
└────────────┴───────┘
```

## toDecimalString

Converts a numeric value to String with the number of fractional digits in the output specified by the user.

**Syntax**

``` sql
toDecimalString(number, scale)
```

**Arguments**

- `number` — Value to be represented as String, [Int, UInt](../data-types/int-uint.md), [Float](../data-types/float.md), [Decimal](../data-types/decimal.md),
- `scale` — Number of fractional digits, [UInt8](../data-types/int-uint.md).
    * Maximum scale for [Decimal](../data-types/decimal.md) and [Int, UInt](../data-types/int-uint.md) types is 77 (it is the maximum possible number of significant digits for Decimal),
    * Maximum scale for [Float](../data-types/float.md) is 60.

**Returned value**

- Input value represented as [String](../data-types/string.md) with given number of fractional digits (scale).
    The number is rounded up or down according to common arithmetic in case requested scale is smaller than original number's scale.

**Example**

Query:

``` sql
SELECT toDecimalString(CAST('64.32', 'Float64'), 5);
```

Result:

```response
┌toDecimalString(CAST('64.32', 'Float64'), 5)─┐
│ 64.32000                                    │
└─────────────────────────────────────────────┘
```

## reinterpretAsUInt8

Performs byte reinterpretation by treating the input value as a value of type UInt8. Unlike [`CAST`](#cast), the function does not attempt to preserve the original value - if the target type is not able to represent the input type, the output is meaningless. 

**Syntax**

```sql
reinterpretAsUInt8(x)
```

**Parameters**

- `x`: value to byte reinterpret as UInt8. [(U)Int*](../data-types/int-uint.md), [Float](../data-types/float.md), [Date](../data-types/date.md), [DateTime](../data-types/datetime.md), [UUID](../data-types/uuid.md), [String](../data-types/string.md) or [FixedString](../data-types/fixedstring.md).

**Returned value**

- Reinterpreted value `x` as UInt8. [UInt8](../data-types/int-uint.md/#uint8-uint16-uint32-uint64-uint128-uint256-int8-int16-int32-int64-int128-int256).

**Example**

Query:

```sql
SELECT
    toInt8(257) AS x,
    toTypeName(x),
    reinterpretAsUInt8(x) AS res,
    toTypeName(res);
```

Result:

```response
┌─x─┬─toTypeName(x)─┬─res─┬─toTypeName(res)─┐
│ 1 │ Int8          │   1 │ UInt8           │
└───┴───────────────┴─────┴─────────────────┘
```

## reinterpretAsUInt16

Performs byte reinterpretation by treating the input value as a value of type UInt16. Unlike [`CAST`](#cast), the function does not attempt to preserve the original value - if the target type is not able to represent the input type, the output is meaningless. 

**Syntax**

```sql
reinterpretAsUInt16(x)
```

**Parameters**

- `x`: value to byte reinterpret as UInt16. [(U)Int*](../data-types/int-uint.md), [Float](../data-types/float.md), [Date](../data-types/date.md), [DateTime](../data-types/datetime.md), [UUID](../data-types/uuid.md), [String](../data-types/string.md) or [FixedString](../data-types/fixedstring.md).

**Returned value**

- Reinterpreted value `x` as UInt16. [UInt16](../data-types/int-uint.md/#uint8-uint16-uint32-uint64-uint128-uint256-int8-int16-int32-int64-int128-int256).

**Example**

Query:

```sql
SELECT
    toUInt8(257) AS x,
    toTypeName(x),
    reinterpretAsUInt16(x) AS res,
    toTypeName(res);
```

Result:

```response
┌─x─┬─toTypeName(x)─┬─res─┬─toTypeName(res)─┐
│ 1 │ UInt8         │   1 │ UInt16          │
└───┴───────────────┴─────┴─────────────────┘
```

## reinterpretAsUInt32

Performs byte reinterpretation by treating the input value as a value of type UInt32. Unlike [`CAST`](#cast), the function does not attempt to preserve the original value - if the target type is not able to represent the input type, the output is meaningless.

**Syntax**

```sql
reinterpretAsUInt32(x)
```

**Parameters**

- `x`: value to byte reinterpret as UInt32. [(U)Int*](../data-types/int-uint.md), [Float](../data-types/float.md), [Date](../data-types/date.md), [DateTime](../data-types/datetime.md), [UUID](../data-types/uuid.md), [String](../data-types/string.md) or [FixedString](../data-types/fixedstring.md).

**Returned value**

- Reinterpreted value `x` as UInt32. [UInt32](../data-types/int-uint.md/#uint8-uint16-uint32-uint64-uint128-uint256-int8-int16-int32-int64-int128-int256).

**Example**

Query:

```sql
SELECT
    toUInt16(257) AS x,
    toTypeName(x),
    reinterpretAsUInt32(x) AS res,
    toTypeName(res)
```

Result:

```response
┌───x─┬─toTypeName(x)─┬─res─┬─toTypeName(res)─┐
│ 257 │ UInt16        │ 257 │ UInt32          │
└─────┴───────────────┴─────┴─────────────────┘
```

## reinterpretAsUInt64

Performs byte reinterpretation by treating the input value as a value of type UInt64. Unlike [`CAST`](#cast), the function does not attempt to preserve the original value - if the target type is not able to represent the input type, the output is meaningless. 

**Syntax**

```sql
reinterpretAsUInt64(x)
```

**Parameters**

- `x`: value to byte reinterpret as UInt64. [(U)Int*](../data-types/int-uint.md), [Float](../data-types/float.md), [Date](../data-types/date.md), [DateTime](../data-types/datetime.md), [UUID](../data-types/uuid.md), [String](../data-types/string.md) or [FixedString](../data-types/fixedstring.md).

**Returned value**

- Reinterpreted value `x` as UInt64. [UInt64](../data-types/int-uint.md/#uint8-uint16-uint32-uint64-uint128-uint256-int8-int16-int32-int64-int128-int256).

**Example**

Query:

```sql
SELECT
    toUInt32(257) AS x,
    toTypeName(x),
    reinterpretAsUInt64(x) AS res,
    toTypeName(res)
```

Result:

```response
┌───x─┬─toTypeName(x)─┬─res─┬─toTypeName(res)─┐
│ 257 │ UInt32        │ 257 │ UInt64          │
└─────┴───────────────┴─────┴─────────────────┘
```

## reinterpretAsUInt128

Performs byte reinterpretation by treating the input value as a value of type UInt128. Unlike [`CAST`](#cast), the function does not attempt to preserve the original value - if the target type is not able to represent the input type, the output is meaningless. 

**Syntax**

```sql
reinterpretAsUInt128(x)
```

**Parameters**

- `x`: value to byte reinterpret as UInt128. [(U)Int*](../data-types/int-uint.md), [Float](../data-types/float.md), [Date](../data-types/date.md), [DateTime](../data-types/datetime.md), [UUID](../data-types/uuid.md), [String](../data-types/string.md) or [FixedString](../data-types/fixedstring.md).

**Returned value**

- Reinterpreted value `x` as UInt128. [UInt128](../data-types/int-uint.md/#uint8-uint16-uint32-uint64-uint128-uint256-int8-int16-int32-int64-int128-int256).

**Example**

Query:

```sql
SELECT
    toUInt64(257) AS x,
    toTypeName(x),
    reinterpretAsUInt128(x) AS res,
    toTypeName(res)
```

Result:

```response
┌───x─┬─toTypeName(x)─┬─res─┬─toTypeName(res)─┐
│ 257 │ UInt64        │ 257 │ UInt128         │
└─────┴───────────────┴─────┴─────────────────┘
```

## reinterpretAsUInt256

Performs byte reinterpretation by treating the input value as a value of type UInt256. Unlike [`CAST`](#cast), the function does not attempt to preserve the original value - if the target type is not able to represent the input type, the output is meaningless.  

**Syntax**

```sql
reinterpretAsUInt256(x)
```

**Parameters**

- `x`: value to byte reinterpret as UInt256. [(U)Int*](../data-types/int-uint.md), [Float](../data-types/float.md), [Date](../data-types/date.md), [DateTime](../data-types/datetime.md), [UUID](../data-types/uuid.md), [String](../data-types/string.md) or [FixedString](../data-types/fixedstring.md).

**Returned value**

- Reinterpreted value `x` as UInt256. [UInt256](../data-types/int-uint.md/#uint8-uint16-uint32-uint64-uint128-uint256-int8-int16-int32-int64-int128-int256).

**Example**

Query:

```sql
SELECT
    toUInt128(257) AS x,
    toTypeName(x),
    reinterpretAsUInt256(x) AS res,
    toTypeName(res)
```

Result:

```response
┌───x─┬─toTypeName(x)─┬─res─┬─toTypeName(res)─┐
│ 257 │ UInt128       │ 257 │ UInt256         │
└─────┴───────────────┴─────┴─────────────────┘
```

## reinterpretAsInt8

Performs byte reinterpretation by treating the input value as a value of type Int8. Unlike [`CAST`](#cast), the function does not attempt to preserve the original value - if the target type is not able to represent the input type, the output is meaningless. 

**Syntax**

```sql
reinterpretAsInt8(x)
```

**Parameters**

- `x`: value to byte reinterpret as Int8. [(U)Int*](../data-types/int-uint.md), [Float](../data-types/float.md), [Date](../data-types/date.md), [DateTime](../data-types/datetime.md), [UUID](../data-types/uuid.md), [String](../data-types/string.md) or [FixedString](../data-types/fixedstring.md).

**Returned value**

- Reinterpreted value `x` as Int8. [Int8](../data-types/int-uint.md/#int-ranges).

**Example**

Query:

```sql
SELECT
    toUInt8(257) AS x,
    toTypeName(x),
    reinterpretAsInt8(x) AS res,
    toTypeName(res);
```

Result:

```response
┌─x─┬─toTypeName(x)─┬─res─┬─toTypeName(res)─┐
│ 1 │ UInt8         │   1 │ Int8            │
└───┴───────────────┴─────┴─────────────────┘
```

## reinterpretAsInt16

Performs byte reinterpretation by treating the input value as a value of type Int16. Unlike [`CAST`](#cast), the function does not attempt to preserve the original value - if the target type is not able to represent the input type, the output is meaningless.  

**Syntax**

```sql
reinterpretAsInt16(x)
```

**Parameters**

- `x`: value to byte reinterpret as Int16. [(U)Int*](../data-types/int-uint.md), [Float](../data-types/float.md), [Date](../data-types/date.md), [DateTime](../data-types/datetime.md), [UUID](../data-types/uuid.md), [String](../data-types/string.md) or [FixedString](../data-types/fixedstring.md).

**Returned value**

- Reinterpreted value `x` as Int16. [Int16](../data-types/int-uint.md/#int-ranges).

**Example**

Query:

```sql
SELECT
    toInt8(257) AS x,
    toTypeName(x),
    reinterpretAsInt16(x) AS res,
    toTypeName(res);
```

Result:

```response
┌─x─┬─toTypeName(x)─┬─res─┬─toTypeName(res)─┐
│ 1 │ Int8          │   1 │ Int16           │
└───┴───────────────┴─────┴─────────────────┘
```

## reinterpretAsInt32

Performs byte reinterpretation by treating the input value as a value of type Int32. Unlike [`CAST`](#cast), the function does not attempt to preserve the original value - if the target type is not able to represent the input type, the output is meaningless. 

**Syntax**

```sql
reinterpretAsInt32(x)
```

**Parameters**

- `x`: value to byte reinterpret as Int32. [(U)Int*](../data-types/int-uint.md), [Float](../data-types/float.md), [Date](../data-types/date.md), [DateTime](../data-types/datetime.md), [UUID](../data-types/uuid.md), [String](../data-types/string.md) or [FixedString](../data-types/fixedstring.md).

**Returned value**

- Reinterpreted value `x` as Int32. [Int32](../data-types/int-uint.md/#int-ranges).

**Example**

Query:

```sql
SELECT
    toInt16(257) AS x,
    toTypeName(x),
    reinterpretAsInt32(x) AS res,
    toTypeName(res);
```

Result:

```response
┌───x─┬─toTypeName(x)─┬─res─┬─toTypeName(res)─┐
│ 257 │ Int16         │ 257 │ Int32           │
└─────┴───────────────┴─────┴─────────────────┘
```

## reinterpretAsInt64

Performs byte reinterpretation by treating the input value as a value of type Int64. Unlike [`CAST`](#cast), the function does not attempt to preserve the original value - if the target type is not able to represent the input type, the output is meaningless. 

**Syntax**

```sql
reinterpretAsInt64(x)
```

**Parameters**

- `x`: value to byte reinterpret as Int64. [(U)Int*](../data-types/int-uint.md), [Float](../data-types/float.md), [Date](../data-types/date.md), [DateTime](../data-types/datetime.md), [UUID](../data-types/uuid.md), [String](../data-types/string.md) or [FixedString](../data-types/fixedstring.md).

**Returned value**

- Reinterpreted value `x` as Int64. [Int64](../data-types/int-uint.md/#int-ranges).

**Example**

Query:

```sql
SELECT
    toInt32(257) AS x,
    toTypeName(x),
    reinterpretAsInt64(x) AS res,
    toTypeName(res);
```

Result:

```response
┌───x─┬─toTypeName(x)─┬─res─┬─toTypeName(res)─┐
│ 257 │ Int32         │ 257 │ Int64           │
└─────┴───────────────┴─────┴─────────────────┘
```

## reinterpretAsInt128

Performs byte reinterpretation by treating the input value as a value of type Int128. Unlike [`CAST`](#cast), the function does not attempt to preserve the original value - if the target type is not able to represent the input type, the output is meaningless. 

**Syntax**

```sql
reinterpretAsInt128(x)
```

**Parameters**

- `x`: value to byte reinterpret as Int128. [(U)Int*](../data-types/int-uint.md), [Float](../data-types/float.md), [Date](../data-types/date.md), [DateTime](../data-types/datetime.md), [UUID](../data-types/uuid.md), [String](../data-types/string.md) or [FixedString](../data-types/fixedstring.md).

**Returned value**

- Reinterpreted value `x` as Int128. [Int128](../data-types/int-uint.md/#int-ranges).

**Example**

Query:

```sql
SELECT
    toInt64(257) AS x,
    toTypeName(x),
    reinterpretAsInt128(x) AS res,
    toTypeName(res);
```

Result:

```response
┌───x─┬─toTypeName(x)─┬─res─┬─toTypeName(res)─┐
│ 257 │ Int64         │ 257 │ Int128          │
└─────┴───────────────┴─────┴─────────────────┘
```

## reinterpretAsInt256

Performs byte reinterpretation by treating the input value as a value of type Int256. Unlike [`CAST`](#cast), the function does not attempt to preserve the original value - if the target type is not able to represent the input type, the output is meaningless. 

**Syntax**

```sql
reinterpretAsInt256(x)
```

**Parameters**

- `x`: value to byte reinterpret as Int256. [(U)Int*](../data-types/int-uint.md), [Float](../data-types/float.md), [Date](../data-types/date.md), [DateTime](../data-types/datetime.md), [UUID](../data-types/uuid.md), [String](../data-types/string.md) or [FixedString](../data-types/fixedstring.md).

**Returned value**

- Reinterpreted value `x` as Int256. [Int256](../data-types/int-uint.md/#int-ranges).

**Example**

Query:

```sql
SELECT
    toInt128(257) AS x,
    toTypeName(x),
    reinterpretAsInt256(x) AS res,
    toTypeName(res);
```

Result:

```response
┌───x─┬─toTypeName(x)─┬─res─┬─toTypeName(res)─┐
│ 257 │ Int128        │ 257 │ Int256          │
└─────┴───────────────┴─────┴─────────────────┘
```

## reinterpretAsFloat32

Performs byte reinterpretation by treating the input value as a value of type Float32. Unlike [`CAST`](#cast), the function does not attempt to preserve the original value - if the target type is not able to represent the input type, the output is meaningless. 

**Syntax**

```sql
reinterpretAsFloat32(x)
```

**Parameters**

- `x`: value to reinterpret as Float32. [(U)Int*](../data-types/int-uint.md), [Float](../data-types/float.md), [Date](../data-types/date.md), [DateTime](../data-types/datetime.md), [UUID](../data-types/uuid.md), [String](../data-types/string.md) or [FixedString](../data-types/fixedstring.md).

**Returned value**

- Reinterpreted value `x` as Float32. [Float32](../data-types/float.md).

**Example**

Query:

```sql
SELECT reinterpretAsUInt32(toFloat32(0.2)) as x, reinterpretAsFloat32(x);
```

Result:

```response
┌──────────x─┬─reinterpretAsFloat32(x)─┐
│ 1045220557 │                     0.2 │
└────────────┴─────────────────────────┘
```

## reinterpretAsFloat64

Performs byte reinterpretation by treating the input value as a value of type Float64. Unlike [`CAST`](#cast), the function does not attempt to preserve the original value - if the target type is not able to represent the input type, the output is meaningless. 

**Syntax**

```sql
reinterpretAsFloat64(x)
```

**Parameters**

- `x`: value to reinterpret as Float64. [(U)Int*](../data-types/int-uint.md), [Float](../data-types/float.md), [Date](../data-types/date.md), [DateTime](../data-types/datetime.md), [UUID](../data-types/uuid.md), [String](../data-types/string.md) or [FixedString](../data-types/fixedstring.md).

**Returned value**

- Reinterpreted value `x` as Float64. [Float64](../data-types/float.md).

**Example**

Query:

```sql
SELECT reinterpretAsUInt64(toFloat64(0.2)) as x, reinterpretAsFloat64(x);
```

Result:

```response
┌───────────────────x─┬─reinterpretAsFloat64(x)─┐
│ 4596373779694328218 │                     0.2 │
└─────────────────────┴─────────────────────────┘
```

## reinterpretAsDate

Accepts a string, fixed string or numeric value and interprets the bytes as a number in host order (little endian). It returns a date from the interpreted number as the number of days since the beginning of the Unix Epoch.

**Syntax**

```sql
reinterpretAsDate(x)
```

**Parameters**

- `x`: number of days since the beginning of the Unix Epoch. [(U)Int*](../data-types/int-uint.md), [Float](../data-types/float.md), [Date](../data-types/date.md), [DateTime](../data-types/datetime.md), [UUID](../data-types/uuid.md), [String](../data-types/string.md) or [FixedString](../data-types/fixedstring.md).

**Returned value**

- Date. [Date](../data-types/date.md).

**Implementation details**

:::note
If the provided string isn’t long enough, the function works as if the string is padded with the necessary number of null bytes. If the string is longer than needed, the extra bytes are ignored. 
:::

**Example**

Query:

```sql
SELECT reinterpretAsDate(65), reinterpretAsDate('A');
```

Result:

```response
┌─reinterpretAsDate(65)─┬─reinterpretAsDate('A')─┐
│            1970-03-07 │             1970-03-07 │
└───────────────────────┴────────────────────────┘
```

## reinterpretAsDateTime

These functions accept a string and interpret the bytes placed at the beginning of the string as a number in host order (little endian). Returns a date with time interpreted as the number of seconds since the beginning of the Unix Epoch.

**Syntax**

```sql
reinterpretAsDateTime(x)
```

**Parameters**

- `x`: number of seconds since the beginning of the Unix Epoch. [(U)Int*](../data-types/int-uint.md), [Float](../data-types/float.md), [Date](../data-types/date.md), [DateTime](../data-types/datetime.md), [UUID](../data-types/uuid.md), [String](../data-types/string.md) or [FixedString](../data-types/fixedstring.md).

**Returned value**

- Date and Time. [DateTime](../data-types/datetime.md).

**Implementation details**

:::note
If the provided string isn’t long enough, the function works as if the string is padded with the necessary number of null bytes. If the string is longer than needed, the extra bytes are ignored. 
:::

**Example**

Query:

```sql
SELECT reinterpretAsDateTime(65), reinterpretAsDateTime('A');
```

Result:

```response
┌─reinterpretAsDateTime(65)─┬─reinterpretAsDateTime('A')─┐
│       1970-01-01 01:01:05 │        1970-01-01 01:01:05 │
└───────────────────────────┴────────────────────────────┘
```

## reinterpretAsString

This function accepts a number, date or date with time and returns a string containing bytes representing the corresponding value in host order (little endian). Null bytes are dropped from the end. For example, a UInt32 type value of 255 is a string that is one byte long.

**Syntax**

```sql
reinterpretAsString(x)
```

**Parameters**

- `x`: value to reinterpret to string. [(U)Int*](../data-types/int-uint.md), [Float](../data-types/float.md), [Date](../data-types/date.md), [DateTime](../data-types/datetime.md).

**Returned value**

- String containing bytes representing `x`. [String](../data-types/fixedstring.md).

**Example**

Query:

```sql
SELECT 
    reinterpretAsString(toDateTime('1970-01-01 01:01:05')), 
    reinterpretAsString(toDate('1970-03-07'));
```

Result:

```response
┌─reinterpretAsString(toDateTime('1970-01-01 01:01:05'))─┬─reinterpretAsString(toDate('1970-03-07'))─┐
│ A                                                      │ A                                         │
└────────────────────────────────────────────────────────┴───────────────────────────────────────────┘
```

## reinterpretAsFixedString

This function accepts a number, date or date with time and returns a FixedString containing bytes representing the corresponding value in host order (little endian). Null bytes are dropped from the end. For example, a UInt32 type value of 255 is a FixedString that is one byte long.

**Syntax**

```sql
reinterpretAsFixedString(x)
```

**Parameters**

- `x`: value to reinterpret to string. [(U)Int*](../data-types/int-uint.md), [Float](../data-types/float.md), [Date](../data-types/date.md), [DateTime](../data-types/datetime.md).

**Returned value**

- Fixed string containing bytes representing `x`. [FixedString](../data-types/fixedstring.md).

**Example**

Query:

```sql
SELECT 
    reinterpretAsFixedString(toDateTime('1970-01-01 01:01:05')), 
    reinterpretAsFixedString(toDate('1970-03-07'));
```

Result:

```response
┌─reinterpretAsFixedString(toDateTime('1970-01-01 01:01:05'))─┬─reinterpretAsFixedString(toDate('1970-03-07'))─┐
│ A                                                           │ A                                              │
└─────────────────────────────────────────────────────────────┴────────────────────────────────────────────────┘
```

## reinterpretAsUUID

:::note
In addition to the UUID functions listed here, there is dedicated [UUID function documentation](../functions/uuid-functions.md).
:::

Accepts a 16 byte string and returns a UUID containing bytes representing the corresponding value in network byte order (big-endian). If the string isn't long enough, the function works as if the string is padded with the necessary number of null bytes to the end. If the string is longer than 16 bytes, the extra bytes at the end are ignored.

**Syntax**

``` sql
reinterpretAsUUID(fixed_string)
```

**Arguments**

- `fixed_string` — Big-endian byte string. [FixedString](../data-types/fixedstring.md/#fixedstring).

**Returned value**

- The UUID type value. [UUID](../data-types/uuid.md/#uuid-data-type).

**Examples**

String to UUID.

Query:

``` sql
SELECT reinterpretAsUUID(reverse(unhex('000102030405060708090a0b0c0d0e0f')));
```

Result:

```response
┌─reinterpretAsUUID(reverse(unhex('000102030405060708090a0b0c0d0e0f')))─┐
│                                  08090a0b-0c0d-0e0f-0001-020304050607 │
└───────────────────────────────────────────────────────────────────────┘
```

Going back and forth from String to UUID.

Query:

``` sql
WITH
    generateUUIDv4() AS uuid,
    identity(lower(hex(reverse(reinterpretAsString(uuid))))) AS str,
    reinterpretAsUUID(reverse(unhex(str))) AS uuid2
SELECT uuid = uuid2;
```

Result:

```response
┌─equals(uuid, uuid2)─┐
│                   1 │
└─────────────────────┘
```

## reinterpret

Uses the same source in-memory bytes sequence for `x` value and reinterprets it to destination type.

**Syntax**

``` sql
reinterpret(x, type)
```

**Arguments**

- `x` — Any type.
- `type` — Destination type. [String](../data-types/string.md).

**Returned value**

- Destination type value.

**Examples**

Query:
```sql
SELECT reinterpret(toInt8(-1), 'UInt8') as int_to_uint,
    reinterpret(toInt8(1), 'Float32') as int_to_float,
    reinterpret('1', 'UInt32') as string_to_int;
```

Result:

```
┌─int_to_uint─┬─int_to_float─┬─string_to_int─┐
│         255 │        1e-45 │            49 │
└─────────────┴──────────────┴───────────────┘
```

## CAST

Converts an input value to the specified data type. Unlike the [reinterpret](#reinterpret) function, `CAST` tries to present the same value using the new data type. If the conversion can not be done then an exception is raised.
Several syntax variants are supported.

**Syntax**

``` sql
CAST(x, T)
CAST(x AS t)
x::t
```

**Arguments**

- `x` — A value to convert. May be of any type.
- `T` — The name of the target data type. [String](../data-types/string.md).
- `t` — The target data type.

**Returned value**

- Converted value.

:::note
If the input value does not fit the bounds of the target type, the result overflows. For example, `CAST(-1, 'UInt8')` returns `255`.
:::

**Examples**

Query:

```sql
SELECT
    CAST(toInt8(-1), 'UInt8') AS cast_int_to_uint,
    CAST(1.5 AS Decimal(3,2)) AS cast_float_to_decimal,
    '1'::Int32 AS cast_string_to_int;
```

Result:

```
┌─cast_int_to_uint─┬─cast_float_to_decimal─┬─cast_string_to_int─┐
│              255 │                  1.50 │                  1 │
└──────────────────┴───────────────────────┴────────────────────┘
```

Query:

``` sql
SELECT
    '2016-06-15 23:00:00' AS timestamp,
    CAST(timestamp AS DateTime) AS datetime,
    CAST(timestamp AS Date) AS date,
    CAST(timestamp, 'String') AS string,
    CAST(timestamp, 'FixedString(22)') AS fixed_string;
```

Result:

```response
┌─timestamp───────────┬────────────datetime─┬───────date─┬─string──────────────┬─fixed_string──────────────┐
│ 2016-06-15 23:00:00 │ 2016-06-15 23:00:00 │ 2016-06-15 │ 2016-06-15 23:00:00 │ 2016-06-15 23:00:00\0\0\0 │
└─────────────────────┴─────────────────────┴────────────┴─────────────────────┴───────────────────────────┘
```

Conversion to [FixedString (N)](../data-types/fixedstring.md) only works for arguments of type [String](../data-types/string.md) or [FixedString](../data-types/fixedstring.md).

Type conversion to [Nullable](../data-types/nullable.md) and back is supported.

**Example**

Query:

``` sql
SELECT toTypeName(x) FROM t_null;
```

Result:

```response
┌─toTypeName(x)─┐
│ Int8          │
│ Int8          │
└───────────────┘
```

Query:

``` sql
SELECT toTypeName(CAST(x, 'Nullable(UInt16)')) FROM t_null;
```

Result:

```response
┌─toTypeName(CAST(x, 'Nullable(UInt16)'))─┐
│ Nullable(UInt16)                        │
│ Nullable(UInt16)                        │
└─────────────────────────────────────────┘
```

**See also**

- [cast_keep_nullable](../../operations/settings/settings.md/#cast_keep_nullable) setting

## accurateCast(x, T)

Converts `x` to the `T` data type.

The difference from [cast](#cast) is that `accurateCast` does not allow overflow of numeric types during cast if type value `x` does not fit the bounds of type `T`. For example, `accurateCast(-1, 'UInt8')` throws an exception.

**Example**

Query:

``` sql
SELECT cast(-1, 'UInt8') as uint8;
```

Result:

```response
┌─uint8─┐
│   255 │
└───────┘
```

Query:

```sql
SELECT accurateCast(-1, 'UInt8') as uint8;
```

Result:

```response
Code: 70. DB::Exception: Received from localhost:9000. DB::Exception: Value in column Int8 cannot be safely converted into type UInt8: While processing accurateCast(-1, 'UInt8') AS uint8.
```

## accurateCastOrNull(x, T)

Converts input value `x` to the specified data type `T`. Always returns [Nullable](../data-types/nullable.md) type and returns [NULL](../syntax.md/#null-literal) if the casted value is not representable in the target type.

**Syntax**

```sql
accurateCastOrNull(x, T)
```

**Arguments**

- `x` — Input value.
- `T` — The name of the returned data type.

**Returned value**

- The value, converted to the specified data type `T`.

**Example**

Query:

``` sql
SELECT toTypeName(accurateCastOrNull(5, 'UInt8'));
```

Result:

```response
┌─toTypeName(accurateCastOrNull(5, 'UInt8'))─┐
│ Nullable(UInt8)                            │
└────────────────────────────────────────────┘
```

Query:

``` sql
SELECT
    accurateCastOrNull(-1, 'UInt8') as uint8,
    accurateCastOrNull(128, 'Int8') as int8,
    accurateCastOrNull('Test', 'FixedString(2)') as fixed_string;
```

Result:

```response
┌─uint8─┬─int8─┬─fixed_string─┐
│  ᴺᵁᴸᴸ │ ᴺᵁᴸᴸ │ ᴺᵁᴸᴸ         │
└───────┴──────┴──────────────┘
```


## accurateCastOrDefault(x, T[, default_value])

Converts input value `x` to the specified data type `T`. Returns default type value or `default_value` if specified if the casted value is not representable in the target type.

**Syntax**

```sql
accurateCastOrDefault(x, T)
```

**Arguments**

- `x` — Input value.
- `T` — The name of the returned data type.
- `default_value` — Default value of returned data type.

**Returned value**

- The value converted to the specified data type `T`.

**Example**

Query:

``` sql
SELECT toTypeName(accurateCastOrDefault(5, 'UInt8'));
```

Result:

```response
┌─toTypeName(accurateCastOrDefault(5, 'UInt8'))─┐
│ UInt8                                         │
└───────────────────────────────────────────────┘
```

Query:

``` sql
SELECT
    accurateCastOrDefault(-1, 'UInt8') as uint8,
    accurateCastOrDefault(-1, 'UInt8', 5) as uint8_default,
    accurateCastOrDefault(128, 'Int8') as int8,
    accurateCastOrDefault(128, 'Int8', 5) as int8_default,
    accurateCastOrDefault('Test', 'FixedString(2)') as fixed_string,
    accurateCastOrDefault('Test', 'FixedString(2)', 'Te') as fixed_string_default;
```

Result:

```response
┌─uint8─┬─uint8_default─┬─int8─┬─int8_default─┬─fixed_string─┬─fixed_string_default─┐
│     0 │             5 │    0 │            5 │              │ Te                   │
└───────┴───────────────┴──────┴──────────────┴──────────────┴──────────────────────┘
```

## toInterval(Year\|Quarter\|Month\|Week\|Day\|Hour\|Minute\|Second)

Converts a Number type argument to an [Interval](../data-types/special-data-types/interval.md) data type.

**Syntax**

``` sql
toIntervalSecond(number)
toIntervalMinute(number)
toIntervalHour(number)
toIntervalDay(number)
toIntervalWeek(number)
toIntervalMonth(number)
toIntervalQuarter(number)
toIntervalYear(number)
```

**Arguments**

- `number` — Duration of interval. Positive integer number.

**Returned values**

- The value in `Interval` data type.

**Example**

Query:

``` sql
WITH
    toDate('2019-01-01') AS date,
    INTERVAL 1 WEEK AS interval_week,
    toIntervalWeek(1) AS interval_to_week
SELECT
    date + interval_week,
    date + interval_to_week;
```

Result:

```response
┌─plus(date, interval_week)─┬─plus(date, interval_to_week)─┐
│                2019-01-08 │                   2019-01-08 │
└───────────────────────────┴──────────────────────────────┘
```

## parseDateTime

Converts a [String](../data-types/string.md) to [DateTime](../data-types/datetime.md) according to a [MySQL format string](https://dev.mysql.com/doc/refman/8.0/en/date-and-time-functions.html#function_date-format).

This function is the opposite operation of function [formatDateTime](../functions/date-time-functions.md#date_time_functions-formatDateTime).

**Syntax**

``` sql
parseDateTime(str, format[, timezone])
```

**Arguments**

- `str` — the String to be parsed
- `format` — the format string
- `timezone` — [Timezone](/docs/en/operations/server-configuration-parameters/settings.md/#server_configuration_parameters-timezone). Optional.

**Returned value(s)**

Returns DateTime values parsed from input string according to a MySQL style format string.

**Supported format specifiers**

All format specifiers listed in [formatDateTime](../functions/date-time-functions.md#date_time_functions-formatDateTime) except:
- %Q: Quarter (1-4)

**Example**

``` sql
SELECT parseDateTime('2021-01-04+23:00:00', '%Y-%m-%d+%H:%i:%s')

┌─parseDateTime('2021-01-04+23:00:00', '%Y-%m-%d+%H:%i:%s')─┐
│                                       2021-01-04 23:00:00 │
└───────────────────────────────────────────────────────────┘
```

Alias: `TO_TIMESTAMP`.

## parseDateTimeOrZero

Same as for [parseDateTime](#parsedatetime) except that it returns zero date when it encounters a date format that cannot be processed.

## parseDateTimeOrNull

Same as for [parseDateTime](#parsedatetime) except that it returns `NULL` when it encounters a date format that cannot be processed.

Alias: `str_to_date`.

## parseDateTimeInJodaSyntax

Similar to [parseDateTime](#parsedatetime), except that the format string is in [Joda](https://joda-time.sourceforge.net/apidocs/org/joda/time/format/DateTimeFormat.html) instead of MySQL syntax.

This function is the opposite operation of function [formatDateTimeInJodaSyntax](../functions/date-time-functions.md#date_time_functions-formatDateTimeInJodaSyntax).

**Syntax**

``` sql
parseDateTimeInJodaSyntax(str, format[, timezone])
```

**Arguments**

- `str` — the String to be parsed
- `format` — the format string
- `timezone` — [Timezone](/docs/en/operations/server-configuration-parameters/settings.md/#server_configuration_parameters-timezone). Optional.

**Returned value(s)**

Returns DateTime values parsed from input string according to a Joda style format.

**Supported format specifiers**

All format specifiers listed in [formatDateTimeInJoda](../functions/date-time-functions.md#date_time_functions-formatDateTime) are supported, except:
- S: fraction of second
- z: time zone
- Z: time zone offset/id

**Example**

``` sql
SELECT parseDateTimeInJodaSyntax('2023-02-24 14:53:31', 'yyyy-MM-dd HH:mm:ss', 'Europe/Minsk')

┌─parseDateTimeInJodaSyntax('2023-02-24 14:53:31', 'yyyy-MM-dd HH:mm:ss', 'Europe/Minsk')─┐
│                                                                     2023-02-24 14:53:31 │
└─────────────────────────────────────────────────────────────────────────────────────────┘
```

## parseDateTimeInJodaSyntaxOrZero

Same as for [parseDateTimeInJodaSyntax](#parsedatetimeinjodasyntax) except that it returns zero date when it encounters a date format that cannot be processed.

## parseDateTimeInJodaSyntaxOrNull

Same as for [parseDateTimeInJodaSyntax](#parsedatetimeinjodasyntax) except that it returns `NULL` when it encounters a date format that cannot be processed.

## parseDateTimeBestEffort
## parseDateTime32BestEffort

Converts a date and time in the [String](../data-types/string.md) representation to [DateTime](../data-types/datetime.md/#data_type-datetime) data type.

The function parses [ISO 8601](https://en.wikipedia.org/wiki/ISO_8601), [RFC 1123 - 5.2.14 RFC-822 Date and Time Specification](https://tools.ietf.org/html/rfc1123#page-55), ClickHouse’s and some other date and time formats.

**Syntax**

``` sql
parseDateTimeBestEffort(time_string [, time_zone])
```

**Arguments**

- `time_string` — String containing a date and time to convert. [String](../data-types/string.md).
- `time_zone` — Time zone. The function parses `time_string` according to the time zone. [String](../data-types/string.md).

**Supported non-standard formats**

- A string containing 9..10 digit [unix timestamp](https://en.wikipedia.org/wiki/Unix_time).
- A string with a date and a time component: `YYYYMMDDhhmmss`, `DD/MM/YYYY hh:mm:ss`, `DD-MM-YY hh:mm`, `YYYY-MM-DD hh:mm:ss`, etc.
- A string with a date, but no time component: `YYYY`, `YYYYMM`, `YYYY*MM`, `DD/MM/YYYY`, `DD-MM-YY` etc.
- A string with a day and time: `DD`, `DD hh`, `DD hh:mm`. In this case `MM` is substituted by `01`.
- A string that includes the date and time along with time zone offset information: `YYYY-MM-DD hh:mm:ss ±h:mm`, etc. For example, `2020-12-12 17:36:00 -5:00`.
- A [syslog timestamp](https://datatracker.ietf.org/doc/html/rfc3164#section-4.1.2): `Mmm dd hh:mm:ss`. For example, `Jun  9 14:20:32`.

For all of the formats with separator the function parses months names expressed by their full name or by the first three letters of a month name. Examples: `24/DEC/18`, `24-Dec-18`, `01-September-2018`.
If the year is not specified, it is considered to be equal to the current year. If the resulting DateTime happen to be in the future (even by a second after the current moment), then the current year is substituted by the previous year.

**Returned value**

- `time_string` converted to the [DateTime](../data-types/datetime.md) data type.

**Examples**

Query:

``` sql
SELECT parseDateTimeBestEffort('23/10/2020 12:12:57')
AS parseDateTimeBestEffort;
```

Result:

```response
┌─parseDateTimeBestEffort─┐
│     2020-10-23 12:12:57 │
└─────────────────────────┘
```

Query:

``` sql
SELECT parseDateTimeBestEffort('Sat, 18 Aug 2018 07:22:16 GMT', 'Asia/Istanbul')
AS parseDateTimeBestEffort;
```

Result:

```response
┌─parseDateTimeBestEffort─┐
│     2018-08-18 10:22:16 │
└─────────────────────────┘
```

Query:

``` sql
SELECT parseDateTimeBestEffort('1284101485')
AS parseDateTimeBestEffort;
```

Result:

```response
┌─parseDateTimeBestEffort─┐
│     2015-07-07 12:04:41 │
└─────────────────────────┘
```

Query:

``` sql
SELECT parseDateTimeBestEffort('2018-10-23 10:12:12')
AS parseDateTimeBestEffort;
```

Result:

```response
┌─parseDateTimeBestEffort─┐
│     2018-10-23 10:12:12 │
└─────────────────────────┘
```

Query:

``` sql
SELECT toYear(now()) as year, parseDateTimeBestEffort('10 20:19');
```

Result:

```response
┌─year─┬─parseDateTimeBestEffort('10 20:19')─┐
│ 2023 │                 2023-01-10 20:19:00 │
└──────┴─────────────────────────────────────┘
```

Query:

``` sql
WITH
    now() AS ts_now,
    formatDateTime(ts_around, '%b %e %T') AS syslog_arg
SELECT
    ts_now,
    syslog_arg,
    parseDateTimeBestEffort(syslog_arg)
FROM (SELECT arrayJoin([ts_now - 30, ts_now + 30]) AS ts_around);
```

Result:

```response
┌──────────────ts_now─┬─syslog_arg──────┬─parseDateTimeBestEffort(syslog_arg)─┐
│ 2023-06-30 23:59:30 │ Jun 30 23:59:00 │                 2023-06-30 23:59:00 │
│ 2023-06-30 23:59:30 │ Jul  1 00:00:00 │                 2022-07-01 00:00:00 │
└─────────────────────┴─────────────────┴─────────────────────────────────────┘
```

**See also**

- [RFC 1123](https://datatracker.ietf.org/doc/html/rfc1123)
- [toDate](#todate)
- [toDateTime](#todatetime)
- [ISO 8601 announcement by @xkcd](https://xkcd.com/1179/)
- [RFC 3164](https://datatracker.ietf.org/doc/html/rfc3164#section-4.1.2)

## parseDateTimeBestEffortUS

This function behaves like [parseDateTimeBestEffort](#parsedatetimebesteffort) for ISO date formats, e.g. `YYYY-MM-DD hh:mm:ss`, and other date formats where the month and date components can be unambiguously extracted, e.g. `YYYYMMDDhhmmss`, `YYYY-MM`, `DD hh`, or `YYYY-MM-DD hh:mm:ss ±h:mm`. If the month and the date components cannot be unambiguously extracted, e.g. `MM/DD/YYYY`, `MM-DD-YYYY`, or `MM-DD-YY`, it prefers the US date format instead of `DD/MM/YYYY`, `DD-MM-YYYY`, or `DD-MM-YY`. As an exception from the latter, if the month is bigger than 12 and smaller or equal than 31, this function falls back to the behavior of [parseDateTimeBestEffort](#parsedatetimebesteffort), e.g. `15/08/2020` is parsed as `2020-08-15`.

## parseDateTimeBestEffortOrNull
## parseDateTime32BestEffortOrNull

Same as for [parseDateTimeBestEffort](#parsedatetimebesteffort) except that it returns `NULL` when it encounters a date format that cannot be processed.

## parseDateTimeBestEffortOrZero
## parseDateTime32BestEffortOrZero

Same as for [parseDateTimeBestEffort](#parsedatetimebesteffort) except that it returns zero date or zero date time when it encounters a date format that cannot be processed.

## parseDateTimeBestEffortUSOrNull

Same as [parseDateTimeBestEffortUS](#parsedatetimebesteffortus) function except that it returns `NULL` when it encounters a date format that cannot be processed.

## parseDateTimeBestEffortUSOrZero

Same as [parseDateTimeBestEffortUS](#parsedatetimebesteffortus) function except that it returns zero date (`1970-01-01`) or zero date with time (`1970-01-01 00:00:00`) when it encounters a date format that cannot be processed.

## parseDateTime64BestEffort

Same as [parseDateTimeBestEffort](#parsedatetimebesteffort) function but also parse milliseconds and microseconds and returns [DateTime](../functions/type-conversion-functions.md/#data_type-datetime) data type.

**Syntax**

``` sql
parseDateTime64BestEffort(time_string [, precision [, time_zone]])
```

**Arguments**

- `time_string` — String containing a date or date with time to convert. [String](../data-types/string.md).
- `precision` — Required precision. `3` — for milliseconds, `6` — for microseconds. Default — `3`. Optional. [UInt8](../data-types/int-uint.md).
- `time_zone` — [Timezone](/docs/en/operations/server-configuration-parameters/settings.md/#server_configuration_parameters-timezone). The function parses `time_string` according to the timezone. Optional. [String](../data-types/string.md).

**Returned value**

- `time_string` converted to the [DateTime](../data-types/datetime.md) data type.

**Examples**

Query:

```sql
SELECT parseDateTime64BestEffort('2021-01-01') AS a, toTypeName(a) AS t
UNION ALL
SELECT parseDateTime64BestEffort('2021-01-01 01:01:00.12346') AS a, toTypeName(a) AS t
UNION ALL
SELECT parseDateTime64BestEffort('2021-01-01 01:01:00.12346',6) AS a, toTypeName(a) AS t
UNION ALL
SELECT parseDateTime64BestEffort('2021-01-01 01:01:00.12346',3,'Asia/Istanbul') AS a, toTypeName(a) AS t
FORMAT PrettyCompactMonoBlock;
```

Result:

```
┌──────────────────────────a─┬─t──────────────────────────────┐
│ 2021-01-01 01:01:00.123000 │ DateTime64(3)                  │
│ 2021-01-01 00:00:00.000000 │ DateTime64(3)                  │
│ 2021-01-01 01:01:00.123460 │ DateTime64(6)                  │
│ 2020-12-31 22:01:00.123000 │ DateTime64(3, 'Asia/Istanbul') │
└────────────────────────────┴────────────────────────────────┘
```

## parseDateTime64BestEffortUS

Same as for [parseDateTime64BestEffort](#parsedatetime64besteffort), except that this function prefers US date format (`MM/DD/YYYY` etc.) in case of ambiguity.

## parseDateTime64BestEffortOrNull

Same as for [parseDateTime64BestEffort](#parsedatetime64besteffort) except that it returns `NULL` when it encounters a date format that cannot be processed.

## parseDateTime64BestEffortOrZero

Same as for [parseDateTime64BestEffort](#parsedatetime64besteffort) except that it returns zero date or zero date time when it encounters a date format that cannot be processed.

## parseDateTime64BestEffortUSOrNull

Same as for [parseDateTime64BestEffort](#parsedatetime64besteffort), except that this function prefers US date format (`MM/DD/YYYY` etc.) in case of ambiguity and returns `NULL` when it encounters a date format that cannot be processed.

## parseDateTime64BestEffortUSOrZero

Same as for [parseDateTime64BestEffort](#parsedatetime64besteffort), except that this function prefers US date format (`MM/DD/YYYY` etc.) in case of ambiguity and returns zero date or zero date time when it encounters a date format that cannot be processed.

## toLowCardinality

Converts input parameter to the [LowCardinality](../data-types/lowcardinality.md) version of same data type.

To convert data from the `LowCardinality` data type use the [CAST](#cast) function. For example, `CAST(x as String)`.

**Syntax**

```sql
toLowCardinality(expr)
```

**Arguments**

- `expr` — [Expression](../syntax.md/#syntax-expressions) resulting in one of the [supported data types](../data-types/index.md/#data_types).

**Returned values**

- Result of `expr`. [LowCardinality](../data-types/lowcardinality.md) of the type of `expr`. 

**Example**

Query:

```sql
SELECT toLowCardinality('1');
```

Result:

```response
┌─toLowCardinality('1')─┐
│ 1                     │
└───────────────────────┘
```

## toUnixTimestamp64Milli

Converts a `DateTime64` to a `Int64` value with fixed millisecond precision. The input value is scaled up or down appropriately depending on its precision.

:::note
The output value is a timestamp in UTC, not in the timezone of `DateTime64`.
:::

**Syntax**

```sql
toUnixTimestamp64Milli(value)
```

**Arguments**

- `value` — DateTime64 value with any precision. [DateTime64](../data-types/datetime64.md).

**Returned value**

- `value` converted to the `Int64` data type. [Int64](../data-types/int-uint.md).

**Example**

Query:

```sql
WITH toDateTime64('2009-02-13 23:31:31.011', 3, 'UTC') AS dt64
SELECT toUnixTimestamp64Milli(dt64);
```

Result:

```response
┌─toUnixTimestamp64Milli(dt64)─┐
│                1234567891011 │
└──────────────────────────────┘
```

## toUnixTimestamp64Micro

Converts a `DateTime64` to a `Int64` value with fixed microsecond precision. The input value is scaled up or down appropriately depending on its precision.

:::note
The output value is a timestamp in UTC, not in the timezone of `DateTime64`.
:::

**Syntax**

```sql
toUnixTimestamp64Micro(value)
```

**Arguments**

- `value` — DateTime64 value with any precision. [DateTime64](../data-types/datetime64.md).

**Returned value**

- `value` converted to the `Int64` data type. [Int64](../data-types/int-uint.md).

**Example**

Query:

```sql
WITH toDateTime64('1970-01-15 06:56:07.891011', 6, 'UTC') AS dt64
SELECT toUnixTimestamp64Micro(dt64);
```

Result:

```response
┌─toUnixTimestamp64Micro(dt64)─┐
│                1234567891011 │
└──────────────────────────────┘
```

## toUnixTimestamp64Nano

Converts a `DateTime64` to a `Int64` value with fixed nanosecond precision. The input value is scaled up or down appropriately depending on its precision.

:::note
The output value is a timestamp in UTC, not in the timezone of `DateTime64`.
:::

**Syntax**

```sql
toUnixTimestamp64Nano(value)
```

**Arguments**

- `value` — DateTime64 value with any precision. [DateTime64](../data-types/datetime64.md).

**Returned value**

- `value` converted to the `Int64` data type. [Int64](../data-types/int-uint.md).

**Example**

Query:

```sql
WITH toDateTime64('1970-01-01 00:20:34.567891011', 9, 'UTC') AS dt64
SELECT toUnixTimestamp64Nano(dt64);
```

Result:

```response
┌─toUnixTimestamp64Nano(dt64)─┐
│               1234567891011 │
└─────────────────────────────┘
```

## fromUnixTimestamp64Milli

Converts an `Int64` to a `DateTime64` value with fixed millisecond precision and optional timezone. The input value is scaled up or down appropriately depending on its precision.

:::note
Please note that input value is treated as a UTC timestamp, not timestamp at the given (or implicit) timezone.
:::

**Syntax**

``` sql
fromUnixTimestamp64Milli(value[, timezone])
```

**Arguments**

- `value` — value with any precision. [Int64](../data-types/int-uint.md).
- `timezone` — (optional) timezone name of the result. [String](../data-types/string.md).

**Returned value**

- `value` converted to DateTime64 with precision `3`. [DateTime64](../data-types/datetime64.md).

**Example**

Query:

``` sql
WITH CAST(1234567891011, 'Int64') AS i64
SELECT
    fromUnixTimestamp64Milli(i64, 'UTC') AS x,
    toTypeName(x);
```

Result:

```response
┌───────────────────────x─┬─toTypeName(x)────────┐
│ 2009-02-13 23:31:31.011 │ DateTime64(3, 'UTC') │
└─────────────────────────┴──────────────────────┘
```

## fromUnixTimestamp64Micro

Converts an `Int64` to a `DateTime64` value with fixed microsecond precision and optional timezone. The input value is scaled up or down appropriately depending on its precision.

:::note
Please note that input value is treated as a UTC timestamp, not timestamp at the given (or implicit) timezone.
:::

**Syntax**

``` sql
fromUnixTimestamp64Micro(value[, timezone])
```

**Arguments**

- `value` — value with any precision. [Int64](../data-types/int-uint.md).
- `timezone` — (optional) timezone name of the result. [String](../data-types/string.md).

**Returned value**

- `value` converted to DateTime64 with precision `6`. [DateTime64](../data-types/datetime64.md).

**Example**

Query:

``` sql
WITH CAST(1234567891011, 'Int64') AS i64
SELECT
    fromUnixTimestamp64Micro(i64, 'UTC') AS x,
    toTypeName(x);
```

Result:

```response
┌──────────────────────────x─┬─toTypeName(x)────────┐
│ 1970-01-15 06:56:07.891011 │ DateTime64(6, 'UTC') │
└────────────────────────────┴──────────────────────┘
```

## fromUnixTimestamp64Nano

Converts an `Int64` to a `DateTime64` value with fixed nanosecond precision and optional timezone. The input value is scaled up or down appropriately depending on its precision. 

:::note
Please note that input value is treated as a UTC timestamp, not timestamp at the given (or implicit) timezone.
:::

**Syntax**

``` sql
fromUnixTimestamp64Nano(value[, timezone])
```

**Arguments**

- `value` — value with any precision. [Int64](../data-types/int-uint.md).
- `timezone` — (optional) timezone name of the result. [String](../data-types/string.md).

**Returned value**

- `value` converted to DateTime64 with precision `9`. [DateTime64](../data-types/datetime64.md).

**Example**

Query:

``` sql
WITH CAST(1234567891011, 'Int64') AS i64
SELECT
    fromUnixTimestamp64Nano(i64, 'UTC') AS x,
    toTypeName(x);
```

Result:

```response
┌─────────────────────────────x─┬─toTypeName(x)────────┐
│ 1970-01-01 00:20:34.567891011 │ DateTime64(9, 'UTC') │
└───────────────────────────────┴──────────────────────┘
```

## formatRow

Converts arbitrary expressions into a string via given format.

**Syntax**

``` sql
formatRow(format, x, y, ...)
```

**Arguments**

- `format` — Text format. For example, [CSV](/docs/en/interfaces/formats.md/#csv), [TSV](/docs/en/interfaces/formats.md/#tabseparated).
- `x`,`y`, ... — Expressions.

**Returned value**

- A formatted string. (for text formats it's usually terminated with the new line character).

**Example**

Query:

``` sql
SELECT formatRow('CSV', number, 'good')
FROM numbers(3);
```

Result:

```response
┌─formatRow('CSV', number, 'good')─┐
│ 0,"good"
                         │
│ 1,"good"
                         │
│ 2,"good"
                         │
└──────────────────────────────────┘
```

**Note**: If format contains suffix/prefix, it will be written in each row.

**Example**

Query:

``` sql
SELECT formatRow('CustomSeparated', number, 'good')
FROM numbers(3)
SETTINGS format_custom_result_before_delimiter='<prefix>\n', format_custom_result_after_delimiter='<suffix>'
```

Result:

```response
┌─formatRow('CustomSeparated', number, 'good')─┐
│ <prefix>
0	good
<suffix>                   │
│ <prefix>
1	good
<suffix>                   │
│ <prefix>
2	good
<suffix>                   │
└──────────────────────────────────────────────┘
```

Note: Only row-based formats are supported in this function.

## formatRowNoNewline

Converts arbitrary expressions into a string via given format. Differs from formatRow in that this function trims the last `\n` if any.

**Syntax**

``` sql
formatRowNoNewline(format, x, y, ...)
```

**Arguments**

- `format` — Text format. For example, [CSV](/docs/en/interfaces/formats.md/#csv), [TSV](/docs/en/interfaces/formats.md/#tabseparated).
- `x`,`y`, ... — Expressions.

**Returned value**

- A formatted string.

**Example**

Query:

``` sql
SELECT formatRowNoNewline('CSV', number, 'good')
FROM numbers(3);
```

Result:

```response
┌─formatRowNoNewline('CSV', number, 'good')─┐
│ 0,"good"                                  │
│ 1,"good"                                  │
│ 2,"good"                                  │
└───────────────────────────────────────────┘
```<|MERGE_RESOLUTION|>--- conflicted
+++ resolved
@@ -1540,15 +1540,13 @@
 toInt256OrDefault('abc', CAST('-1', 'Int256')):  -1
 ```
 
-<<<<<<< HEAD
-# toUInt8
-=======
 **See also**
 
 - [`toInt256`](#toint256).
 - [`toInt256OrZero`](#toint256orzero).
 - [`toInt256OrNull`](#toint256ornull).
->>>>>>> 558bec1c
+
+# toUInt8
 
 Converts an input value to a value of type [`UInt8`](../data-types/int-uint.md). Throws an exception in case of an error.
 
@@ -2079,7 +2077,7 @@
 
 **Returned value**
 
-- 32-bit unsigned integer value. [Int32](../data-types/int-uint.md).
+- 32-bit unsigned integer value. [UInt32](../data-types/int-uint.md).
 
 :::note
 The function uses [rounding towards zero](https://en.wikipedia.org/wiki/Rounding#Rounding_towards_zero), meaning it truncates fractional digits of numbers.
@@ -2643,7 +2641,6 @@
 
 - 128-bit unsigned integer value if successful, otherwise `0`. [UInt128](../data-types/int-uint.md).
 
-<<<<<<< HEAD
 :::note
 The function uses [rounding towards zero](https://en.wikipedia.org/wiki/Rounding#Rounding_towards_zero), meaning it truncates fractional digits of numbers.
 :::
@@ -2821,9 +2818,6 @@
 Unsupported arguments:
 - String representations of Float32/64 values, including `NaN` and `Inf`.
 - String representations of binary and hexadecimal values, e.g. `SELECT toUInt256('0xc0fe');`.
-=======
-Functions use [rounding towards zero](https://en.wikipedia.org/wiki/Rounding#Rounding_towards_zero), meaning it truncates fractional digits of numbers.
->>>>>>> 558bec1c
 
 :::note
 If the input value cannot be represented within the bounds of [UInt256](../data-types/int-uint.md), the result over or under flows.
@@ -2866,7 +2860,7 @@
 - [`toUInt256OrNull`](#touint256ornull).
 - [`toUInt256OrDefault`](#touint256ordefault).
 
-## toUUInt256OrZero
+## toUInt256OrZero
 
 Like [`toUInt256`](#touint256), this function converts an input value to a value of type [UInt256](../data-types/int-uint.md) but returns `0` in case of an error.
 
