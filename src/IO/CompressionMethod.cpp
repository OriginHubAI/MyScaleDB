--- conflicted
+++ resolved
@@ -10,13 +10,10 @@
 #include <IO/ZlibInflatingReadBuffer.h>
 #include <IO/ZstdDeflatingWriteBuffer.h>
 #include <IO/ZstdInflatingReadBuffer.h>
-<<<<<<< HEAD
 #include <IO/Lz4DeflatingWriteBuffer.h>
 #include <IO/Lz4InflatingReadBuffer.h>
-=======
 #include <IO/Bzip2ReadBuffer.h>
 #include <IO/Bzip2WriteBuffer.h>
->>>>>>> 3736d6de
 
 #if !defined(ARCADIA_BUILD)
 #    include <Common/config.h>
@@ -47,13 +44,10 @@
             return "xz";
         case CompressionMethod::Zstd:
             return "zstd";
-<<<<<<< HEAD
         case CompressionMethod::Lz4:
             return "lz4";
-=======
         case CompressionMethod::Bzip2:
             return "bz2";
->>>>>>> 3736d6de
         case CompressionMethod::None:
             return "";
     }
@@ -83,22 +77,15 @@
         return CompressionMethod::Xz;
     if (method_str == "zstd" || method_str == "zst")
         return CompressionMethod::Zstd;
-<<<<<<< HEAD
     if (method_str == "lz4")
         return CompressionMethod::Lz4;
-=======
     if (method_str == "bz2")
         return CompressionMethod::Bzip2;
->>>>>>> 3736d6de
     if (hint.empty() || hint == "auto" || hint == "none")
         return CompressionMethod::None;
 
     throw Exception(
-<<<<<<< HEAD
-        "Unknown compression method " + hint + ". Only 'auto', 'none', 'gzip', 'deflate', 'br', 'xz', 'zstd', 'lz4' are supported as compression methods",
-=======
-        "Unknown compression method " + hint + ". Only 'auto', 'none', 'gzip', 'deflate', 'br', 'xz', 'zstd', 'bz2' are supported as compression methods",
->>>>>>> 3736d6de
+        "Unknown compression method " + hint + ". Only 'auto', 'none', 'gzip', 'deflate', 'br', 'xz', 'zstd', 'lz4', 'bz2' are supported as compression methods",
         ErrorCodes::NOT_IMPLEMENTED);
 }
 
@@ -116,15 +103,12 @@
         return std::make_unique<LZMAInflatingReadBuffer>(std::move(nested), buf_size, existing_memory, alignment);
     if (method == CompressionMethod::Zstd)
         return std::make_unique<ZstdInflatingReadBuffer>(std::move(nested), buf_size, existing_memory, alignment);
-<<<<<<< HEAD
     if (method == CompressionMethod::Lz4)
         return std::make_unique<Lz4InflatingReadBuffer>(std::move(nested), buf_size, existing_memory, alignment);
-=======
 #if USE_BZIP2
     if (method == CompressionMethod::Bzip2)
         return std::make_unique<Bzip2ReadBuffer>(std::move(nested), buf_size, existing_memory, alignment);
 #endif
->>>>>>> 3736d6de
     if (method == CompressionMethod::None)
         return nested;
 
@@ -147,17 +131,14 @@
 
     if (method == CompressionMethod::Zstd)
         return std::make_unique<ZstdDeflatingWriteBuffer>(std::move(nested), level, buf_size, existing_memory, alignment);
-<<<<<<< HEAD
 
     if (method == CompressionMethod::Lz4)
         return std::make_unique<Lz4DeflatingWriteBuffer>(std::move(nested), level, buf_size, existing_memory, alignment);
 
-=======
 #if USE_BZIP2
     if (method == CompressionMethod::Bzip2)
         return std::make_unique<Bzip2WriteBuffer>(std::move(nested), level, buf_size, existing_memory, alignment);
 #endif
->>>>>>> 3736d6de
     if (method == CompressionMethod::None)
         return nested;
 
