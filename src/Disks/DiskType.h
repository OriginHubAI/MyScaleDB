--- conflicted
+++ resolved
@@ -13,11 +13,8 @@
         RAM,
         S3,
         HDFS,
-<<<<<<< HEAD
+        Encrypted,
         WebServer
-=======
-        Encrypted
->>>>>>> e1927118
     };
 
     static String toString(Type disk_type)
@@ -32,13 +29,10 @@
                 return "s3";
             case Type::HDFS:
                 return "hdfs";
-<<<<<<< HEAD
+            case Type::Encrypted:
+                return "encrypted";
             case Type::WebServer:
                 return "web";
-=======
-            case Type::Encrypted:
-                return "encrypted";
->>>>>>> e1927118
         }
         __builtin_unreachable();
     }
