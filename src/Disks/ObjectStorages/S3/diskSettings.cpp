--- conflicted
+++ resolved
@@ -86,31 +86,18 @@
     client_configuration.maxConnections = static_cast<unsigned>(request_settings.max_connections);
     client_configuration.connectTimeoutMs = config.getUInt(config_prefix + ".connect_timeout_ms", S3::DEFAULT_CONNECT_TIMEOUT_MS);
     client_configuration.requestTimeoutMs = config.getUInt(config_prefix + ".request_timeout_ms", S3::DEFAULT_REQUEST_TIMEOUT_MS);
-<<<<<<< HEAD
-
-    client_configuration.http_keep_alive_timeout_ms = config.getUInt(config_prefix + ".http_keep_alive_timeout_ms", DEFAULT_HTTP_KEEP_ALIVE_TIMEOUT * 1000);
-    client_configuration.http_connection_pool_size = config.getUInt(
-        config_prefix + ".http_connection_pool_size", static_cast<UInt32>(global_settings.s3_http_connection_pool_size.value));
-    client_configuration.s3_use_adaptive_timeouts = config.getBool(config_prefix + ".use_adaptive_timeouts", client_configuration.s3_use_adaptive_timeouts);
-    client_configuration.wait_on_pool_size_limit = for_disk_s3;
-
-    if (for_disk_s3)
-=======
     client_configuration.maxConnections = config.getUInt(config_prefix + ".max_connections", S3::DEFAULT_MAX_CONNECTIONS);
-    client_configuration.endpointOverride = uri.endpoint;
+    client_configuration.endpointOverride = url.endpoint;
     client_configuration.s3_use_adaptive_timeouts = config.getBool(
         config_prefix + ".use_adaptive_timeouts", client_configuration.s3_use_adaptive_timeouts);
 
-    /*
-     * Override proxy configuration for backwards compatibility with old configuration format.
-     * */
-    auto proxy_config = DB::ProxyConfigurationResolverProvider::getFromOldSettingsFormat(
-        ProxyConfiguration::protocolFromString(uri.uri.getScheme()),
-        config_prefix,
-        config
-    );
-    if (proxy_config)
->>>>>>> a0727ba0
+    // client_configuration.http_keep_alive_timeout_ms = config.getUInt(config_prefix + ".http_keep_alive_timeout_ms", DEFAULT_HTTP_KEEP_ALIVE_TIMEOUT * 1000);
+    // client_configuration.http_connection_pool_size = config.getUInt(
+    //     config_prefix + ".http_connection_pool_size", static_cast<UInt32>(global_settings.s3_http_connection_pool_size.value));
+    // client_configuration.s3_use_adaptive_timeouts = config.getBool(config_prefix + ".use_adaptive_timeouts", client_configuration.s3_use_adaptive_timeouts);
+    // client_configuration.wait_on_pool_size_limit = for_disk_s3;
+
+    if (for_disk_s3)
     {
         /*
         * Override proxy configuration for backwards compatibility with old configuration format.
