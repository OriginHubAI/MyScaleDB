--- conflicted
+++ resolved
@@ -274,10 +274,6 @@
 
 
 bool HTTPHandler::authenticateUser(
-<<<<<<< HEAD
-=======
-    ContextMutablePtr context,
->>>>>>> 9bbc9f97
     HTTPServerRequest & request,
     HTMLForm & params,
     HTTPServerResponse & response)
@@ -441,10 +437,6 @@
 
 
 void HTTPHandler::processQuery(
-<<<<<<< HEAD
-=======
-    ContextMutablePtr context,
->>>>>>> 9bbc9f97
     HTTPServerRequest & request,
     HTMLForm & params,
     HTTPServerResponse & response,
