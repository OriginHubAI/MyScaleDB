--- conflicted
+++ resolved
@@ -11,11 +11,8 @@
 
 #include <Formats/NativeReader.h>
 #include <DataTypes/DataTypeLowCardinality.h>
-<<<<<<< HEAD
 #include <DataTypes/Serializations/SerializationInfo.h>
-=======
 #include <DataTypes/DataTypeAggregateFunction.h>
->>>>>>> 7a8fe9a9
 
 
 namespace DB
@@ -68,11 +65,7 @@
     use_index = false;
 }
 
-<<<<<<< HEAD
 void NativeReader::readData(const ISerialization & serialization, ColumnPtr & column, ReadBuffer & istr, size_t rows, double avg_value_size_hint)
-=======
-void NativeReader::readData(const IDataType & type, ColumnPtr & column, ReadBuffer & istr, size_t rows, double avg_value_size_hint, size_t revision)
->>>>>>> 7a8fe9a9
 {
     ISerialization::DeserializeBinaryBulkSettings settings;
     settings.getter = [&](ISerialization::SubstreamPath) -> ReadBuffer * { return &istr; };
@@ -81,18 +74,6 @@
     settings.native_format = true;
 
     ISerialization::DeserializeBinaryBulkStatePtr state;
-<<<<<<< HEAD
-=======
-
-    const auto * aggregate_function_data_type = typeid_cast<const DataTypeAggregateFunction *>(&type);
-    if (aggregate_function_data_type && aggregate_function_data_type->isVersioned())
-    {
-        auto version = aggregate_function_data_type->getVersionFromRevision(revision);
-        aggregate_function_data_type->setVersion(version, /* if_empty */true);
-    }
-
-    auto serialization = type.getDefaultSerialization();
->>>>>>> 7a8fe9a9
 
     serialization.deserializeBinaryBulkStatePrefix(settings, state);
     serialization.deserializeBinaryBulkWithMultipleStreams(column, rows, settings, state, nullptr);
@@ -162,6 +143,13 @@
         String type_name;
         readBinary(type_name, istr);
         column.type = data_type_factory.get(type_name);
+
+        const auto * aggregate_function_data_type = typeid_cast<const DataTypeAggregateFunction *>(column.type.get());
+        if (aggregate_function_data_type && aggregate_function_data_type->isVersioned())
+        {
+            auto version = aggregate_function_data_type->getVersionFromRevision(server_revision);
+            aggregate_function_data_type->setVersion(version, /*if_empty=*/ true);
+        }
 
         SerializationPtr serialization;
         if (server_revision >= DBMS_MIN_REVISION_WITH_CUSTOM_SERIALIZATION)
@@ -194,11 +182,7 @@
 
         double avg_value_size_hint = avg_value_size_hints.empty() ? 0 : avg_value_size_hints[i];
         if (rows)    /// If no rows, nothing to read.
-<<<<<<< HEAD
             readData(*serialization, read_column, istr, rows, avg_value_size_hint);
-=======
-            readData(*column.type, read_column, istr, rows, avg_value_size_hint, server_revision);
->>>>>>> 7a8fe9a9
 
         column.column = std::move(read_column);
 
