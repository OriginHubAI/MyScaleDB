#include <Storages/ColumnsDescription.h>
#include <Storages/StorageInMemoryMetadata.h>
#include <Storages/PartitionedSink.h>
#include <Storages/Distributed/DistributedAsyncInsertSource.h>
#include <Storages/checkAndGetLiteralArgument.h>
<<<<<<< HEAD
#include <Storages/ReadFromStorageProgress.h>
#include <Storages/StorageFactory.h>
#include <Storages/StorageFile.h>
#include <Storages/StorageInMemoryMetadata.h>
#include <Storages/checkAndGetLiteralArgument.h>
=======
>>>>>>> 8d0a2014

#include <Interpreters/Context.h>
#include <Interpreters/evaluateConstantExpression.h>

#include <Parsers/ASTCreateQuery.h>
#include <Parsers/ASTIdentifier_fwd.h>
#include <Parsers/ASTInsertQuery.h>
#include <Parsers/ASTLiteral.h>

#include <IO/Archives/IArchiveReader.h>
#include <IO/Archives/createArchiveReader.h>
#include <IO/MMapReadBufferFromFile.h>
#include <IO/MMapReadBufferFromFileDescriptor.h>
#include <IO/ReadBufferFromFile.h>
#include <IO/ReadBufferFromFileDescriptor.h>
#include <IO/ReadHelpers.h>
#include <IO/WriteBufferFromFile.h>
#include <IO/WriteHelpers.h>

#include <DataTypes/DataTypeLowCardinality.h>
#include <DataTypes/DataTypeString.h>
#include <Formats/FormatFactory.h>
#include <Formats/ReadSchemaUtils.h>
#include <Processors/Executors/PullingPipelineExecutor.h>
#include <Processors/Formats/IInputFormat.h>
#include <Processors/Formats/IOutputFormat.h>
#include <Processors/Formats/ISchemaReader.h>
#include <Processors/ISource.h>
#include <Processors/Sinks/SinkToStorage.h>
#include <Processors/Sources/NullSource.h>
#include <Processors/Executors/PullingPipelineExecutor.h>
#include <Processors/ResizeProcessor.h>

#include <Common/ProfileEvents.h>
#include <Common/escapeForFileName.h>
#include <Common/filesystemHelpers.h>
<<<<<<< HEAD
#include <Common/parseGlobs.h>
#include <Common/typeid_cast.h>
=======
#include <Common/logger_useful.h>
#include <Common/ProfileEvents.h>
>>>>>>> 8d0a2014

#include <QueryPipeline/Pipe.h>
#include <QueryPipeline/QueryPipelineBuilder.h>

#include <filesystem>
#include <shared_mutex>
#include <fcntl.h>
#include <unistd.h>
#include <re2/re2.h>
<<<<<<< HEAD
#include <sys/stat.h>
=======
#include <filesystem>
#include <shared_mutex>
#include <cmath>
#include <algorithm>
>>>>>>> 8d0a2014


namespace ProfileEvents
{
extern const Event CreatedReadBufferOrdinary;
extern const Event CreatedReadBufferMMap;
extern const Event CreatedReadBufferMMapFailed;
}

namespace fs = std::filesystem;

namespace DB
{

namespace ErrorCodes
{
    extern const int BAD_ARGUMENTS;
    extern const int NOT_IMPLEMENTED;
    extern const int CANNOT_FSTAT;
    extern const int CANNOT_TRUNCATE_FILE;
    extern const int DATABASE_ACCESS_DENIED;
    extern const int NUMBER_OF_ARGUMENTS_DOESNT_MATCH;
    extern const int UNKNOWN_IDENTIFIER;
    extern const int INCORRECT_FILE_NAME;
    extern const int FILE_DOESNT_EXIST;
    extern const int FILE_ALREADY_EXISTS;
    extern const int TIMEOUT_EXCEEDED;
    extern const int INCOMPATIBLE_COLUMNS;
    extern const int CANNOT_STAT;
    extern const int LOGICAL_ERROR;
    extern const int CANNOT_APPEND_TO_FILE;
    extern const int CANNOT_EXTRACT_TABLE_STRUCTURE;
    extern const int CANNOT_COMPILE_REGEXP;
}

namespace
{

<<<<<<< HEAD
    /* Recursive directory listing with matched paths as a result.
 * Have the same method in StorageHDFS.
 */
    void listFilesWithRegexpMatchingImpl(
        const std::string & path_for_ls,
        const std::string & for_match,
        size_t & total_bytes_to_read,
        std::vector<std::string> & result,
        bool recursive = false)
    {
        const size_t first_glob = for_match.find_first_of("*?{");

        const size_t end_of_path_without_globs = for_match.substr(0, first_glob).rfind('/');
        const std::string suffix_with_globs = for_match.substr(end_of_path_without_globs); /// begin with '/'

        const size_t next_slash = suffix_with_globs.find('/', 1);
        const std::string current_glob = suffix_with_globs.substr(0, next_slash);
        auto regexp = makeRegexpPatternFromGlobs(current_glob);
=======
/// Forward-declare to use in listFilesWithFoldedRegexpMatchingImpl()
void listFilesWithRegexpMatchingImpl(
    const std::string & path_for_ls,
    const std::string & for_match,
    size_t & total_bytes_to_read,
    std::vector<std::string> & result,
    bool recursive = false);

/*
 * When `{...}` has any `/`s, it must be processed in a different way:
 * Basically, a path with globs is processed by listFilesWithRegexpMatchingImpl. In case it detects multi-dir glob {.../..., .../...},
 * listFilesWithFoldedRegexpMatchingImpl is in charge from now on.
 * It works a bit different: it still recursively goes through subdirectories, but does not match every directory to glob.
 * Instead, it goes many levels down (until the approximate max_depth is reached) and compares this multi-dir path to a glob.
 * StorageHDFS.cpp has the same logic.
*/
void listFilesWithFoldedRegexpMatchingImpl(const std::string & path_for_ls,
                                           const std::string & processed_suffix,
                                           const std::string & suffix_with_globs,
                                           re2::RE2 & matcher,
                                           size_t & total_bytes_to_read,
                                           const size_t max_depth,
                                           const size_t next_slash_after_glob_pos,
                                           std::vector<std::string> & result)
{
    if (!max_depth)
        return;

    const fs::directory_iterator end;
    for (fs::directory_iterator it(path_for_ls); it != end; ++it)
    {
        const std::string full_path = it->path().string();
        const size_t last_slash = full_path.rfind('/');
        const String dir_or_file_name = full_path.substr(last_slash);

        if (re2::RE2::FullMatch(processed_suffix + dir_or_file_name, matcher))
        {
            if (next_slash_after_glob_pos == std::string::npos)
            {
                total_bytes_to_read += it->file_size();
                result.push_back(it->path().string());
            }
            else
            {
                listFilesWithRegexpMatchingImpl(fs::path(full_path) / "" ,
                                                suffix_with_globs.substr(next_slash_after_glob_pos),
                                                total_bytes_to_read, result);
            }
        }
        else if (it->is_directory())
        {
            listFilesWithFoldedRegexpMatchingImpl(fs::path(full_path), processed_suffix + dir_or_file_name,
                                                  suffix_with_globs, matcher, total_bytes_to_read,
                                                  max_depth - 1, next_slash_after_glob_pos, result);
        }

    }
}

/* Recursive directory listing with matched paths as a result.
 * Have the same method in StorageHDFS.
 */
void listFilesWithRegexpMatchingImpl(
    const std::string & path_for_ls,
    const std::string & for_match,
    size_t & total_bytes_to_read,
    std::vector<std::string> & result,
    bool recursive)
{
    const size_t first_glob_pos = for_match.find_first_of("*?{");
    const bool has_glob = first_glob_pos != std::string::npos;

    const size_t end_of_path_without_globs = for_match.substr(0, first_glob_pos).rfind('/');
    const std::string suffix_with_globs = for_match.substr(end_of_path_without_globs);   /// begin with '/'

    /// slashes_in_glob counter is a upper-bound estimate of recursion depth
    /// needed to process complex cases when `/` is included into glob, e.g. /pa{th1/a,th2/b}.csv
    size_t slashes_in_glob = 0;
    const size_t next_slash_after_glob_pos = [&]()
    {
        if (!has_glob)
            return suffix_with_globs.find('/', 1);

        size_t in_curly = 0;
        for (std::string::const_iterator it = ++suffix_with_globs.begin(); it != suffix_with_globs.end(); it++)
        {
            if (*it == '{')
                ++in_curly;
            else if (*it == '/')
            {
                if (in_curly)
                    ++slashes_in_glob;
                else
                    return size_t(std::distance(suffix_with_globs.begin(), it));
            }
            else if (*it == '}')
                --in_curly;
        }
        return std::string::npos;
    }();

    const std::string current_glob = suffix_with_globs.substr(0, next_slash_after_glob_pos);

    auto regexp = makeRegexpPatternFromGlobs(current_glob);
>>>>>>> 8d0a2014

        re2::RE2 matcher(regexp);
        if (!matcher.ok())
            throw Exception(ErrorCodes::CANNOT_COMPILE_REGEXP, "Cannot compile regex from glob ({}): {}", for_match, matcher.error());

        bool skip_regex = current_glob == "/*" ? true : false;
        if (!recursive)
            recursive = current_glob == "/**";

        const std::string prefix_without_globs = path_for_ls + for_match.substr(1, end_of_path_without_globs);

<<<<<<< HEAD
        if (!fs::exists(prefix_without_globs))
            return;
=======
    if (!fs::exists(prefix_without_globs))
        return;

    const bool looking_for_directory = next_slash_after_glob_pos != std::string::npos;

    if (slashes_in_glob)
    {
        listFilesWithFoldedRegexpMatchingImpl(fs::path(prefix_without_globs), "", suffix_with_globs,
                                              matcher, total_bytes_to_read, slashes_in_glob,
                                              next_slash_after_glob_pos, result);
        return;
    }

    const fs::directory_iterator end;
    for (fs::directory_iterator it(prefix_without_globs); it != end; ++it)
    {
        const std::string full_path = it->path().string();
        const size_t last_slash = full_path.rfind('/');
        const String file_name = full_path.substr(last_slash);
>>>>>>> 8d0a2014

        const fs::directory_iterator end;
        for (fs::directory_iterator it(prefix_without_globs); it != end; ++it)
        {
            const std::string full_path = it->path().string();
            const size_t last_slash = full_path.rfind('/');
            const String file_name = full_path.substr(last_slash);
            const bool looking_for_directory = next_slash != std::string::npos;

            /// Condition is_directory means what kind of path is it in current iteration of ls
            if (!it->is_directory() && !looking_for_directory)
            {
<<<<<<< HEAD
                if (skip_regex || re2::RE2::FullMatch(file_name, matcher))
                {
                    total_bytes_to_read += it->file_size();
                    result.push_back(it->path().string());
                }
            }
            else if (it->is_directory())
            {
                if (recursive)
                {
                    listFilesWithRegexpMatchingImpl(
                        fs::path(full_path).append(it->path().string()) / "",
                        looking_for_directory ? suffix_with_globs.substr(next_slash) : current_glob,
                        total_bytes_to_read,
                        result,
                        recursive);
                }
                else if (looking_for_directory && re2::RE2::FullMatch(file_name, matcher))
                {
                    /// Recursion depth is limited by pattern. '*' works only for depth = 1, for depth = 2 pattern path is '*/*'. So we do not need additional check.
                    listFilesWithRegexpMatchingImpl(
                        fs::path(full_path) / "", suffix_with_globs.substr(next_slash), total_bytes_to_read, result);
                }
            }
=======
                listFilesWithRegexpMatchingImpl(fs::path(full_path).append(it->path().string()) / "",
                                                looking_for_directory ? suffix_with_globs.substr(next_slash_after_glob_pos) : current_glob,
                                                total_bytes_to_read, result, recursive);
            }
            else if (looking_for_directory && re2::RE2::FullMatch(file_name, matcher))
                /// Recursion depth is limited by pattern. '*' works only for depth = 1, for depth = 2 pattern path is '*/*'. So we do not need additional check.
                listFilesWithRegexpMatchingImpl(fs::path(full_path) / "", suffix_with_globs.substr(next_slash_after_glob_pos), total_bytes_to_read, result);
>>>>>>> 8d0a2014
        }
    }

    std::vector<std::string>
    listFilesWithRegexpMatching(const std::string & path_for_ls, const std::string & for_match, size_t & total_bytes_to_read)
    {
        std::vector<std::string> result;
        listFilesWithRegexpMatchingImpl(path_for_ls, for_match, total_bytes_to_read, result);
        return result;
    }

    std::string getTablePath(const std::string & table_dir_path, const std::string & format_name)
    {
        return table_dir_path + "/data." + escapeForFileName(format_name);
    }

    /// Both db_dir_path and table_path must be converted to absolute paths (in particular, path cannot contain '..').
    void checkCreationIsAllowed(
        ContextPtr context_global, const std::string & db_dir_path, const std::string & table_path, bool can_be_directory)
    {
        if (context_global->getApplicationType() != Context::ApplicationType::SERVER)
            return;

        /// "/dev/null" is allowed for perf testing
        if (!fileOrSymlinkPathStartsWith(table_path, db_dir_path) && table_path != "/dev/null")
            throw Exception(ErrorCodes::DATABASE_ACCESS_DENIED, "File `{}` is not inside `{}`", table_path, db_dir_path);

        if (can_be_directory)
        {
            auto table_path_stat = fs::status(table_path);
            if (fs::exists(table_path_stat) && fs::is_directory(table_path_stat))
                throw Exception(ErrorCodes::INCORRECT_FILE_NAME, "File must not be a directory");
        }
    }

std::unique_ptr<ReadBuffer> selectReadBuffer(
    const String & current_path,
    bool use_table_fd,
    int table_fd,
    const struct stat & file_stat,
    ContextPtr context)
{
    auto read_method = context->getSettingsRef().storage_file_read_method;

    /** Using mmap on server-side is unsafe for the following reasons:
      * - concurrent modifications of a file will result in SIGBUS;
      * - IO error from the device will result in SIGBUS;
      * - recovery from this signal is not feasible even with the usage of siglongjmp,
      *   as it might require stack unwinding from arbitrary place;
      * - arbitrary slowdown due to page fault in arbitrary place in the code is difficult to debug.
      *
      * But we keep this mode for clickhouse-local as it is not so bad for a command line tool.
      */
    if (context->getApplicationType() == Context::ApplicationType::SERVER && read_method == LocalFSReadMethod::mmap)
        throw Exception(ErrorCodes::BAD_ARGUMENTS, "Using storage_file_read_method=mmap is not safe in server mode. Consider using pread.");

    if (S_ISREG(file_stat.st_mode) && read_method == LocalFSReadMethod::mmap)
    {
        auto read_method = context->getSettingsRef().storage_file_read_method;

        if (S_ISREG(file_stat.st_mode) && read_method == LocalFSReadMethod::mmap)
        {
            try
            {
                std::unique_ptr<ReadBufferFromFileBase> res;
                if (use_table_fd)
                    res = std::make_unique<MMapReadBufferFromFileDescriptor>(table_fd, 0);
                else
                    res = std::make_unique<MMapReadBufferFromFile>(current_path, 0);

                ProfileEvents::increment(ProfileEvents::CreatedReadBufferMMap);
                return res;
            }
            catch (const ErrnoException &)
            {
                /// Fallback if mmap is not supported.
                ProfileEvents::increment(ProfileEvents::CreatedReadBufferMMapFailed);
            }
        }

        std::unique_ptr<ReadBufferFromFileBase> res;
        if (S_ISREG(file_stat.st_mode) && (read_method == LocalFSReadMethod::pread || read_method == LocalFSReadMethod::mmap))
        {
            if (use_table_fd)
                res = std::make_unique<ReadBufferFromFileDescriptorPRead>(table_fd);
            else
                res = std::make_unique<ReadBufferFromFilePRead>(current_path, context->getSettingsRef().max_read_buffer_size);

            ProfileEvents::increment(ProfileEvents::CreatedReadBufferOrdinary);
        }
        else
        {
            if (use_table_fd)
                res = std::make_unique<ReadBufferFromFileDescriptor>(table_fd);
            else
                res = std::make_unique<ReadBufferFromFile>(current_path, context->getSettingsRef().max_read_buffer_size);

            ProfileEvents::increment(ProfileEvents::CreatedReadBufferOrdinary);
        }
        return res;
    }

    std::unique_ptr<ReadBuffer> createReadBuffer(
        const String & current_path,
        bool use_table_fd,
        const String & storage_name,
        int table_fd,
        const String & compression_method,
        ContextPtr context,
        const String & path_to_archive = "auto")
    {
        CompressionMethod method;

<<<<<<< HEAD
        struct stat file_stat
        {
        };
        if (path_to_archive != "auto")
        {
            auto reader = createArchiveReader(path_to_archive);
            std::unique_ptr<ReadBuffer> in = reader->readFile(current_path);
            return in;
        }

        if (use_table_fd)
        {
            /// Check if file descriptor allows random reads (and reading it twice).
            if (0 != fstat(table_fd, &file_stat))
                throwFromErrno("Cannot stat table file descriptor, inside " + storage_name, ErrorCodes::CANNOT_STAT);

            method = chooseCompressionMethod("", compression_method);
        }
        else
        {
            /// Check if file descriptor allows random reads (and reading it twice).
            if (0 != stat(current_path.c_str(), &file_stat))
                throwFromErrno("Cannot stat file " + current_path, ErrorCodes::CANNOT_STAT);

            method = chooseCompressionMethod(current_path, compression_method);
        }

        std::unique_ptr<ReadBuffer> nested_buffer = selectReadBuffer(current_path, use_table_fd, table_fd, file_stat, context);
=======
        ProfileEvents::increment(ProfileEvents::CreatedReadBufferOrdinary);
    }
    return res;
}

struct stat getFileStat(const String & current_path, bool use_table_fd, int table_fd, const String & storage_name)
{
    struct stat file_stat{};
    if (use_table_fd)
    {
        /// Check if file descriptor allows random reads (and reading it twice).
        if (0 != fstat(table_fd, &file_stat))
            throwFromErrno("Cannot stat table file descriptor, inside " + storage_name, ErrorCodes::CANNOT_STAT);
    }
    else
    {
        /// Check if file descriptor allows random reads (and reading it twice).
        if (0 != stat(current_path.c_str(), &file_stat))
            throwFromErrno("Cannot stat file " + current_path, ErrorCodes::CANNOT_STAT);
    }

    return file_stat;
}

std::unique_ptr<ReadBuffer> createReadBuffer(
    const String & current_path,
    const struct stat & file_stat,
    bool use_table_fd,
    int table_fd,
    const String & compression_method,
    ContextPtr context)
{
    CompressionMethod method;

    if (use_table_fd)
        method = chooseCompressionMethod("", compression_method);
    else
        method = chooseCompressionMethod(current_path, compression_method);
>>>>>>> 8d0a2014

        /// For clickhouse-local and clickhouse-client add progress callback to display progress bar.
        if (context->getApplicationType() == Context::ApplicationType::LOCAL
            || context->getApplicationType() == Context::ApplicationType::CLIENT)
        {
            auto & in = static_cast<ReadBufferFromFileBase &>(*nested_buffer);
            in.setProgressCallback(context);
        }

<<<<<<< HEAD
        int zstd_window_log_max = static_cast<int>(context->getSettingsRef().zstd_window_log_max);
        return wrapReadBufferWithCompressionMethod(std::move(nested_buffer), method, zstd_window_log_max);
    }
=======
    int zstd_window_log_max = static_cast<int>(context->getSettingsRef().zstd_window_log_max);
    return wrapReadBufferWithCompressionMethod(std::move(nested_buffer), method, zstd_window_log_max);
}
>>>>>>> 8d0a2014

}

Strings
StorageFile::getPathsList(const String & table_path, const String & user_files_path, ContextPtr context, size_t & total_bytes_to_read)
{
    fs::path user_files_absolute_path = fs::weakly_canonical(user_files_path);
    fs::path fs_table_path(table_path);
    if (fs_table_path.is_relative())
        fs_table_path = user_files_absolute_path / fs_table_path;

    Strings paths;

    /// Do not use fs::canonical or fs::weakly_canonical.
    /// Otherwise it will not allow to work with symlinks in `user_files_path` directory.
    String path = fs::absolute(fs_table_path).lexically_normal(); /// Normalize path.
    bool can_be_directory = true;

    if (path.find(PartitionedSink::PARTITION_ID_WILDCARD) != std::string::npos)
    {
        paths.push_back(path);
    }
    else if (path.find_first_of("*?{") == std::string::npos)
    {
        std::error_code error;
        size_t size = fs::file_size(path, error);
        if (!error)
            total_bytes_to_read += size;

        paths.push_back(path);
    }
    else
    {
        /// We list only non-directory files.
        paths = listFilesWithRegexpMatching("/", path, total_bytes_to_read);
        can_be_directory = false;
    }

    for (const auto & cur_path : paths)
        checkCreationIsAllowed(context, user_files_absolute_path, cur_path, can_be_directory);

    return paths;
}

ColumnsDescription StorageFile::getTableStructureFromFileDescriptor(ContextPtr context)
{
    /// If we want to read schema from file descriptor we should create
    /// a read buffer from fd, create a checkpoint, read some data required
    /// for schema inference, rollback to checkpoint and then use the created
    /// peekable read buffer on the first read from storage. It's needed because
    /// in case of file descriptor we have a stream of data and we cannot
    /// start reading data from the beginning after reading some data for
    /// schema inference.
    ReadBufferIterator read_buffer_iterator = [&](ColumnsDescription &)
    {
        /// We will use PeekableReadBuffer to create a checkpoint, so we need a place
        /// where we can store the original read buffer.
        auto file_stat = getFileStat("", true, table_fd, getName());
        read_buffer_from_fd = createReadBuffer("", file_stat, true, table_fd, compression_method, context);
        auto read_buf = std::make_unique<PeekableReadBuffer>(*read_buffer_from_fd);
        read_buf->setCheckpoint();
        return read_buf;
    };

    auto columns = readSchemaFromFormat(format_name, format_settings, read_buffer_iterator, false, context, peekable_read_buffer_from_fd);
    if (peekable_read_buffer_from_fd)
    {
        /// If we have created read buffer in readSchemaFromFormat we should rollback to checkpoint.
        assert_cast<PeekableReadBuffer *>(peekable_read_buffer_from_fd.get())->rollbackToCheckpoint();
        has_peekable_read_buffer_from_fd = true;
    }
    return columns;
}

ColumnsDescription StorageFile::getTableStructureFromFile(
    const String & format,
    const std::vector<String> & paths,
    const String & compression_method,
    const std::optional<FormatSettings> & format_settings,
    ContextPtr context,
    const std::vector<String> & paths_to_archive)
{
    if (format == "Distributed")
    {
        if (paths.empty())
            throw Exception(ErrorCodes::INCORRECT_FILE_NAME, "Cannot get table structure from file, because no files match specified name");

        return ColumnsDescription(DistributedAsyncInsertSource(paths[0]).getOutputs().front().getHeader().getNamesAndTypesList());
    }

    if (paths.empty() && !FormatFactory::instance().checkIfFormatHasExternalSchemaReader(format))
        throw Exception(
            ErrorCodes::CANNOT_EXTRACT_TABLE_STRUCTURE,
            "Cannot extract table structure from {} format file, because there are no files with provided path. "
            "You must specify table structure manually",
            format);

    std::optional<ColumnsDescription> columns_from_cache;
    if (context->getSettingsRef().schema_inference_use_cache_for_file)
        columns_from_cache = tryGetColumnsFromCache(paths, format, format_settings, context);

<<<<<<< HEAD
    ReadBufferIterator read_buffer_iterator;
    if (paths_to_archive.empty())
    {
        read_buffer_iterator = [&, it = paths.begin()](ColumnsDescription &) mutable -> std::unique_ptr<ReadBuffer>
        {
            if (it == paths.end())
                return nullptr;

            return createReadBuffer(*it++, false, "File", -1, compression_method, context);
        };
    }
    else
    {
        read_buffer_iterator = [&, it = paths_to_archive.begin()](ColumnsDescription &) mutable -> std::unique_ptr<ReadBuffer>
        {
            if (it == paths_to_archive.end())
                return nullptr;
=======
    ReadBufferIterator read_buffer_iterator = [&, it = paths.begin(), first = true](ColumnsDescription &) mutable -> std::unique_ptr<ReadBuffer>
    {
        String path;
        struct stat file_stat;
        do
        {
            if (it == paths.end())
            {
                if (first)
                    throw Exception(
                        ErrorCodes::CANNOT_EXTRACT_TABLE_STRUCTURE,
                        "Cannot extract table structure from {} format file, because all files are empty. You must specify table structure manually",
                        format);
                return nullptr;
            }

            path = *it++;
            file_stat = getFileStat(path, false, -1, "File");
        }
        while (context->getSettingsRef().engine_file_skip_empty_files && file_stat.st_size == 0);

        first = false;
        return createReadBuffer(path, file_stat, false, -1, compression_method, context);
    };
>>>>>>> 8d0a2014

            return createReadBuffer(paths[0], false, "File", -1, compression_method, context, *it);
        };
    }
    ColumnsDescription columns;
    if (columns_from_cache)
        columns = *columns_from_cache;
    else
        columns = readSchemaFromFormat(format, format_settings, read_buffer_iterator, paths.size() > 1, context);

    if (context->getSettingsRef().schema_inference_use_cache_for_file)
        addColumnsToCache(paths, columns, format, format_settings, context);

    return columns;
}

bool StorageFile::supportsSubsetOfColumns() const
{
    return format_name != "Distributed" && FormatFactory::instance().checkIfFormatSupportsSubsetOfColumns(format_name);
}


bool StorageFile::prefersLargeBlocks() const
{
    return FormatFactory::instance().checkIfOutputFormatPrefersLargeBlocks(format_name);
}

bool StorageFile::parallelizeOutputAfterReading(ContextPtr context) const
{
    return FormatFactory::instance().checkParallelizeOutputAfterReading(format_name, context);
}

StorageFile::StorageFile(int table_fd_, CommonArguments args)
    : StorageFile(args)
{
    struct stat buf;
    int res = fstat(table_fd_, &buf);
    if (-1 == res)
        throwFromErrno("Cannot execute fstat", res, ErrorCodes::CANNOT_FSTAT);
    total_bytes_to_read = buf.st_size;

    if (args.getContext()->getApplicationType() == Context::ApplicationType::SERVER)
        throw Exception(ErrorCodes::DATABASE_ACCESS_DENIED, "Using file descriptor as source of storage isn't allowed for server daemons");
    if (args.format_name == "Distributed")
        throw Exception(ErrorCodes::INCORRECT_FILE_NAME, "Distributed format is allowed only with explicit file path");

    is_db_table = false;
    use_table_fd = true;
    table_fd = table_fd_;
    setStorageMetadata(args);
}

StorageFile::StorageFile(const std::string & table_path_, const std::string & user_files_path, CommonArguments args) : StorageFile(args)
{
    if (args.path_to_archive != "auto")
    {
        paths_to_archive = getPathsList(args.path_to_archive, user_files_path, args.getContext(), total_bytes_to_read);
        paths = {table_path_};
    }
    else
    {
        paths = getPathsList(table_path_, user_files_path, args.getContext(), total_bytes_to_read);
    }
    is_db_table = false;
    is_path_with_globs = paths.size() > 1;
    if (!paths.empty())
        path_for_partitioned_write = paths.front();
    else
        path_for_partitioned_write = table_path_;

    file_renamer = FileRenamer(args.rename_after_processing);

    setStorageMetadata(args);
}

StorageFile::StorageFile(const std::string & relative_table_dir_path, CommonArguments args) : StorageFile(args)
{
    if (relative_table_dir_path.empty())
        throw Exception(ErrorCodes::INCORRECT_FILE_NAME, "Storage {} requires data path", getName());
    if (args.format_name == "Distributed")
        throw Exception(ErrorCodes::INCORRECT_FILE_NAME, "Distributed format is allowed only with explicit file path");

    String table_dir_path = fs::path(base_path) / relative_table_dir_path / "";
    fs::create_directories(table_dir_path);
    paths = {getTablePath(table_dir_path, format_name)};

    std::error_code error;
    size_t size = fs::file_size(paths[0], error);
    if (!error)
        total_bytes_to_read = size;

    setStorageMetadata(args);
}

StorageFile::StorageFile(CommonArguments args)
    : IStorage(args.table_id)
    , format_name(args.format_name)
    , format_settings(args.format_settings)
    , compression_method(args.compression_method)
    , base_path(args.getContext()->getPath())
{
    if (format_name != "Distributed")
        FormatFactory::instance().checkFormatName(format_name);
}

void StorageFile::setStorageMetadata(CommonArguments args)
{
    StorageInMemoryMetadata storage_metadata;

    if (args.format_name == "Distributed" || args.columns.empty())
    {
        ColumnsDescription columns;
        if (use_table_fd)
            columns = getTableStructureFromFileDescriptor(args.getContext());
        else
        {
            columns
                = getTableStructureFromFile(format_name, paths, compression_method, format_settings, args.getContext(), paths_to_archive);
            if (!args.columns.empty() && args.columns != columns)
                throw Exception(ErrorCodes::INCOMPATIBLE_COLUMNS, "Table structure and file structure are different");
        }
        storage_metadata.setColumns(columns);
    }
    else
        storage_metadata.setColumns(args.columns);

    storage_metadata.setConstraints(args.constraints);
    storage_metadata.setComment(args.comment);
    setInMemoryMetadata(storage_metadata);
}


static std::chrono::seconds getLockTimeout(ContextPtr context)
{
    const Settings & settings = context->getSettingsRef();
    Int64 lock_timeout = settings.lock_acquire_timeout.totalSeconds();
    if (settings.max_execution_time.totalSeconds() != 0 && settings.max_execution_time.totalSeconds() < lock_timeout)
        lock_timeout = settings.max_execution_time.totalSeconds();
    return std::chrono::seconds{lock_timeout};
}

using StorageFilePtr = std::shared_ptr<StorageFile>;


class StorageFileSource : public ISource
{
public:
    struct FilesInfo
    {
        std::vector<std::string> files;
        std::vector<std::string> paths_to_archive;

        std::atomic<size_t> next_file_to_read = 0;
        std::atomic<size_t> next_archive_to_read = 0;

        bool need_path_column = false;
        bool need_file_column = false;

        size_t total_bytes_to_read = 0;
    };

    using FilesInfoPtr = std::shared_ptr<FilesInfo>;

    static Block getBlockForSource(const Block & block_for_format, const FilesInfoPtr & files_info)
    {
        auto res = block_for_format;
        if (files_info->need_path_column)
        {
            res.insert(
                {DataTypeLowCardinality{std::make_shared<DataTypeString>()}.createColumn(),
                 std::make_shared<DataTypeLowCardinality>(std::make_shared<DataTypeString>()),
                 "_path"});
        }
        if (files_info->need_file_column)
        {
            res.insert(
                {DataTypeLowCardinality{std::make_shared<DataTypeString>()}.createColumn(),
                 std::make_shared<DataTypeLowCardinality>(std::make_shared<DataTypeString>()),
                 "_file"});
        }
        return res;
    }

    StorageFileSource(
        std::shared_ptr<StorageFile> storage_,
        const StorageSnapshotPtr & storage_snapshot_,
        ContextPtr context_,
        UInt64 max_block_size_,
        FilesInfoPtr files_info_,
        ColumnsDescription columns_description_,
        const Block & block_for_format_,
        std::unique_ptr<ReadBuffer> read_buf_)
        : ISource(getBlockForSource(block_for_format_, files_info_), false)
        , storage(std::move(storage_))
        , storage_snapshot(storage_snapshot_)
        , files_info(std::move(files_info_))
        , read_buf(std::move(read_buf_))
        , columns_description(std::move(columns_description_))
        , block_for_format(block_for_format_)
        , context(context_)
        , max_block_size(max_block_size_)
    {
        if (!storage->use_table_fd)
        {
            shared_lock = std::shared_lock(storage->rwlock, getLockTimeout(context));
            if (!shared_lock)
                throw Exception(ErrorCodes::TIMEOUT_EXCEEDED, "Lock timeout exceeded");
            storage->readers_counter.fetch_add(1, std::memory_order_release);
        }
    }


    /**
      * If specified option --rename_files_after_processing and files created by TableFunctionFile
      * Last reader will rename files according to specified pattern if desctuctor of reader was called without uncaught exceptions
      */
    void beforeDestroy()
    {
        if (storage->file_renamer.isEmpty())
            return;

        int32_t cnt = storage->readers_counter.fetch_sub(1, std::memory_order_acq_rel);

        if (std::uncaught_exceptions() == 0 && cnt == 1 && !storage->was_renamed)
        {
            shared_lock.unlock();
            auto exclusive_lock = std::unique_lock{storage->rwlock, getLockTimeout(context)};

            if (!exclusive_lock)
                return;
            if (storage->readers_counter.load(std::memory_order_acquire) != 0 || storage->was_renamed)
                return;

            for (auto & file_path_ref : storage->paths)
            {
                try
                {
                    auto file_path = fs::path(file_path_ref);
                    String new_filename = storage->file_renamer.generateNewFilename(file_path.filename().string());
                    file_path.replace_filename(new_filename);

                    // Normalize new path
                    file_path = file_path.lexically_normal();

                    // Checking access rights
                    checkCreationIsAllowed(context, context->getUserFilesPath(), file_path, true);

                    // Checking an existing of new file
                    if (fs::exists(file_path))
                        throw Exception(ErrorCodes::FILE_ALREADY_EXISTS, "File {} already exists", file_path.string());

                    fs::rename(fs::path(file_path_ref), file_path);
                    file_path_ref = file_path.string();
                    storage->was_renamed = true;
                }
                catch (const std::exception & e)
                {
                    // Cannot throw exception from destructor, will write only error
                    LOG_ERROR(&Poco::Logger::get("~StorageFileSource"), "Failed to rename file {}: {}", file_path_ref, e.what());
                    continue;
                }
            }
        }
    }

<<<<<<< HEAD
    String getName() const override { return storage->getName(); }
=======
    ~StorageFileSource() override
    {
        beforeDestroy();
    }

    String getName() const override
    {
        return storage->getName();
    }
>>>>>>> 8d0a2014

    Chunk generate() override
    {
        while (!finished_generate)
        {
            /// Open file lazily on first read. This is needed to avoid too many open files from different streams.
            if (!reader)
            {
                if (!storage->use_table_fd)
                {
                    size_t current_file = 0, current_archive = 0;
                    if (files_info->files.size() == 1 && !files_info->paths_to_archive.empty())
                    {
                        current_archive = files_info->next_archive_to_read.fetch_add(1);
                        if (current_archive >= files_info->paths_to_archive.size())
                            return {};
                        current_path = files_info->files[current_file];
                        current_archive_path = files_info->paths_to_archive[current_archive];
                    }
                    else
                    {
                        current_file = files_info->next_file_to_read.fetch_add(1);
                        if (current_file >= files_info->files.size())
                            return {};
                        current_path = files_info->files[current_file];
                    }
                    /// Special case for distributed format. Defaults are not needed here.
                    if (storage->format_name == "Distributed")
                    {
                        pipeline = std::make_unique<QueryPipeline>(std::make_shared<DistributedAsyncInsertSource>(current_path));
                        reader = std::make_unique<PullingPipelineExecutor>(*pipeline);
                        continue;
                    }
                }

                if (!read_buf)
                {
<<<<<<< HEAD
                    if (files_info->paths_to_archive.empty())
                    {
                        read_buf = createReadBuffer(
                            current_path,
                            storage->use_table_fd,
                            storage->getName(),
                            storage->table_fd,
                            storage->compression_method,
                            context);
                    }
                    else
                    {
                        read_buf = createReadBuffer(
                            current_path,
                            storage->use_table_fd,
                            storage->getName(),
                            storage->table_fd,
                            storage->compression_method,
                            context,
                            current_archive_path);
                    }
                }
                auto format
                    = context->getInputFormat(storage->format_name, *read_buf, block_for_format, max_block_size, storage->format_settings);
=======
                    auto file_stat = getFileStat(current_path, storage->use_table_fd, storage->table_fd, storage->getName());
                    if (context->getSettingsRef().engine_file_skip_empty_files && file_stat.st_size == 0)
                        continue;
                    read_buf = createReadBuffer(current_path, file_stat, storage->use_table_fd, storage->table_fd, storage->compression_method, context);
                }

                const Settings & settings = context->getSettingsRef();
                chassert(!storage->paths.empty());
                const auto max_parsing_threads = std::max<size_t>(settings.max_threads/ storage->paths.size(), 1UL);
                input_format = context->getInputFormat(storage->format_name, *read_buf, block_for_format, max_block_size, storage->format_settings, max_parsing_threads);
>>>>>>> 8d0a2014

                QueryPipelineBuilder builder;
                builder.init(Pipe(input_format));

                if (columns_description.hasDefaults())
                {
<<<<<<< HEAD
                    builder.addSimpleTransform(
                        [&](const Block & header)
                        { return std::make_shared<AddingDefaultsTransform>(header, columns_description, *format, context); });
=======
                    builder.addSimpleTransform([&](const Block & header)
                    {
                        return std::make_shared<AddingDefaultsTransform>(header, columns_description, *input_format, context);
                    });
>>>>>>> 8d0a2014
                }

                pipeline = std::make_unique<QueryPipeline>(QueryPipelineBuilder::getPipeline(std::move(builder)));

                reader = std::make_unique<PullingPipelineExecutor>(*pipeline);
            }

            Chunk chunk;
            if (reader->pull(chunk))
            {
                UInt64 num_rows = chunk.getNumRows();
                size_t chunk_size = 0;
                if (storage->format_name != "Distributed")
                    chunk_size = input_format->getApproxBytesReadForChunk();
                progress(num_rows, chunk_size ? chunk_size : chunk.bytes());

                /// Enrich with virtual columns.
                if (files_info->need_path_column)
                {
                    auto column = DataTypeLowCardinality{std::make_shared<DataTypeString>()}.createColumnConst(num_rows, current_path);
                    chunk.addColumn(column->convertToFullColumnIfConst());
                }

                if (files_info->need_file_column)
                {
                    size_t last_slash_pos = current_path.find_last_of('/');
                    auto file_name = current_path.substr(last_slash_pos + 1);

                    auto column
                        = DataTypeLowCardinality{std::make_shared<DataTypeString>()}.createColumnConst(num_rows, std::move(file_name));
                    chunk.addColumn(column->convertToFullColumnIfConst());
                }

<<<<<<< HEAD
                if (num_rows)
                {
                    updateRowsProgressApprox(
                        *this,
                        chunk,
                        files_info->total_bytes_to_read,
                        total_rows_approx_accumulated,
                        total_rows_count_times,
                        total_rows_approx_max);
                }
=======
>>>>>>> 8d0a2014
                return chunk;
            }

            /// Read only once for file descriptor.
            if (storage->use_table_fd)
                finished_generate = true;

            /// Close file prematurely if stream was ended.
            reader.reset();
            pipeline.reset();
            input_format.reset();
            read_buf.reset();
        }

        return {};
    }


private:
    std::shared_ptr<StorageFile> storage;
    StorageSnapshotPtr storage_snapshot;
    FilesInfoPtr files_info;
    String current_path;
    String current_archive_path;
    Block sample_block;
    std::unique_ptr<ReadBuffer> read_buf;
    InputFormatPtr input_format;
    std::unique_ptr<QueryPipeline> pipeline;
    std::unique_ptr<PullingPipelineExecutor> reader;

    ColumnsDescription columns_description;
    Block block_for_format;

    ContextPtr context; /// TODO Untangle potential issues with context lifetime.
    UInt64 max_block_size;

    bool finished_generate = false;

    std::shared_lock<std::shared_timed_mutex> shared_lock;
};


Pipe StorageFile::read(
    const Names & column_names,
    const StorageSnapshotPtr & storage_snapshot,
    SelectQueryInfo & /*query_info*/,
    ContextPtr context,
    QueryProcessingStage::Enum /*processed_stage*/,
    size_t max_block_size,
    const size_t max_num_streams)
{
    if (use_table_fd)
    {
        paths = {""}; /// when use fd, paths are empty
    }
    else
    {
        if (paths.size() == 1 && paths_to_archive.empty() && !fs::exists(paths[0]))
        {
            if (context->getSettingsRef().engine_file_empty_if_not_exists)
                return Pipe(std::make_shared<NullSource>(storage_snapshot->getSampleBlockForColumns(column_names)));
            else
                throw Exception(ErrorCodes::FILE_DOESNT_EXIST, "File {} doesn't exist", paths[0]);
        }
    }

    auto files_info = std::make_shared<StorageFileSource::FilesInfo>();
    files_info->files = paths;
    files_info->paths_to_archive = paths_to_archive;
    files_info->total_bytes_to_read = total_bytes_to_read;

    for (const auto & column : column_names)
    {
        if (column == "_path")
            files_info->need_path_column = true;
        if (column == "_file")
            files_info->need_file_column = true;
    }

    auto this_ptr = std::static_pointer_cast<StorageFile>(shared_from_this());

    size_t num_streams = max_num_streams;
    if (max_num_streams > paths.size())
        num_streams = paths.size();

    Pipes pipes;
    pipes.reserve(num_streams);

    /// Set total number of bytes to process. For progress bar.
    auto progress_callback = context->getFileProgressCallback();

    if (progress_callback)
        progress_callback(FileProgress(0, total_bytes_to_read));

    for (size_t i = 0; i < num_streams; ++i)
    {
        ColumnsDescription columns_description;
        Block block_for_format;
        if (supportsSubsetOfColumns())
        {
            auto fetch_columns = column_names;
            const auto & virtuals = getVirtuals();
            std::erase_if(
                fetch_columns,
                [&](const String & col) {
                    return std::any_of(
                        virtuals.begin(), virtuals.end(), [&](const NameAndTypePair & virtual_col) { return col == virtual_col.name; });
                });

            if (fetch_columns.empty())
                fetch_columns.push_back(
                    ExpressionActions::getSmallestColumn(storage_snapshot->metadata->getColumns().getAllPhysical()).name);
            columns_description = storage_snapshot->getDescriptionForColumns(fetch_columns);
        }
        else
        {
            columns_description = storage_snapshot->metadata->getColumns();
        }

        block_for_format = storage_snapshot->getSampleBlockForColumns(columns_description.getNamesOfPhysical());

        /// In case of reading from fd we have to check whether we have already created
        /// the read buffer from it in Storage constructor (for schema inference) or not.
        /// If yes, then we should use it in StorageFileSource. Atomic bool flag is needed
        /// to prevent data race in case of parallel reads.
        std::unique_ptr<ReadBuffer> read_buffer;
        if (has_peekable_read_buffer_from_fd.exchange(false))
            read_buffer = std::move(peekable_read_buffer_from_fd);

        pipes.emplace_back(std::make_shared<StorageFileSource>(
            this_ptr,
            storage_snapshot,
            context,
            max_block_size,
            files_info,
            columns_description,
            block_for_format,
            std::move(read_buffer)));
    }

    return Pipe::unitePipes(std::move(pipes));
}


class StorageFileSink final : public SinkToStorage
{
public:
    StorageFileSink(
        const StorageMetadataPtr & metadata_snapshot_,
        const String & table_name_for_log_,
        int table_fd_,
        bool use_table_fd_,
        std::string base_path_,
        std::string path_,
        const CompressionMethod compression_method_,
        const std::optional<FormatSettings> & format_settings_,
        const String format_name_,
        ContextPtr context_,
        int flags_)
        : SinkToStorage(metadata_snapshot_->getSampleBlock())
        , metadata_snapshot(metadata_snapshot_)
        , table_name_for_log(table_name_for_log_)
        , table_fd(table_fd_)
        , use_table_fd(use_table_fd_)
        , base_path(base_path_)
        , path(path_)
        , compression_method(compression_method_)
        , format_name(format_name_)
        , format_settings(format_settings_)
        , context(context_)
        , flags(flags_)
    {
        initialize();
    }

    StorageFileSink(
        const StorageMetadataPtr & metadata_snapshot_,
        const String & table_name_for_log_,
        std::unique_lock<std::shared_timed_mutex> && lock_,
        int table_fd_,
        bool use_table_fd_,
        std::string base_path_,
        const std::string & path_,
        const CompressionMethod compression_method_,
        const std::optional<FormatSettings> & format_settings_,
        const String format_name_,
        ContextPtr context_,
        int flags_)
        : SinkToStorage(metadata_snapshot_->getSampleBlock())
        , metadata_snapshot(metadata_snapshot_)
        , table_name_for_log(table_name_for_log_)
        , table_fd(table_fd_)
        , use_table_fd(use_table_fd_)
        , base_path(base_path_)
        , path(path_)
        , compression_method(compression_method_)
        , format_name(format_name_)
        , format_settings(format_settings_)
        , context(context_)
        , flags(flags_)
        , lock(std::move(lock_))
    {
        if (!lock)
            throw Exception(ErrorCodes::TIMEOUT_EXCEEDED, "Lock timeout exceeded");
        initialize();
    }

    void initialize()
    {
        std::unique_ptr<WriteBufferFromFileDescriptor> naked_buffer = nullptr;
        if (use_table_fd)
        {
            naked_buffer = std::make_unique<WriteBufferFromFileDescriptor>(table_fd, DBMS_DEFAULT_BUFFER_SIZE);
        }
        else
        {
            flags |= O_WRONLY | O_APPEND | O_CREAT;
            naked_buffer = std::make_unique<WriteBufferFromFile>(path, DBMS_DEFAULT_BUFFER_SIZE, flags);
        }

        /// In case of formats with prefixes if file is not empty we have already written prefix.
        bool do_not_write_prefix = naked_buffer->size();

        write_buf = wrapWriteBufferWithCompressionMethod(std::move(naked_buffer), compression_method, 3);

        writer = FormatFactory::instance().getOutputFormatParallelIfPossible(
            format_name, *write_buf, metadata_snapshot->getSampleBlock(), context, format_settings);

        if (do_not_write_prefix)
            writer->doNotWritePrefix();
    }

    String getName() const override { return "StorageFileSink"; }

    void consume(Chunk chunk) override
    {
        std::lock_guard cancel_lock(cancel_mutex);
        if (cancelled)
            return;
        writer->write(getHeader().cloneWithColumns(chunk.detachColumns()));
    }

    void onCancel() override
    {
        std::lock_guard cancel_lock(cancel_mutex);
        finalize();
        cancelled = true;
    }

    void onException(std::exception_ptr exception) override
    {
        std::lock_guard cancel_lock(cancel_mutex);
        try
        {
            std::rethrow_exception(exception);
        }
        catch (...)
        {
            /// An exception context is needed to proper delete write buffers without finalization
            release();
        }
    }

    void onFinish() override
    {
        std::lock_guard cancel_lock(cancel_mutex);
        finalize();
    }

private:
    void finalize()
    {
        if (!writer)
            return;

        try
        {
            writer->finalize();
            writer->flush();
            write_buf->finalize();
        }
        catch (...)
        {
            /// Stop ParallelFormattingOutputFormat correctly.
            release();
            throw;
        }
    }

    void release()
    {
        writer.reset();
        write_buf->finalize();
    }

    StorageMetadataPtr metadata_snapshot;
    String table_name_for_log;

    std::unique_ptr<WriteBuffer> write_buf;
    OutputFormatPtr writer;

    int table_fd;
    bool use_table_fd;
    std::string base_path;
    std::string path;
    CompressionMethod compression_method;
    std::string format_name;
    std::optional<FormatSettings> format_settings;

    ContextPtr context;
    int flags;
    std::unique_lock<std::shared_timed_mutex> lock;

    std::mutex cancel_mutex;
    bool cancelled = false;
};

class PartitionedStorageFileSink : public PartitionedSink
{
public:
    PartitionedStorageFileSink(
        const ASTPtr & partition_by,
        const StorageMetadataPtr & metadata_snapshot_,
        const String & table_name_for_log_,
        std::unique_lock<std::shared_timed_mutex> && lock_,
        String base_path_,
        String path_,
        const CompressionMethod compression_method_,
        const std::optional<FormatSettings> & format_settings_,
        const String format_name_,
        ContextPtr context_,
        int flags_)
        : PartitionedSink(partition_by, context_, metadata_snapshot_->getSampleBlock())
        , path(path_)
        , metadata_snapshot(metadata_snapshot_)
        , table_name_for_log(table_name_for_log_)
        , base_path(base_path_)
        , compression_method(compression_method_)
        , format_name(format_name_)
        , format_settings(format_settings_)
        , context(context_)
        , flags(flags_)
        , lock(std::move(lock_))
    {
    }

    SinkPtr createSinkForPartition(const String & partition_id) override
    {
        auto partition_path = PartitionedSink::replaceWildcards(path, partition_id);
        PartitionedSink::validatePartitionKey(partition_path, true);
        checkCreationIsAllowed(context, context->getUserFilesPath(), partition_path, /*can_be_directory=*/true);
        return std::make_shared<StorageFileSink>(
            metadata_snapshot,
            table_name_for_log,
            -1,
            /* use_table_fd */ false,
            base_path,
            partition_path,
            compression_method,
            format_settings,
            format_name,
            context,
            flags);
    }

private:
    const String path;
    StorageMetadataPtr metadata_snapshot;
    String table_name_for_log;

    std::string base_path;
    CompressionMethod compression_method;
    std::string format_name;
    std::optional<FormatSettings> format_settings;

    ContextPtr context;
    int flags;
    std::unique_lock<std::shared_timed_mutex> lock;
};


<<<<<<< HEAD
SinkToStoragePtr StorageFile::write(const ASTPtr & query, const StorageMetadataPtr & metadata_snapshot, ContextPtr context)
=======
SinkToStoragePtr StorageFile::write(
    const ASTPtr & query,
    const StorageMetadataPtr & metadata_snapshot,
    ContextPtr context,
    bool /*async_insert*/)
>>>>>>> 8d0a2014
{
    if (format_name == "Distributed")
        throw Exception(ErrorCodes::NOT_IMPLEMENTED, "Method write is not implemented for Distributed format");

    int flags = 0;

    if (context->getSettingsRef().engine_file_truncate_on_insert)
        flags |= O_TRUNC;

    bool has_wildcards = path_for_partitioned_write.find(PartitionedSink::PARTITION_ID_WILDCARD) != String::npos;
    const auto * insert_query = dynamic_cast<const ASTInsertQuery *>(query.get());
    bool is_partitioned_implementation = insert_query && insert_query->partition_by && has_wildcards;

    if (is_partitioned_implementation)
    {
        if (path_for_partitioned_write.empty())
            throw Exception(ErrorCodes::LOGICAL_ERROR, "Empty path for partitioned write");

        fs::create_directories(fs::path(path_for_partitioned_write).parent_path());

        return std::make_shared<PartitionedStorageFileSink>(
            insert_query->partition_by,
            metadata_snapshot,
            getStorageID().getNameForLogs(),
            std::unique_lock{rwlock, getLockTimeout(context)},
            base_path,
            path_for_partitioned_write,
            chooseCompressionMethod(path_for_partitioned_write, compression_method),
            format_settings,
            format_name,
            context,
            flags);
    }
    else
    {
        String path;
        if (!paths.empty())
        {
            if (is_path_with_globs)
                throw Exception(
                    ErrorCodes::DATABASE_ACCESS_DENIED,
                    "Table '{}' is in readonly mode because of globs in filepath",
                    getStorageID().getNameForLogs());

            path = paths.back();
            fs::create_directories(fs::path(path).parent_path());

            std::error_code error_code;
            if (!context->getSettingsRef().engine_file_truncate_on_insert && !is_path_with_globs
                && !FormatFactory::instance().checkIfFormatSupportAppend(format_name, context, format_settings)
                && fs::file_size(paths.back(), error_code) != 0 && !error_code)
            {
                if (context->getSettingsRef().engine_file_allow_create_multiple_files)
                {
                    auto pos = paths[0].find_first_of('.', paths[0].find_last_of('/'));
                    size_t index = paths.size();
                    String new_path;
                    do
                    {
                        new_path = paths[0].substr(0, pos) + "." + std::to_string(index)
                            + (pos == std::string::npos ? "" : paths[0].substr(pos));
                        ++index;
                    } while (fs::exists(new_path));
                    paths.push_back(new_path);
                    path = new_path;
                }
                else
                    throw Exception(
                        ErrorCodes::CANNOT_APPEND_TO_FILE,
                        "Cannot append data in format {} to file, because this format doesn't support appends."
                        " You can allow to create a new file "
                        "on each insert by enabling setting engine_file_allow_create_multiple_files",
                        format_name);
            }
        }

        return std::make_shared<StorageFileSink>(
            metadata_snapshot,
            getStorageID().getNameForLogs(),
            std::unique_lock{rwlock, getLockTimeout(context)},
            table_fd,
            use_table_fd,
            base_path,
            path,
            chooseCompressionMethod(path, compression_method),
            format_settings,
            format_name,
            context,
            flags);
    }
}

bool StorageFile::storesDataOnDisk() const
{
    return is_db_table;
}

Strings StorageFile::getDataPaths() const
{
    if (paths.empty())
        throw Exception(ErrorCodes::DATABASE_ACCESS_DENIED, "Table '{}' is in readonly mode", getStorageID().getNameForLogs());
    return paths;
}

void StorageFile::rename(const String & new_path_to_table_data, const StorageID & new_table_id)
{
    if (!is_db_table)
        throw Exception(
            ErrorCodes::DATABASE_ACCESS_DENIED,
            "Can't rename table {} bounded to user-defined file (or FD)",
            getStorageID().getNameForLogs());

    if (paths.size() != 1)
        throw Exception(ErrorCodes::DATABASE_ACCESS_DENIED, "Can't rename table {} in readonly mode", getStorageID().getNameForLogs());

    std::string path_new = getTablePath(base_path + new_path_to_table_data, format_name);
    if (path_new == paths[0])
        return;

    fs::create_directories(fs::path(path_new).parent_path());
    fs::rename(paths[0], path_new);

    paths[0] = std::move(path_new);
    renameInMemory(new_table_id);
}

void StorageFile::truncate(
    const ASTPtr & /*query*/, const StorageMetadataPtr & /* metadata_snapshot */, ContextPtr /* context */, TableExclusiveLockHolder &)
{
    if (is_path_with_globs)
        throw Exception(ErrorCodes::DATABASE_ACCESS_DENIED, "Can't truncate table '{}' in readonly mode", getStorageID().getNameForLogs());

    if (use_table_fd)
    {
        if (0 != ::ftruncate(table_fd, 0))
            throwFromErrno("Cannot truncate file at fd " + toString(table_fd), ErrorCodes::CANNOT_TRUNCATE_FILE);
    }
    else
    {
        for (const auto & path : paths)
        {
            if (!fs::exists(path))
                continue;

            if (0 != ::truncate(path.c_str(), 0))
                throwFromErrnoWithPath("Cannot truncate file " + path, path, ErrorCodes::CANNOT_TRUNCATE_FILE);
        }
    }
}


void registerStorageFile(StorageFactory & factory)
{
    StorageFactory::StorageFeatures storage_features{
        .supports_settings = true,
        .supports_schema_inference = true,
        .source_access_type = AccessType::FILE,
    };

    factory.registerStorage(
        "File",
        [](const StorageFactory::Arguments & factory_args)
        {
            StorageFile::CommonArguments storage_args{
                WithContext(factory_args.getContext()),
                factory_args.table_id,
                {},
                {},
                {},
                factory_args.columns,
                factory_args.constraints,
                factory_args.comment,
                {},
            };

            ASTs & engine_args_ast = factory_args.engine_args;

            if (!(engine_args_ast.size() >= 1 && engine_args_ast.size() <= 3)) // NOLINT
                throw Exception(
                    ErrorCodes::NUMBER_OF_ARGUMENTS_DOESNT_MATCH,
                    "Storage File requires from 1 to 3 arguments: "
                    "name of used format, source and compression_method.");

            engine_args_ast[0] = evaluateConstantExpressionOrIdentifierAsLiteral(engine_args_ast[0], factory_args.getLocalContext());
            storage_args.format_name = checkAndGetLiteralArgument<String>(engine_args_ast[0], "format_name");

            // Use format settings from global server context + settings from
            // the SETTINGS clause of the create query. Settings from current
            // session and user are ignored.
            if (factory_args.storage_def->settings)
            {
                FormatFactorySettings user_format_settings;

                // Apply changed settings from global context, but ignore the
                // unknown ones, because we only have the format settings here.
                const auto & changes = factory_args.getContext()->getSettingsRef().changes();
                for (const auto & change : changes)
                {
                    if (user_format_settings.has(change.name))
                    {
                        user_format_settings.set(change.name, change.value);
                    }
                }

                // Apply changes from SETTINGS clause, with validation.
                user_format_settings.applyChanges(factory_args.storage_def->settings->changes);

                storage_args.format_settings = getFormatSettings(factory_args.getContext(), user_format_settings);
            }
            else
            {
                storage_args.format_settings = getFormatSettings(factory_args.getContext());
            }

            if (engine_args_ast.size() == 1) /// Table in database
                return std::make_shared<StorageFile>(factory_args.relative_data_path, storage_args);

            /// Will use FD if engine_args[1] is int literal or identifier with std* name
            int source_fd = -1;
            String source_path;

            if (auto opt_name = tryGetIdentifierName(engine_args_ast[1]))
            {
                if (*opt_name == "stdin")
                    source_fd = STDIN_FILENO;
                else if (*opt_name == "stdout")
                    source_fd = STDOUT_FILENO;
                else if (*opt_name == "stderr")
                    source_fd = STDERR_FILENO;
                else
                    throw Exception(
                        ErrorCodes::UNKNOWN_IDENTIFIER, "Unknown identifier '{}' in second arg of File storage constructor", *opt_name);
            }
            else if (const auto * literal = engine_args_ast[1]->as<ASTLiteral>())
            {
                auto type = literal->value.getType();
                if (type == Field::Types::Int64)
                    source_fd = static_cast<int>(literal->value.get<Int64>());
                else if (type == Field::Types::UInt64)
                    source_fd = static_cast<int>(literal->value.get<UInt64>());
                else if (type == Field::Types::String)
                    source_path = literal->value.get<String>();
                else
                    throw Exception(ErrorCodes::BAD_ARGUMENTS, "Second argument must be path or file descriptor");
            }

            if (engine_args_ast.size() == 3)
            {
                engine_args_ast[2] = evaluateConstantExpressionOrIdentifierAsLiteral(engine_args_ast[2], factory_args.getLocalContext());
                storage_args.compression_method = checkAndGetLiteralArgument<String>(engine_args_ast[2], "compression_method");
            }
            else
                storage_args.compression_method = "auto";

            if (0 <= source_fd) /// File descriptor
                return std::make_shared<StorageFile>(source_fd, storage_args);
            else /// User's file
                return std::make_shared<StorageFile>(source_path, factory_args.getContext()->getUserFilesPath(), storage_args);
        },
        storage_features);
}


NamesAndTypesList StorageFile::getVirtuals() const
{
    return NamesAndTypesList{
        {"_path", std::make_shared<DataTypeLowCardinality>(std::make_shared<DataTypeString>())},
        {"_file", std::make_shared<DataTypeLowCardinality>(std::make_shared<DataTypeString>())}};
}

SchemaCache & StorageFile::getSchemaCache(const ContextPtr & context)
{
    static SchemaCache schema_cache(
        context->getConfigRef().getUInt("schema_inference_cache_max_elements_for_file", DEFAULT_SCHEMA_CACHE_ELEMENTS));
    return schema_cache;
}

std::optional<ColumnsDescription> StorageFile::tryGetColumnsFromCache(
    const Strings & paths, const String & format_name, const std::optional<FormatSettings> & format_settings, ContextPtr context)
{
    /// Check if the cache contains one of the paths.
    auto & schema_cache = getSchemaCache(context);
    struct stat file_stat
    {
    };
    for (const auto & path : paths)
    {
        auto get_last_mod_time = [&]() -> std::optional<time_t>
        {
            if (0 != stat(path.c_str(), &file_stat))
                return std::nullopt;

            return file_stat.st_mtime;
        };

        auto cache_key = getKeyForSchemaCache(path, format_name, format_settings, context);
        auto columns = schema_cache.tryGet(cache_key, get_last_mod_time);
        if (columns)
            return columns;
    }

    return std::nullopt;
}

void StorageFile::addColumnsToCache(
    const Strings & paths,
    const ColumnsDescription & columns,
    const String & format_name,
    const std::optional<FormatSettings> & format_settings,
    const ContextPtr & context)
{
    auto & schema_cache = getSchemaCache(context);
    auto cache_keys = getKeysForSchemaCache(paths, format_name, format_settings, context);
    schema_cache.addMany(cache_keys, columns);
}

}<|MERGE_RESOLUTION|>--- conflicted
+++ resolved
@@ -1,16 +1,10 @@
+#include <Storages/StorageFile.h>
+#include <Storages/StorageFactory.h>
 #include <Storages/ColumnsDescription.h>
 #include <Storages/StorageInMemoryMetadata.h>
 #include <Storages/PartitionedSink.h>
 #include <Storages/Distributed/DistributedAsyncInsertSource.h>
 #include <Storages/checkAndGetLiteralArgument.h>
-<<<<<<< HEAD
-#include <Storages/ReadFromStorageProgress.h>
-#include <Storages/StorageFactory.h>
-#include <Storages/StorageFile.h>
-#include <Storages/StorageInMemoryMetadata.h>
-#include <Storages/checkAndGetLiteralArgument.h>
-=======
->>>>>>> 8d0a2014
 
 #include <Interpreters/Context.h>
 #include <Interpreters/evaluateConstantExpression.h>
@@ -20,8 +14,6 @@
 #include <Parsers/ASTInsertQuery.h>
 #include <Parsers/ASTLiteral.h>
 
-#include <IO/Archives/IArchiveReader.h>
-#include <IO/Archives/createArchiveReader.h>
 #include <IO/MMapReadBufferFromFile.h>
 #include <IO/MMapReadBufferFromFileDescriptor.h>
 #include <IO/ReadBufferFromFile.h>
@@ -34,50 +26,41 @@
 #include <DataTypes/DataTypeString.h>
 #include <Formats/FormatFactory.h>
 #include <Formats/ReadSchemaUtils.h>
-#include <Processors/Executors/PullingPipelineExecutor.h>
+#include <Processors/Sinks/SinkToStorage.h>
+#include <Processors/Transforms/AddingDefaultsTransform.h>
+#include <Processors/ISource.h>
+#include <Processors/Formats/IOutputFormat.h>
 #include <Processors/Formats/IInputFormat.h>
-#include <Processors/Formats/IOutputFormat.h>
 #include <Processors/Formats/ISchemaReader.h>
-#include <Processors/ISource.h>
-#include <Processors/Sinks/SinkToStorage.h>
 #include <Processors/Sources/NullSource.h>
 #include <Processors/Executors/PullingPipelineExecutor.h>
 #include <Processors/ResizeProcessor.h>
 
-#include <Common/ProfileEvents.h>
 #include <Common/escapeForFileName.h>
+#include <Common/typeid_cast.h>
+#include <Common/parseGlobs.h>
 #include <Common/filesystemHelpers.h>
-<<<<<<< HEAD
-#include <Common/parseGlobs.h>
-#include <Common/typeid_cast.h>
-=======
 #include <Common/logger_useful.h>
 #include <Common/ProfileEvents.h>
->>>>>>> 8d0a2014
 
 #include <QueryPipeline/Pipe.h>
 #include <QueryPipeline/QueryPipelineBuilder.h>
 
-#include <filesystem>
-#include <shared_mutex>
+#include <sys/stat.h>
 #include <fcntl.h>
 #include <unistd.h>
 #include <re2/re2.h>
-<<<<<<< HEAD
-#include <sys/stat.h>
-=======
 #include <filesystem>
 #include <shared_mutex>
 #include <cmath>
 #include <algorithm>
->>>>>>> 8d0a2014
 
 
 namespace ProfileEvents
 {
-extern const Event CreatedReadBufferOrdinary;
-extern const Event CreatedReadBufferMMap;
-extern const Event CreatedReadBufferMMapFailed;
+    extern const Event CreatedReadBufferOrdinary;
+    extern const Event CreatedReadBufferMMap;
+    extern const Event CreatedReadBufferMMapFailed;
 }
 
 namespace fs = std::filesystem;
@@ -109,26 +92,6 @@
 namespace
 {
 
-<<<<<<< HEAD
-    /* Recursive directory listing with matched paths as a result.
- * Have the same method in StorageHDFS.
- */
-    void listFilesWithRegexpMatchingImpl(
-        const std::string & path_for_ls,
-        const std::string & for_match,
-        size_t & total_bytes_to_read,
-        std::vector<std::string> & result,
-        bool recursive = false)
-    {
-        const size_t first_glob = for_match.find_first_of("*?{");
-
-        const size_t end_of_path_without_globs = for_match.substr(0, first_glob).rfind('/');
-        const std::string suffix_with_globs = for_match.substr(end_of_path_without_globs); /// begin with '/'
-
-        const size_t next_slash = suffix_with_globs.find('/', 1);
-        const std::string current_glob = suffix_with_globs.substr(0, next_slash);
-        auto regexp = makeRegexpPatternFromGlobs(current_glob);
-=======
 /// Forward-declare to use in listFilesWithFoldedRegexpMatchingImpl()
 void listFilesWithRegexpMatchingImpl(
     const std::string & path_for_ls,
@@ -233,22 +196,18 @@
     const std::string current_glob = suffix_with_globs.substr(0, next_slash_after_glob_pos);
 
     auto regexp = makeRegexpPatternFromGlobs(current_glob);
->>>>>>> 8d0a2014
-
-        re2::RE2 matcher(regexp);
-        if (!matcher.ok())
-            throw Exception(ErrorCodes::CANNOT_COMPILE_REGEXP, "Cannot compile regex from glob ({}): {}", for_match, matcher.error());
-
-        bool skip_regex = current_glob == "/*" ? true : false;
-        if (!recursive)
-            recursive = current_glob == "/**";
-
-        const std::string prefix_without_globs = path_for_ls + for_match.substr(1, end_of_path_without_globs);
-
-<<<<<<< HEAD
-        if (!fs::exists(prefix_without_globs))
-            return;
-=======
+
+    re2::RE2 matcher(regexp);
+    if (!matcher.ok())
+        throw Exception(ErrorCodes::CANNOT_COMPILE_REGEXP,
+            "Cannot compile regex from glob ({}): {}", for_match, matcher.error());
+
+    bool skip_regex = current_glob == "/*" ? true : false;
+    if (!recursive)
+        recursive = current_glob == "/**" ;
+
+    const std::string prefix_without_globs = path_for_ls + for_match.substr(1, end_of_path_without_globs);
+
     if (!fs::exists(prefix_without_globs))
         return;
 
@@ -268,45 +227,20 @@
         const std::string full_path = it->path().string();
         const size_t last_slash = full_path.rfind('/');
         const String file_name = full_path.substr(last_slash);
->>>>>>> 8d0a2014
-
-        const fs::directory_iterator end;
-        for (fs::directory_iterator it(prefix_without_globs); it != end; ++it)
-        {
-            const std::string full_path = it->path().string();
-            const size_t last_slash = full_path.rfind('/');
-            const String file_name = full_path.substr(last_slash);
-            const bool looking_for_directory = next_slash != std::string::npos;
-
-            /// Condition is_directory means what kind of path is it in current iteration of ls
-            if (!it->is_directory() && !looking_for_directory)
+
+        /// Condition is_directory means what kind of path is it in current iteration of ls
+        if (!it->is_directory() && !looking_for_directory)
+        {
+            if (skip_regex || re2::RE2::FullMatch(file_name, matcher))
             {
-<<<<<<< HEAD
-                if (skip_regex || re2::RE2::FullMatch(file_name, matcher))
-                {
-                    total_bytes_to_read += it->file_size();
-                    result.push_back(it->path().string());
-                }
+                total_bytes_to_read += it->file_size();
+                result.push_back(it->path().string());
             }
-            else if (it->is_directory())
+        }
+        else if (it->is_directory())
+        {
+            if (recursive)
             {
-                if (recursive)
-                {
-                    listFilesWithRegexpMatchingImpl(
-                        fs::path(full_path).append(it->path().string()) / "",
-                        looking_for_directory ? suffix_with_globs.substr(next_slash) : current_glob,
-                        total_bytes_to_read,
-                        result,
-                        recursive);
-                }
-                else if (looking_for_directory && re2::RE2::FullMatch(file_name, matcher))
-                {
-                    /// Recursion depth is limited by pattern. '*' works only for depth = 1, for depth = 2 pattern path is '*/*'. So we do not need additional check.
-                    listFilesWithRegexpMatchingImpl(
-                        fs::path(full_path) / "", suffix_with_globs.substr(next_slash), total_bytes_to_read, result);
-                }
-            }
-=======
                 listFilesWithRegexpMatchingImpl(fs::path(full_path).append(it->path().string()) / "",
                                                 looking_for_directory ? suffix_with_globs.substr(next_slash_after_glob_pos) : current_glob,
                                                 total_bytes_to_read, result, recursive);
@@ -314,41 +248,46 @@
             else if (looking_for_directory && re2::RE2::FullMatch(file_name, matcher))
                 /// Recursion depth is limited by pattern. '*' works only for depth = 1, for depth = 2 pattern path is '*/*'. So we do not need additional check.
                 listFilesWithRegexpMatchingImpl(fs::path(full_path) / "", suffix_with_globs.substr(next_slash_after_glob_pos), total_bytes_to_read, result);
->>>>>>> 8d0a2014
-        }
-    }
-
-    std::vector<std::string>
-    listFilesWithRegexpMatching(const std::string & path_for_ls, const std::string & for_match, size_t & total_bytes_to_read)
-    {
-        std::vector<std::string> result;
-        listFilesWithRegexpMatchingImpl(path_for_ls, for_match, total_bytes_to_read, result);
-        return result;
-    }
-
-    std::string getTablePath(const std::string & table_dir_path, const std::string & format_name)
-    {
-        return table_dir_path + "/data." + escapeForFileName(format_name);
-    }
-
-    /// Both db_dir_path and table_path must be converted to absolute paths (in particular, path cannot contain '..').
-    void checkCreationIsAllowed(
-        ContextPtr context_global, const std::string & db_dir_path, const std::string & table_path, bool can_be_directory)
-    {
-        if (context_global->getApplicationType() != Context::ApplicationType::SERVER)
-            return;
-
-        /// "/dev/null" is allowed for perf testing
-        if (!fileOrSymlinkPathStartsWith(table_path, db_dir_path) && table_path != "/dev/null")
-            throw Exception(ErrorCodes::DATABASE_ACCESS_DENIED, "File `{}` is not inside `{}`", table_path, db_dir_path);
-
-        if (can_be_directory)
-        {
-            auto table_path_stat = fs::status(table_path);
-            if (fs::exists(table_path_stat) && fs::is_directory(table_path_stat))
-                throw Exception(ErrorCodes::INCORRECT_FILE_NAME, "File must not be a directory");
-        }
-    }
+        }
+    }
+}
+
+std::vector<std::string> listFilesWithRegexpMatching(
+    const std::string & path_for_ls,
+    const std::string & for_match,
+    size_t & total_bytes_to_read)
+{
+    std::vector<std::string> result;
+    listFilesWithRegexpMatchingImpl(path_for_ls, for_match, total_bytes_to_read, result);
+    return result;
+}
+
+std::string getTablePath(const std::string & table_dir_path, const std::string & format_name)
+{
+    return table_dir_path + "/data." + escapeForFileName(format_name);
+}
+
+/// Both db_dir_path and table_path must be converted to absolute paths (in particular, path cannot contain '..').
+void checkCreationIsAllowed(
+    ContextPtr context_global,
+    const std::string & db_dir_path,
+    const std::string & table_path,
+    bool can_be_directory)
+{
+    if (context_global->getApplicationType() != Context::ApplicationType::SERVER)
+        return;
+
+    /// "/dev/null" is allowed for perf testing
+    if (!fileOrSymlinkPathStartsWith(table_path, db_dir_path) && table_path != "/dev/null")
+        throw Exception(ErrorCodes::DATABASE_ACCESS_DENIED, "File `{}` is not inside `{}`", table_path, db_dir_path);
+
+    if (can_be_directory)
+    {
+        auto table_path_stat = fs::status(table_path);
+        if (fs::exists(table_path_stat) && fs::is_directory(table_path_stat))
+            throw Exception(ErrorCodes::INCORRECT_FILE_NAME, "File must not be a directory");
+    }
+}
 
 std::unique_ptr<ReadBuffer> selectReadBuffer(
     const String & current_path,
@@ -373,91 +312,41 @@
 
     if (S_ISREG(file_stat.st_mode) && read_method == LocalFSReadMethod::mmap)
     {
-        auto read_method = context->getSettingsRef().storage_file_read_method;
-
-        if (S_ISREG(file_stat.st_mode) && read_method == LocalFSReadMethod::mmap)
-        {
-            try
-            {
-                std::unique_ptr<ReadBufferFromFileBase> res;
-                if (use_table_fd)
-                    res = std::make_unique<MMapReadBufferFromFileDescriptor>(table_fd, 0);
-                else
-                    res = std::make_unique<MMapReadBufferFromFile>(current_path, 0);
-
-                ProfileEvents::increment(ProfileEvents::CreatedReadBufferMMap);
-                return res;
-            }
-            catch (const ErrnoException &)
-            {
-                /// Fallback if mmap is not supported.
-                ProfileEvents::increment(ProfileEvents::CreatedReadBufferMMapFailed);
-            }
-        }
-
-        std::unique_ptr<ReadBufferFromFileBase> res;
-        if (S_ISREG(file_stat.st_mode) && (read_method == LocalFSReadMethod::pread || read_method == LocalFSReadMethod::mmap))
-        {
+        try
+        {
+            std::unique_ptr<ReadBufferFromFileBase> res;
             if (use_table_fd)
-                res = std::make_unique<ReadBufferFromFileDescriptorPRead>(table_fd);
+                res = std::make_unique<MMapReadBufferFromFileDescriptor>(table_fd, 0);
             else
-                res = std::make_unique<ReadBufferFromFilePRead>(current_path, context->getSettingsRef().max_read_buffer_size);
-
-            ProfileEvents::increment(ProfileEvents::CreatedReadBufferOrdinary);
-        }
+                res = std::make_unique<MMapReadBufferFromFile>(current_path, 0);
+
+            ProfileEvents::increment(ProfileEvents::CreatedReadBufferMMap);
+            return res;
+        }
+        catch (const ErrnoException &)
+        {
+            /// Fallback if mmap is not supported.
+            ProfileEvents::increment(ProfileEvents::CreatedReadBufferMMapFailed);
+        }
+    }
+
+    std::unique_ptr<ReadBufferFromFileBase> res;
+    if (S_ISREG(file_stat.st_mode) && (read_method == LocalFSReadMethod::pread || read_method == LocalFSReadMethod::mmap))
+    {
+        if (use_table_fd)
+            res = std::make_unique<ReadBufferFromFileDescriptorPRead>(table_fd);
         else
-        {
-            if (use_table_fd)
-                res = std::make_unique<ReadBufferFromFileDescriptor>(table_fd);
-            else
-                res = std::make_unique<ReadBufferFromFile>(current_path, context->getSettingsRef().max_read_buffer_size);
-
-            ProfileEvents::increment(ProfileEvents::CreatedReadBufferOrdinary);
-        }
-        return res;
-    }
-
-    std::unique_ptr<ReadBuffer> createReadBuffer(
-        const String & current_path,
-        bool use_table_fd,
-        const String & storage_name,
-        int table_fd,
-        const String & compression_method,
-        ContextPtr context,
-        const String & path_to_archive = "auto")
-    {
-        CompressionMethod method;
-
-<<<<<<< HEAD
-        struct stat file_stat
-        {
-        };
-        if (path_to_archive != "auto")
-        {
-            auto reader = createArchiveReader(path_to_archive);
-            std::unique_ptr<ReadBuffer> in = reader->readFile(current_path);
-            return in;
-        }
-
+            res = std::make_unique<ReadBufferFromFilePRead>(current_path, context->getSettingsRef().max_read_buffer_size);
+
+        ProfileEvents::increment(ProfileEvents::CreatedReadBufferOrdinary);
+    }
+    else
+    {
         if (use_table_fd)
-        {
-            /// Check if file descriptor allows random reads (and reading it twice).
-            if (0 != fstat(table_fd, &file_stat))
-                throwFromErrno("Cannot stat table file descriptor, inside " + storage_name, ErrorCodes::CANNOT_STAT);
-
-            method = chooseCompressionMethod("", compression_method);
-        }
+            res = std::make_unique<ReadBufferFromFileDescriptor>(table_fd);
         else
-        {
-            /// Check if file descriptor allows random reads (and reading it twice).
-            if (0 != stat(current_path.c_str(), &file_stat))
-                throwFromErrno("Cannot stat file " + current_path, ErrorCodes::CANNOT_STAT);
-
-            method = chooseCompressionMethod(current_path, compression_method);
-        }
-
-        std::unique_ptr<ReadBuffer> nested_buffer = selectReadBuffer(current_path, use_table_fd, table_fd, file_stat, context);
-=======
+            res = std::make_unique<ReadBufferFromFile>(current_path, context->getSettingsRef().max_read_buffer_size);
+
         ProfileEvents::increment(ProfileEvents::CreatedReadBufferOrdinary);
     }
     return res;
@@ -488,38 +377,32 @@
     bool use_table_fd,
     int table_fd,
     const String & compression_method,
-    ContextPtr context)
+    ContextPtr context,
+    const String & path_to_archive = "auto")
 {
     CompressionMethod method;
+
+    if (path_to_archive != "auto")
+    {
+        auto reader = createArchiveReader(path_to_archive);
+        std::unique_ptr<ReadBuffer> in = reader->readFile(current_path);
+        return in;
+    }
 
     if (use_table_fd)
         method = chooseCompressionMethod("", compression_method);
     else
         method = chooseCompressionMethod(current_path, compression_method);
->>>>>>> 8d0a2014
-
-        /// For clickhouse-local and clickhouse-client add progress callback to display progress bar.
-        if (context->getApplicationType() == Context::ApplicationType::LOCAL
-            || context->getApplicationType() == Context::ApplicationType::CLIENT)
-        {
-            auto & in = static_cast<ReadBufferFromFileBase &>(*nested_buffer);
-            in.setProgressCallback(context);
-        }
-
-<<<<<<< HEAD
-        int zstd_window_log_max = static_cast<int>(context->getSettingsRef().zstd_window_log_max);
-        return wrapReadBufferWithCompressionMethod(std::move(nested_buffer), method, zstd_window_log_max);
-    }
-=======
+
+    std::unique_ptr<ReadBuffer> nested_buffer = selectReadBuffer(current_path, use_table_fd, table_fd, file_stat, context);
+
     int zstd_window_log_max = static_cast<int>(context->getSettingsRef().zstd_window_log_max);
     return wrapReadBufferWithCompressionMethod(std::move(nested_buffer), method, zstd_window_log_max);
 }
->>>>>>> 8d0a2014
-
-}
-
-Strings
-StorageFile::getPathsList(const String & table_path, const String & user_files_path, ContextPtr context, size_t & total_bytes_to_read)
+
+}
+
+Strings StorageFile::getPathsList(const String & table_path, const String & user_files_path, ContextPtr context, size_t & total_bytes_to_read)
 {
     fs::path user_files_absolute_path = fs::weakly_canonical(user_files_path);
     fs::path fs_table_path(table_path);
@@ -609,23 +492,38 @@
         throw Exception(
             ErrorCodes::CANNOT_EXTRACT_TABLE_STRUCTURE,
             "Cannot extract table structure from {} format file, because there are no files with provided path. "
-            "You must specify table structure manually",
-            format);
+            "You must specify table structure manually", format);
 
     std::optional<ColumnsDescription> columns_from_cache;
     if (context->getSettingsRef().schema_inference_use_cache_for_file)
         columns_from_cache = tryGetColumnsFromCache(paths, format, format_settings, context);
 
-<<<<<<< HEAD
     ReadBufferIterator read_buffer_iterator;
     if (paths_to_archive.empty())
     {
-        read_buffer_iterator = [&, it = paths.begin()](ColumnsDescription &) mutable -> std::unique_ptr<ReadBuffer>
-        {
-            if (it == paths.end())
-                return nullptr;
-
-            return createReadBuffer(*it++, false, "File", -1, compression_method, context);
+        read_buffer_iterator = [&, it = paths.begin(), first = true](ColumnsDescription &) mutable -> std::unique_ptr<ReadBuffer>
+        {
+            String path;
+            struct stat file_stat;
+            do
+            {
+                if (it == paths.end())
+                {
+                    if (first)
+                        throw Exception(
+                            ErrorCodes::CANNOT_EXTRACT_TABLE_STRUCTURE,
+                            "Cannot extract table structure from {} format file, because all files are empty. You must specify table structure manually",
+                            format);
+                    return nullptr;
+                }
+
+                path = *it++;
+                file_stat = getFileStat(path, false, -1, "File");
+            }
+            while (context->getSettingsRef().engine_file_skip_empty_files && file_stat.st_size == 0);
+
+            first = false;
+            return createReadBuffer(path, file_stat, false, -1, compression_method, context);
         };
     }
     else
@@ -634,36 +532,14 @@
         {
             if (it == paths_to_archive.end())
                 return nullptr;
-=======
-    ReadBufferIterator read_buffer_iterator = [&, it = paths.begin(), first = true](ColumnsDescription &) mutable -> std::unique_ptr<ReadBuffer>
-    {
-        String path;
-        struct stat file_stat;
-        do
-        {
-            if (it == paths.end())
-            {
-                if (first)
-                    throw Exception(
-                        ErrorCodes::CANNOT_EXTRACT_TABLE_STRUCTURE,
-                        "Cannot extract table structure from {} format file, because all files are empty. You must specify table structure manually",
-                        format);
-                return nullptr;
-            }
-
-            path = *it++;
-            file_stat = getFileStat(path, false, -1, "File");
-        }
-        while (context->getSettingsRef().engine_file_skip_empty_files && file_stat.st_size == 0);
-
-        first = false;
-        return createReadBuffer(path, file_stat, false, -1, compression_method, context);
-    };
->>>>>>> 8d0a2014
-
-            return createReadBuffer(paths[0], false, "File", -1, compression_method, context, *it);
+
+            const auto & path = *it;
+            auto file_stat = getFileStat(path, false, -1, "File");
+
+            return createReadBuffer(path, file_stat, false, -1, compression_method, context, *it);
         };
     }
+
     ColumnsDescription columns;
     if (columns_from_cache)
         columns = *columns_from_cache;
@@ -681,7 +557,6 @@
     return format_name != "Distributed" && FormatFactory::instance().checkIfFormatSupportsSubsetOfColumns(format_name);
 }
 
-
 bool StorageFile::prefersLargeBlocks() const
 {
     return FormatFactory::instance().checkIfOutputFormatPrefersLargeBlocks(format_name);
@@ -712,7 +587,8 @@
     setStorageMetadata(args);
 }
 
-StorageFile::StorageFile(const std::string & table_path_, const std::string & user_files_path, CommonArguments args) : StorageFile(args)
+StorageFile::StorageFile(const std::string & table_path_, const std::string & user_files_path, CommonArguments args)
+    : StorageFile(args)
 {
     if (args.path_to_archive != "auto")
     {
@@ -735,7 +611,8 @@
     setStorageMetadata(args);
 }
 
-StorageFile::StorageFile(const std::string & relative_table_dir_path, CommonArguments args) : StorageFile(args)
+StorageFile::StorageFile(const std::string & relative_table_dir_path, CommonArguments args)
+    : StorageFile(args)
 {
     if (relative_table_dir_path.empty())
         throw Exception(ErrorCodes::INCORRECT_FILE_NAME, "Storage {} requires data path", getName());
@@ -776,8 +653,7 @@
             columns = getTableStructureFromFileDescriptor(args.getContext());
         else
         {
-            columns
-                = getTableStructureFromFile(format_name, paths, compression_method, format_settings, args.getContext(), paths_to_archive);
+            columns = getTableStructureFromFile(format_name, paths, compression_method, format_settings, args.getContext(), paths_to_archive);
             if (!args.columns.empty() && args.columns != columns)
                 throw Exception(ErrorCodes::INCOMPATIBLE_COLUMNS, "Table structure and file structure are different");
         }
@@ -925,9 +801,6 @@
         }
     }
 
-<<<<<<< HEAD
-    String getName() const override { return storage->getName(); }
-=======
     ~StorageFileSource() override
     {
         beforeDestroy();
@@ -937,7 +810,6 @@
     {
         return storage->getName();
     }
->>>>>>> 8d0a2014
 
     Chunk generate() override
     {
@@ -964,6 +836,8 @@
                             return {};
                         current_path = files_info->files[current_file];
                     }
+
+
                     /// Special case for distributed format. Defaults are not needed here.
                     if (storage->format_name == "Distributed")
                     {
@@ -975,59 +849,37 @@
 
                 if (!read_buf)
                 {
-<<<<<<< HEAD
+                    auto file_stat = getFileStat(current_path, storage->use_table_fd, storage->table_fd, storage->getName());
+                    if (context->getSettingsRef().engine_file_skip_empty_files && file_stat.st_size == 0)
+                        continue;
+
                     if (files_info->paths_to_archive.empty())
-                    {
+                        read_buf = createReadBuffer(current_path, file_stat, storage->use_table_fd, storage->table_fd, storage->compression_method, context);
+                    else
                         read_buf = createReadBuffer(
                             current_path,
+                            file_stat,
                             storage->use_table_fd,
-                            storage->getName(),
-                            storage->table_fd,
-                            storage->compression_method,
-                            context);
-                    }
-                    else
-                    {
-                        read_buf = createReadBuffer(
-                            current_path,
-                            storage->use_table_fd,
-                            storage->getName(),
                             storage->table_fd,
                             storage->compression_method,
                             context,
                             current_archive_path);
-                    }
-                }
-                auto format
-                    = context->getInputFormat(storage->format_name, *read_buf, block_for_format, max_block_size, storage->format_settings);
-=======
-                    auto file_stat = getFileStat(current_path, storage->use_table_fd, storage->table_fd, storage->getName());
-                    if (context->getSettingsRef().engine_file_skip_empty_files && file_stat.st_size == 0)
-                        continue;
-                    read_buf = createReadBuffer(current_path, file_stat, storage->use_table_fd, storage->table_fd, storage->compression_method, context);
                 }
 
                 const Settings & settings = context->getSettingsRef();
                 chassert(!storage->paths.empty());
                 const auto max_parsing_threads = std::max<size_t>(settings.max_threads/ storage->paths.size(), 1UL);
                 input_format = context->getInputFormat(storage->format_name, *read_buf, block_for_format, max_block_size, storage->format_settings, max_parsing_threads);
->>>>>>> 8d0a2014
 
                 QueryPipelineBuilder builder;
                 builder.init(Pipe(input_format));
 
                 if (columns_description.hasDefaults())
                 {
-<<<<<<< HEAD
-                    builder.addSimpleTransform(
-                        [&](const Block & header)
-                        { return std::make_shared<AddingDefaultsTransform>(header, columns_description, *format, context); });
-=======
                     builder.addSimpleTransform([&](const Block & header)
                     {
                         return std::make_shared<AddingDefaultsTransform>(header, columns_description, *input_format, context);
                     });
->>>>>>> 8d0a2014
                 }
 
                 pipeline = std::make_unique<QueryPipeline>(QueryPipelineBuilder::getPipeline(std::move(builder)));
@@ -1056,24 +908,10 @@
                     size_t last_slash_pos = current_path.find_last_of('/');
                     auto file_name = current_path.substr(last_slash_pos + 1);
 
-                    auto column
-                        = DataTypeLowCardinality{std::make_shared<DataTypeString>()}.createColumnConst(num_rows, std::move(file_name));
+                    auto column = DataTypeLowCardinality{std::make_shared<DataTypeString>()}.createColumnConst(num_rows, std::move(file_name));
                     chunk.addColumn(column->convertToFullColumnIfConst());
                 }
 
-<<<<<<< HEAD
-                if (num_rows)
-                {
-                    updateRowsProgressApprox(
-                        *this,
-                        chunk,
-                        files_info->total_bytes_to_read,
-                        total_rows_approx_accumulated,
-                        total_rows_count_times,
-                        total_rows_approx_max);
-                }
-=======
->>>>>>> 8d0a2014
                 return chunk;
             }
 
@@ -1107,7 +945,7 @@
     ColumnsDescription columns_description;
     Block block_for_format;
 
-    ContextPtr context; /// TODO Untangle potential issues with context lifetime.
+    ContextPtr context;    /// TODO Untangle potential issues with context lifetime.
     UInt64 max_block_size;
 
     bool finished_generate = false;
@@ -1127,7 +965,7 @@
 {
     if (use_table_fd)
     {
-        paths = {""}; /// when use fd, paths are empty
+        paths = {""};   /// when use fd, paths are empty
     }
     else
     {
@@ -1178,14 +1016,14 @@
             const auto & virtuals = getVirtuals();
             std::erase_if(
                 fetch_columns,
-                [&](const String & col) {
+                [&](const String & col)
+                {
                     return std::any_of(
                         virtuals.begin(), virtuals.end(), [&](const NameAndTypePair & virtual_col) { return col == virtual_col.name; });
                 });
 
             if (fetch_columns.empty())
-                fetch_columns.push_back(
-                    ExpressionActions::getSmallestColumn(storage_snapshot->metadata->getColumns().getAllPhysical()).name);
+                fetch_columns.push_back(ExpressionActions::getSmallestColumn(storage_snapshot->metadata->getColumns().getAllPhysical()).name);
             columns_description = storage_snapshot->getDescriptionForColumns(fetch_columns);
         }
         else
@@ -1299,8 +1137,8 @@
 
         write_buf = wrapWriteBufferWithCompressionMethod(std::move(naked_buffer), compression_method, 3);
 
-        writer = FormatFactory::instance().getOutputFormatParallelIfPossible(
-            format_name, *write_buf, metadata_snapshot->getSampleBlock(), context, format_settings);
+        writer = FormatFactory::instance().getOutputFormatParallelIfPossible(format_name,
+            *write_buf, metadata_snapshot->getSampleBlock(), context, format_settings);
 
         if (do_not_write_prefix)
             writer->doNotWritePrefix();
@@ -1424,12 +1262,12 @@
     {
         auto partition_path = PartitionedSink::replaceWildcards(path, partition_id);
         PartitionedSink::validatePartitionKey(partition_path, true);
-        checkCreationIsAllowed(context, context->getUserFilesPath(), partition_path, /*can_be_directory=*/true);
+        checkCreationIsAllowed(context, context->getUserFilesPath(), partition_path, /*can_be_directory=*/ true);
         return std::make_shared<StorageFileSink>(
             metadata_snapshot,
             table_name_for_log,
             -1,
-            /* use_table_fd */ false,
+            /* use_table_fd */false,
             base_path,
             partition_path,
             compression_method,
@@ -1455,15 +1293,11 @@
 };
 
 
-<<<<<<< HEAD
-SinkToStoragePtr StorageFile::write(const ASTPtr & query, const StorageMetadataPtr & metadata_snapshot, ContextPtr context)
-=======
 SinkToStoragePtr StorageFile::write(
     const ASTPtr & query,
     const StorageMetadataPtr & metadata_snapshot,
     ContextPtr context,
     bool /*async_insert*/)
->>>>>>> 8d0a2014
 {
     if (format_name == "Distributed")
         throw Exception(ErrorCodes::NOT_IMPLEMENTED, "Method write is not implemented for Distributed format");
@@ -1503,10 +1337,9 @@
         if (!paths.empty())
         {
             if (is_path_with_globs)
-                throw Exception(
-                    ErrorCodes::DATABASE_ACCESS_DENIED,
-                    "Table '{}' is in readonly mode because of globs in filepath",
-                    getStorageID().getNameForLogs());
+                throw Exception(ErrorCodes::DATABASE_ACCESS_DENIED,
+                                "Table '{}' is in readonly mode because of globs in filepath",
+                                getStorageID().getNameForLogs());
 
             path = paths.back();
             fs::create_directories(fs::path(path).parent_path());
@@ -1523,10 +1356,10 @@
                     String new_path;
                     do
                     {
-                        new_path = paths[0].substr(0, pos) + "." + std::to_string(index)
-                            + (pos == std::string::npos ? "" : paths[0].substr(pos));
+                        new_path = paths[0].substr(0, pos) + "." + std::to_string(index) + (pos == std::string::npos ? "" : paths[0].substr(pos));
                         ++index;
-                    } while (fs::exists(new_path));
+                    }
+                    while (fs::exists(new_path));
                     paths.push_back(new_path);
                     path = new_path;
                 }
@@ -1571,10 +1404,8 @@
 void StorageFile::rename(const String & new_path_to_table_data, const StorageID & new_table_id)
 {
     if (!is_db_table)
-        throw Exception(
-            ErrorCodes::DATABASE_ACCESS_DENIED,
-            "Can't rename table {} bounded to user-defined file (or FD)",
-            getStorageID().getNameForLogs());
+        throw Exception(ErrorCodes::DATABASE_ACCESS_DENIED,
+                        "Can't rename table {} bounded to user-defined file (or FD)", getStorageID().getNameForLogs());
 
     if (paths.size() != 1)
         throw Exception(ErrorCodes::DATABASE_ACCESS_DENIED, "Can't rename table {} in readonly mode", getStorageID().getNameForLogs());
@@ -1591,7 +1422,10 @@
 }
 
 void StorageFile::truncate(
-    const ASTPtr & /*query*/, const StorageMetadataPtr & /* metadata_snapshot */, ContextPtr /* context */, TableExclusiveLockHolder &)
+    const ASTPtr & /*query*/,
+    const StorageMetadataPtr & /* metadata_snapshot */,
+    ContextPtr /* context */,
+    TableExclusiveLockHolder &)
 {
     if (is_path_with_globs)
         throw Exception(ErrorCodes::DATABASE_ACCESS_DENIED, "Can't truncate table '{}' in readonly mode", getStorageID().getNameForLogs());
@@ -1627,7 +1461,8 @@
         "File",
         [](const StorageFactory::Arguments & factory_args)
         {
-            StorageFile::CommonArguments storage_args{
+            StorageFile::CommonArguments storage_args
+            {
                 WithContext(factory_args.getContext()),
                 factory_args.table_id,
                 {},
@@ -1642,10 +1477,9 @@
             ASTs & engine_args_ast = factory_args.engine_args;
 
             if (!(engine_args_ast.size() >= 1 && engine_args_ast.size() <= 3)) // NOLINT
-                throw Exception(
-                    ErrorCodes::NUMBER_OF_ARGUMENTS_DOESNT_MATCH,
-                    "Storage File requires from 1 to 3 arguments: "
-                    "name of used format, source and compression_method.");
+                throw Exception(ErrorCodes::NUMBER_OF_ARGUMENTS_DOESNT_MATCH,
+                                "Storage File requires from 1 to 3 arguments: "
+                                "name of used format, source and compression_method.");
 
             engine_args_ast[0] = evaluateConstantExpressionOrIdentifierAsLiteral(engine_args_ast[0], factory_args.getLocalContext());
             storage_args.format_name = checkAndGetLiteralArgument<String>(engine_args_ast[0], "format_name");
@@ -1669,13 +1503,16 @@
                 }
 
                 // Apply changes from SETTINGS clause, with validation.
-                user_format_settings.applyChanges(factory_args.storage_def->settings->changes);
-
-                storage_args.format_settings = getFormatSettings(factory_args.getContext(), user_format_settings);
+                user_format_settings.applyChanges(
+                    factory_args.storage_def->settings->changes);
+
+                storage_args.format_settings = getFormatSettings(
+                    factory_args.getContext(), user_format_settings);
             }
             else
             {
-                storage_args.format_settings = getFormatSettings(factory_args.getContext());
+                storage_args.format_settings = getFormatSettings(
+                    factory_args.getContext());
             }
 
             if (engine_args_ast.size() == 1) /// Table in database
@@ -1694,8 +1531,8 @@
                 else if (*opt_name == "stderr")
                     source_fd = STDERR_FILENO;
                 else
-                    throw Exception(
-                        ErrorCodes::UNKNOWN_IDENTIFIER, "Unknown identifier '{}' in second arg of File storage constructor", *opt_name);
+                    throw Exception(ErrorCodes::UNKNOWN_IDENTIFIER, "Unknown identifier '{}' in second arg of File storage constructor",
+                        *opt_name);
             }
             else if (const auto * literal = engine_args_ast[1]->as<ASTLiteral>())
             {
@@ -1736,8 +1573,7 @@
 
 SchemaCache & StorageFile::getSchemaCache(const ContextPtr & context)
 {
-    static SchemaCache schema_cache(
-        context->getConfigRef().getUInt("schema_inference_cache_max_elements_for_file", DEFAULT_SCHEMA_CACHE_ELEMENTS));
+    static SchemaCache schema_cache(context->getConfigRef().getUInt("schema_inference_cache_max_elements_for_file", DEFAULT_SCHEMA_CACHE_ELEMENTS));
     return schema_cache;
 }
 
@@ -1746,9 +1582,7 @@
 {
     /// Check if the cache contains one of the paths.
     auto & schema_cache = getSchemaCache(context);
-    struct stat file_stat
-    {
-    };
+    struct stat file_stat{};
     for (const auto & path : paths)
     {
         auto get_last_mod_time = [&]() -> std::optional<time_t>
