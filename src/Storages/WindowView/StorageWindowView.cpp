--- conflicted
+++ resolved
@@ -623,12 +623,7 @@
     auto inner_select_query = std::static_pointer_cast<ASTSelectQuery>(inner_query_normalized);
 
     auto t_sample_block
-<<<<<<< HEAD
-        = InterpreterSelectQuery(
-              inner_select_query, getContext(), getParentTable(), nullptr, SelectQueryOptions(QueryProcessingStage::WithMergeableState))
-=======
         = InterpreterSelectQuery(inner_select_query, getContext(), SelectQueryOptions(QueryProcessingStage::WithMergeableState))
->>>>>>> fac59dfd
               .getSampleBlock();
 
     auto columns_list = std::make_shared<ASTExpressionList>();
@@ -1504,15 +1499,8 @@
     std::lock_guard lock(sample_block_lock);
     if (!sample_block)
     {
-<<<<<<< HEAD
-        sample_block
-            = InterpreterSelectQuery(
-                  select_query->clone(), getContext(), getParentTable(), nullptr, SelectQueryOptions(QueryProcessingStage::Complete))
-                  .getSampleBlock();
-=======
         sample_block = InterpreterSelectQuery(select_query->clone(), getContext(), SelectQueryOptions(QueryProcessingStage::Complete))
                            .getSampleBlock();
->>>>>>> fac59dfd
         /// convert all columns to full columns
         /// in case some of them are constant
         for (size_t i = 0; i < sample_block.columns(); ++i)
