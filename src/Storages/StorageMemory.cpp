--- conflicted
+++ resolved
@@ -31,13 +31,9 @@
         std::shared_ptr<const Blocks> data_,
         std::shared_ptr<std::atomic<size_t>> parallel_execution_index_,
         InitializerFunc initializer_func_ = {})
-<<<<<<< HEAD
         : SourceWithProgress(storage_snapshot->getSampleBlockForColumns(column_names_))
-        , column_names_and_types(storage_snapshot->metadata->getColumns().getAllWithSubcolumns().addTypes(std::move(column_names_)))
-=======
-        : SourceWithProgress(metadata_snapshot->getSampleBlockForColumns(column_names_, storage.getVirtuals(), storage.getStorageID()))
-        , column_names_and_types(metadata_snapshot->getColumns().getByNames(ColumnsDescription::All, column_names_, true))
->>>>>>> c4b45449
+        , column_names_and_types(storage_snapshot->getColumnsByNames(
+            GetColumnsOptions(GetColumnsOptions::All).withSubcolumns(), column_names_))
         , data(data_)
         , parallel_execution_index(parallel_execution_index_)
         , initializer_func(std::move(initializer_func_))
