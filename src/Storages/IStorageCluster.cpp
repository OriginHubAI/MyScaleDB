--- conflicted
+++ resolved
@@ -32,12 +32,7 @@
 IStorageCluster::IStorageCluster(
     const String & cluster_name_,
     const StorageID & table_id_,
-<<<<<<< HEAD
-    Poco::Logger * log_)
-=======
-    LoggerPtr log_,
-    bool structure_argument_was_provided_)
->>>>>>> a69a0aea
+    LoggerPtr log_)
     : IStorage(table_id_)
     , log(log_)
     , cluster_name(cluster_name_)
