#include <Storages/RocksDB/StorageEmbeddedRocksDB.h>
#include <Storages/RocksDB/EmbeddedRocksDBSink.h>

#include <DataTypes/DataTypesNumber.h>

<<<<<<< HEAD
#include <Storages/checkAndGetLiteralArgument.h>
#include <Storages/SelectQueryInfo.h>
=======
>>>>>>> 89eb9e8c
#include <Storages/StorageFactory.h>
#include <Storages/KVStorageUtils.h>

#include <Parsers/ASTCreateQuery.h>

#include <QueryPipeline/Pipe.h>
#include <Processors/ISource.h>

#include <Interpreters/castColumn.h>
#include <Interpreters/Context.h>
#include <Interpreters/TreeRewriter.h>

#include <Poco/Logger.h>
#include <Poco/Util/AbstractConfiguration.h>
#include <Common/logger_useful.h>
#include <Common/Exception.h>
#include <base/sort.h>

#include <rocksdb/table.h>
#include <rocksdb/convenience.h>
#include <rocksdb/utilities/db_ttl.h>

#include <cstddef>
#include <filesystem>
#include <shared_mutex>


namespace fs = std::filesystem;

namespace DB
{

namespace ErrorCodes
{
    extern const int BAD_ARGUMENTS;
    extern const int LOGICAL_ERROR;
    extern const int NUMBER_OF_ARGUMENTS_DOESNT_MATCH;
    extern const int ROCKSDB_ERROR;
}

using FieldVectorPtr = std::shared_ptr<FieldVector>;
using RocksDBOptions = std::unordered_map<std::string, std::string>;

static RocksDBOptions getOptionsFromConfig(const Poco::Util::AbstractConfiguration & config, const std::string & path)
{
    RocksDBOptions options;

    Poco::Util::AbstractConfiguration::Keys keys;
    config.keys(path, keys);

    for (const auto & key : keys)
    {
        const String key_path = path + "." + key;
        options[key] = config.getString(key_path);
    }

    return options;
}

class EmbeddedRocksDBSource : public ISource
{
public:
    EmbeddedRocksDBSource(
        const StorageEmbeddedRocksDB & storage_,
        const Block & header,
        FieldVectorPtr keys_,
        FieldVector::const_iterator begin_,
        FieldVector::const_iterator end_,
        const size_t max_block_size_)
        : ISource(header)
        , storage(storage_)
        , primary_key_pos(getPrimaryKeyPos(header, storage.getPrimaryKey()))
        , keys(keys_)
        , begin(begin_)
        , end(end_)
        , it(begin)
        , max_block_size(max_block_size_)
    {
    }

    EmbeddedRocksDBSource(
        const StorageEmbeddedRocksDB & storage_,
        const Block & header,
        std::unique_ptr<rocksdb::Iterator> iterator_,
        const size_t max_block_size_)
        : ISource(header)
        , storage(storage_)
        , primary_key_pos(getPrimaryKeyPos(header, storage.getPrimaryKey()))
        , iterator(std::move(iterator_))
        , max_block_size(max_block_size_)
    {
    }

    String getName() const override { return storage.getName(); }

    Chunk generate() override
    {
        if (keys)
            return generateWithKeys();
        return generateFullScan();
    }

    Chunk generateWithKeys()
    {
        const auto & sample_block = getPort().getHeader();
        if (it >= end)
        {
            it = {};
            return {};
        }

        const auto & key_column_type = sample_block.getByName(storage.getPrimaryKey().at(0)).type;
        auto raw_keys = serializeKeysToRawString(it, end, key_column_type, max_block_size);
        return storage.getBySerializedKeys(raw_keys, nullptr);
    }

    Chunk generateFullScan()
    {
        if (!iterator->Valid())
            return {};

        const auto & sample_block = getPort().getHeader();
        MutableColumns columns = sample_block.cloneEmptyColumns();

        for (size_t rows = 0; iterator->Valid() && rows < max_block_size; ++rows, iterator->Next())
        {
            fillColumns(iterator->key(), iterator->value(), primary_key_pos, getPort().getHeader(), columns);
        }

        if (!iterator->status().ok())
        {
            throw Exception("Engine " + getName() + " got error while seeking key value data: " + iterator->status().ToString(),
                ErrorCodes::ROCKSDB_ERROR);
        }
        Block block = sample_block.cloneWithColumns(std::move(columns));
        return Chunk(block.getColumns(), block.rows());
    }

private:
    const StorageEmbeddedRocksDB & storage;

    size_t primary_key_pos;

    /// For key scan
    FieldVectorPtr keys = nullptr;
    FieldVector::const_iterator begin;
    FieldVector::const_iterator end;
    FieldVector::const_iterator it;

    /// For full scan
    std::unique_ptr<rocksdb::Iterator> iterator = nullptr;

    const size_t max_block_size;
};


StorageEmbeddedRocksDB::StorageEmbeddedRocksDB(const StorageID & table_id_,
        const String & relative_data_path_,
        const StorageInMemoryMetadata & metadata_,
        bool attach,
        ContextPtr context_,
<<<<<<< HEAD
        const String & primary_key_,
        Int32 ttl_,
        bool read_only_)
    : IKeyValueStorage(table_id_)
=======
        const String & primary_key_)
    : IStorage(table_id_)
>>>>>>> 89eb9e8c
    , WithContext(context_->getGlobalContext())
    , primary_key{primary_key_}
    , ttl(ttl_)
    , read_only(read_only_)
{
    setInMemoryMetadata(metadata_);
    rocksdb_dir = context_->getPath() + relative_data_path_;
    if (!attach)
    {
        fs::create_directories(rocksdb_dir);
    }
    initDB();
}

void StorageEmbeddedRocksDB::truncate(const ASTPtr &, const StorageMetadataPtr & , ContextPtr, TableExclusiveLockHolder &)
{
    std::lock_guard lock(rocksdb_ptr_mx);
    rocksdb_ptr->Close();
    rocksdb_ptr = nullptr;

    fs::remove_all(rocksdb_dir);
    fs::create_directories(rocksdb_dir);
    initDB();
}

void StorageEmbeddedRocksDB::initDB()
{
    rocksdb::Status status;
    rocksdb::Options base;

    base.create_if_missing = true;
    base.compression = rocksdb::CompressionType::kZSTD;
    base.statistics = rocksdb::CreateDBStatistics();
    /// It is too verbose by default, and in fact we don't care about rocksdb logs at all.
    base.info_log_level = rocksdb::ERROR_LEVEL;

    rocksdb::Options merged = base;

    const auto & config = getContext()->getConfigRef();
    if (config.has("rocksdb.options"))
    {
        auto config_options = getOptionsFromConfig(config, "rocksdb.options");
        status = rocksdb::GetDBOptionsFromMap(merged, config_options, &merged);
        if (!status.ok())
        {
            throw Exception(ErrorCodes::ROCKSDB_ERROR, "Fail to merge rocksdb options from 'rocksdb.options' at: {}: {}",
                rocksdb_dir, status.ToString());
        }
    }
    if (config.has("rocksdb.column_family_options"))
    {
        auto column_family_options = getOptionsFromConfig(config, "rocksdb.column_family_options");
        status = rocksdb::GetColumnFamilyOptionsFromMap(merged, column_family_options, &merged);
        if (!status.ok())
        {
            throw Exception(ErrorCodes::ROCKSDB_ERROR, "Fail to merge rocksdb options from 'rocksdb.options' at: {}: {}",
                rocksdb_dir, status.ToString());
        }
    }

    if (config.has("rocksdb.tables"))
    {
        auto table_name = getStorageID().getTableName();

        Poco::Util::AbstractConfiguration::Keys keys;
        config.keys("rocksdb.tables", keys);

        for (const auto & key : keys)
        {
            const String key_prefix = "rocksdb.tables." + key;
            if (config.getString(key_prefix + ".name") != table_name)
                continue;

            String config_key = key_prefix + ".options";
            if (config.has(config_key))
            {
                auto table_config_options = getOptionsFromConfig(config, config_key);
                status = rocksdb::GetDBOptionsFromMap(merged, table_config_options, &merged);
                if (!status.ok())
                {
                    throw Exception(ErrorCodes::ROCKSDB_ERROR, "Fail to merge rocksdb options from '{}' at: {}: {}",
                        config_key, rocksdb_dir, status.ToString());
                }
            }

            config_key = key_prefix + ".column_family_options";
            if (config.has(config_key))
            {
                auto table_column_family_options = getOptionsFromConfig(config, config_key);
                status = rocksdb::GetColumnFamilyOptionsFromMap(merged, table_column_family_options, &merged);
                if (!status.ok())
                {
                    throw Exception(ErrorCodes::ROCKSDB_ERROR, "Fail to merge rocksdb options from '{}' at: {}: {}",
                        config_key, rocksdb_dir, status.ToString());
                }
            }
        }
    }

    if (ttl > 0)
    {
        rocksdb::DBWithTTL * db;
        status = rocksdb::DBWithTTL::Open(merged, rocksdb_dir, &db, ttl, read_only);
        if (!status.ok())
        {
            throw Exception(ErrorCodes::ROCKSDB_ERROR, "Failed to open rocksdb path at: {}: {}",
                rocksdb_dir, status.ToString());
        }
        rocksdb_ptr = std::unique_ptr<rocksdb::DBWithTTL>(db);
    }
    else
    {
        rocksdb::DB * db;
        if (read_only)
        {
            status = rocksdb::DB::OpenForReadOnly(merged, rocksdb_dir, &db);
        }
        else
        {
            status = rocksdb::DB::Open(merged, rocksdb_dir, &db);
        }
        if (!status.ok())
        {
            throw Exception(ErrorCodes::ROCKSDB_ERROR, "Failed to open rocksdb path at: {}: {}",
                rocksdb_dir, status.ToString());
        }
        rocksdb_ptr = std::unique_ptr<rocksdb::DB>(db);
    }
}

Pipe StorageEmbeddedRocksDB::read(
        const Names & column_names,
        const StorageSnapshotPtr & storage_snapshot,
        SelectQueryInfo & query_info,
        ContextPtr context_,
        QueryProcessingStage::Enum /*processed_stage*/,
        size_t max_block_size,
        unsigned num_streams)
{
    storage_snapshot->check(column_names);

    FieldVectorPtr keys;
    bool all_scan = false;

    Block sample_block = storage_snapshot->metadata->getSampleBlock();
    auto primary_key_data_type = sample_block.getByName(primary_key).type;
    std::tie(keys, all_scan) = getFilterKeys(primary_key, primary_key_data_type, query_info, context_);
    if (all_scan)
    {
        auto iterator = std::unique_ptr<rocksdb::Iterator>(rocksdb_ptr->NewIterator(rocksdb::ReadOptions()));
        iterator->SeekToFirst();
        return Pipe(std::make_shared<EmbeddedRocksDBSource>(*this, sample_block, std::move(iterator), max_block_size));
    }
    else
    {
        if (keys->empty())
            return {};

        ::sort(keys->begin(), keys->end());
        keys->erase(std::unique(keys->begin(), keys->end()), keys->end());

        Pipes pipes;

        size_t num_keys = keys->size();
        size_t num_threads = std::min<size_t>(num_streams, keys->size());

        assert(num_keys <= std::numeric_limits<uint32_t>::max());
        assert(num_threads <= std::numeric_limits<uint32_t>::max());

        for (size_t thread_idx = 0; thread_idx < num_threads; ++thread_idx)
        {
            size_t begin = num_keys * thread_idx / num_threads;
            size_t end = num_keys * (thread_idx + 1) / num_threads;

            pipes.emplace_back(std::make_shared<EmbeddedRocksDBSource>(
                    *this, sample_block, keys, keys->begin() + begin, keys->begin() + end, max_block_size));
        }
        return Pipe::unitePipes(std::move(pipes));
    }
}

SinkToStoragePtr StorageEmbeddedRocksDB::write(
    const ASTPtr & /*query*/, const StorageMetadataPtr & metadata_snapshot, ContextPtr /*context*/)
{
    return std::make_shared<EmbeddedRocksDBSink>(*this, metadata_snapshot);
}

static StoragePtr create(const StorageFactory::Arguments & args)
{
    // TODO custom RocksDBSettings, table function
    auto engine_args = args.engine_args;
    if (engine_args.size() > 2)
    {
        throw Exception(ErrorCodes::NUMBER_OF_ARGUMENTS_DOESNT_MATCH, "Engine {} requires at most 2 parameters. ({} given). Correct usage: EmbeddedRocksDB([ttl, read_only])",
            args.engine_name, engine_args.size());
    }

    Int32 ttl{0};
    bool read_only{false};
    if (!engine_args.empty())
        ttl = checkAndGetLiteralArgument<UInt64>(engine_args[0], "ttl");
    if (engine_args.size() > 1)
        read_only = checkAndGetLiteralArgument<bool>(engine_args[1], "read_only");

    StorageInMemoryMetadata metadata;
    metadata.setColumns(args.columns);
    metadata.setConstraints(args.constraints);

    if (!args.storage_def->primary_key)
        throw Exception("StorageEmbeddedRocksDB must require one column in primary key", ErrorCodes::BAD_ARGUMENTS);

    metadata.primary_key = KeyDescription::getKeyFromAST(args.storage_def->primary_key->ptr(), metadata.columns, args.getContext());
    auto primary_key_names = metadata.getColumnsRequiredForPrimaryKey();
    if (primary_key_names.size() != 1)
    {
        throw Exception("StorageEmbeddedRocksDB must require one column in primary key", ErrorCodes::BAD_ARGUMENTS);
    }
    return std::make_shared<StorageEmbeddedRocksDB>(args.table_id, args.relative_data_path, metadata, args.attach, args.getContext(), primary_key_names[0], ttl, read_only);
}

std::shared_ptr<rocksdb::Statistics> StorageEmbeddedRocksDB::getRocksDBStatistics() const
{
    std::shared_lock<std::shared_mutex> lock(rocksdb_ptr_mx);
    if (!rocksdb_ptr)
        return nullptr;
    return rocksdb_ptr->GetOptions().statistics;
}

std::vector<rocksdb::Status> StorageEmbeddedRocksDB::multiGet(const std::vector<rocksdb::Slice> & slices_keys, std::vector<String> & values) const
{
    std::shared_lock<std::shared_mutex> lock(rocksdb_ptr_mx);
    if (!rocksdb_ptr)
        return {};
    return rocksdb_ptr->MultiGet(rocksdb::ReadOptions(), slices_keys, &values);
}

Chunk StorageEmbeddedRocksDB::getByKeys(
    const ColumnsWithTypeAndName & keys,
    PaddedPODArray<UInt8> & null_map,
    const Names &) const
{
    if (keys.size() != 1)
        throw Exception(ErrorCodes::LOGICAL_ERROR, "StorageEmbeddedRocksDB supports only one key, got: {}", keys.size());

    auto raw_keys = serializeKeysToRawString(keys[0]);

    if (raw_keys.size() != keys[0].column->size())
        throw DB::Exception(ErrorCodes::LOGICAL_ERROR, "Assertion failed: {} != {}", raw_keys.size(), keys[0].column->size());

    return getBySerializedKeys(raw_keys, &null_map);
}

Block StorageEmbeddedRocksDB::getSampleBlock(const Names &) const
{
    auto metadata = getInMemoryMetadataPtr();
    return metadata ? metadata->getSampleBlock() : Block();
}

Chunk StorageEmbeddedRocksDB::getBySerializedKeys(
    const std::vector<std::string> & keys,
    PaddedPODArray<UInt8> * null_map) const
{
    std::vector<String> values;
    Block sample_block = getInMemoryMetadataPtr()->getSampleBlock();

    size_t primary_key_pos = getPrimaryKeyPos(sample_block, getPrimaryKey());

    MutableColumns columns = sample_block.cloneEmptyColumns();

    /// Convert from vector of string to vector of string refs (rocksdb::Slice), because multiGet api expects them.
    std::vector<rocksdb::Slice> slices_keys;
    slices_keys.reserve(keys.size());
    for (const auto & key : keys)
        slices_keys.emplace_back(key);

    auto statuses = multiGet(slices_keys, values);
    if (null_map)
    {
        null_map->clear();
        null_map->resize_fill(statuses.size(), 1);
    }

    for (size_t i = 0; i < statuses.size(); ++i)
    {
        if (statuses[i].ok())
        {
            fillColumns(slices_keys[i], values[i], primary_key_pos, sample_block, columns);
        }
        else if (statuses[i].IsNotFound())
        {
            if (null_map)
            {
                (*null_map)[i] = 0;
                for (size_t col_idx = 0; col_idx < sample_block.columns(); ++col_idx)
                {
                    columns[col_idx]->insert(sample_block.getByPosition(col_idx).type->getDefault());
                }
            }
        }
        else
        {
            throw DB::Exception(ErrorCodes::ROCKSDB_ERROR, "rocksdb error {}", statuses[i].ToString());
        }
    }

    size_t num_rows = columns.at(0)->size();
    return Chunk(std::move(columns), num_rows);
}

void registerStorageEmbeddedRocksDB(StorageFactory & factory)
{
    StorageFactory::StorageFeatures features{
        .supports_sort_order = true,
        .supports_parallel_insert = true,
    };

    factory.registerStorage("EmbeddedRocksDB", create, features);
}


}<|MERGE_RESOLUTION|>--- conflicted
+++ resolved
@@ -3,11 +3,6 @@
 
 #include <DataTypes/DataTypesNumber.h>
 
-<<<<<<< HEAD
-#include <Storages/checkAndGetLiteralArgument.h>
-#include <Storages/SelectQueryInfo.h>
-=======
->>>>>>> 89eb9e8c
 #include <Storages/StorageFactory.h>
 #include <Storages/KVStorageUtils.h>
 
@@ -169,15 +164,10 @@
         const StorageInMemoryMetadata & metadata_,
         bool attach,
         ContextPtr context_,
-<<<<<<< HEAD
         const String & primary_key_,
         Int32 ttl_,
         bool read_only_)
-    : IKeyValueStorage(table_id_)
-=======
-        const String & primary_key_)
     : IStorage(table_id_)
->>>>>>> 89eb9e8c
     , WithContext(context_->getGlobalContext())
     , primary_key{primary_key_}
     , ttl(ttl_)
