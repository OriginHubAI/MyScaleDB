#pragma once

#include "config.h"

#if USE_AWS_S3

#include <Core/Types.h>

#include <Compression/CompressionInfo.h>

#include <Storages/IStorage.h>
#include <Storages/StorageS3Settings.h>

#include <Processors/ISource.h>
#include <Processors/Executors/PullingPipelineExecutor.h>
#include <Poco/URI.h>
#include <Common/logger_useful.h>
#include <IO/S3Common.h>
#include <IO/CompressionMethod.h>
#include <Interpreters/Context.h>
#include <Interpreters/threadPoolCallbackRunner.h>
#include <Storages/ExternalDataSourceConfiguration.h>
#include <Storages/Cache/SchemaCache.h>

namespace Aws::S3
{
    class S3Client;
}

namespace DB
{

class PullingPipelineExecutor;
class StorageS3SequentialSource;
class StorageS3Source : public ISource, WithContext
{
public:
<<<<<<< HEAD

    struct KeyWithInfo
    {
        KeyWithInfo() = default;
        KeyWithInfo(String key_, std::optional<S3::ObjectInfo> info_)
            : key(std::move(key_)), info(std::move(info_))
        {
        }

        String key;
        std::optional<S3::ObjectInfo> info;
    };

    using KeysWithInfo = std::vector<KeyWithInfo>;

    class DisclosedGlobIterator
=======
    class IIterator
    {
    public:
        virtual ~IIterator() = default;
        virtual String next() = 0;
        virtual size_t getTotalSize() const = 0;

        String operator ()() { return next(); }
    };

    class DisclosedGlobIterator : public IIterator
>>>>>>> a4525bb9
    {
    public:
        DisclosedGlobIterator(
            const Aws::S3::S3Client & client_,
            const S3::URI & globbed_uri_,
            ASTPtr query,
            const Block & virtual_header,
            ContextPtr context,
            std::unordered_map<String, S3::ObjectInfo> * object_infos = nullptr,
            Strings * read_keys_ = nullptr,
            const S3Settings::RequestSettings & request_settings_ = {});

<<<<<<< HEAD
        KeyWithInfo next();
=======
        String next() override;

        size_t getTotalSize() const override;
>>>>>>> a4525bb9

    private:
        class Impl;
        /// shared_ptr to have copy constructor
        std::shared_ptr<Impl> pimpl;
    };

    class KeysIterator : public IIterator
    {
    public:
<<<<<<< HEAD
        KeysIterator(
=======
        explicit KeysIterator(
            const Aws::S3::S3Client & client_,
            const std::string & version_id_,
>>>>>>> a4525bb9
            const std::vector<String> & keys_,
            const String & bucket_,
            ASTPtr query,
            const Block & virtual_header,
<<<<<<< HEAD
            ContextPtr context);

        KeyWithInfo next();
=======
            ContextPtr context,
            std::unordered_map<String, S3::ObjectInfo> * object_infos = nullptr);

        String next() override;

        size_t getTotalSize() const override;
>>>>>>> a4525bb9

    private:
        class Impl;
        /// shared_ptr to have copy constructor
        std::shared_ptr<Impl> pimpl;
    };

<<<<<<< HEAD
    using IteratorWrapper = std::function<KeyWithInfo()>;
=======
    class ReadTaskIterator : public IIterator
    {
    public:
        explicit ReadTaskIterator(const ReadTaskCallback & callback_) : callback(callback_) {}

        String next() override { return callback(); }

        size_t getTotalSize() const override { return 0; }

    private:
        ReadTaskCallback callback;
    };
>>>>>>> a4525bb9

    static Block getHeader(Block sample_block, const std::vector<NameAndTypePair> & requested_virtual_columns);

    StorageS3Source(
        const std::vector<NameAndTypePair> & requested_virtual_columns_,
        const String & format,
        String name_,
        const Block & sample_block,
        ContextPtr context_,
        std::optional<FormatSettings> format_settings_,
        const ColumnsDescription & columns_,
        UInt64 max_block_size_,
        const S3Settings::RequestSettings & request_settings_,
        String compression_hint_,
        const std::shared_ptr<const Aws::S3::S3Client> & client_,
        const String & bucket,
        const String & version_id,
<<<<<<< HEAD
        std::shared_ptr<IteratorWrapper> file_iterator_,
        size_t download_thread_num);

    ~StorageS3Source() override;
=======
        std::shared_ptr<IIterator> file_iterator_,
        size_t download_thread_num,
        const std::unordered_map<String, S3::ObjectInfo> & object_infos_);
>>>>>>> a4525bb9

    String getName() const override;

    Chunk generate() override;

    void onCancel() override;

private:
    String name;
    String bucket;
    String version_id;
    String format;
    ColumnsDescription columns_desc;
    UInt64 max_block_size;
    S3Settings::RequestSettings request_settings;
    String compression_hint;
    std::shared_ptr<const Aws::S3::S3Client> client;
    Block sample_block;
    std::optional<FormatSettings> format_settings;

    struct ReaderHolder
    {
    public:
        ReaderHolder(
            String path_,
            std::unique_ptr<ReadBuffer> read_buf_,
            std::unique_ptr<QueryPipeline> pipeline_,
            std::unique_ptr<PullingPipelineExecutor> reader_)
            : path(std::move(path_))
            , read_buf(std::move(read_buf_))
            , pipeline(std::move(pipeline_))
            , reader(std::move(reader_))
        {
        }

        ReaderHolder() = default;

        explicit operator bool() const { return reader != nullptr; }
        PullingPipelineExecutor * operator->() { return reader.get(); }
        const PullingPipelineExecutor * operator->() const { return reader.get(); }
        const String & getPath() const { return path; }

    private:
        String path;
        std::unique_ptr<ReadBuffer> read_buf;
        std::unique_ptr<QueryPipeline> pipeline;
        std::unique_ptr<PullingPipelineExecutor> reader;
    };

    ReaderHolder reader;

    /// onCancel and generate can be called concurrently
    std::mutex reader_mutex;
    std::vector<NameAndTypePair> requested_virtual_columns;
    std::shared_ptr<IIterator> file_iterator;
    size_t download_thread_num = 1;

    Poco::Logger * log = &Poco::Logger::get("StorageS3Source");

<<<<<<< HEAD
    ThreadPool create_reader_pool;
    ThreadPoolCallbackRunner<ReaderHolder> create_reader_scheduler;
    std::future<ReaderHolder> reader_future;
=======
    UInt64 total_rows_approx_max = 0;
    size_t total_rows_count_times = 0;
    UInt64 total_rows_approx_accumulated = 0;

    std::unordered_map<String, S3::ObjectInfo> object_infos;
>>>>>>> a4525bb9

    /// Recreate ReadBuffer and Pipeline for each file.
    ReaderHolder createReader();
    std::future<ReaderHolder> createReaderAsync();

    std::unique_ptr<ReadBuffer> createS3ReadBuffer(const String & key, size_t object_size);
    std::unique_ptr<ReadBuffer> createAsyncS3ReadBuffer(const String & key, const ReadSettings & read_settings, size_t object_size);
};

/**
 * This class represents table engine for external S3 urls.
 * It sends HTTP GET to server when select is called and
 * HTTP PUT when insert is called.
 */
class StorageS3 : public IStorage, WithContext
{
public:
    StorageS3(
        const StorageS3Configuration & configuration_,
        const StorageID & table_id_,
        const ColumnsDescription & columns_,
        const ConstraintsDescription & constraints_,
        const String & comment,
        ContextPtr context_,
        std::optional<FormatSettings> format_settings_,
        bool distributed_processing_ = false,
        ASTPtr partition_by_ = nullptr);

    String getName() const override
    {
        return name;
    }

    Pipe read(
        const Names & column_names,
        const StorageSnapshotPtr & storage_snapshot,
        SelectQueryInfo & query_info,
        ContextPtr context,
        QueryProcessingStage::Enum processed_stage,
        size_t max_block_size,
        size_t num_streams) override;

    SinkToStoragePtr write(const ASTPtr & query, const StorageMetadataPtr & /*metadata_snapshot*/, ContextPtr context) override;

    void truncate(const ASTPtr & query, const StorageMetadataPtr & metadata_snapshot, ContextPtr local_context, TableExclusiveLockHolder &) override;

    NamesAndTypesList getVirtuals() const override;

    bool supportsPartitionBy() const override;

    static StorageS3Configuration getConfiguration(ASTs & engine_args, ContextPtr local_context);

    static ColumnsDescription getTableStructureFromData(
        const StorageS3Configuration & configuration,
        bool distributed_processing,
        const std::optional<FormatSettings> & format_settings,
        ContextPtr ctx,
        std::unordered_map<String, S3::ObjectInfo> * object_infos = nullptr);

    static void processNamedCollectionResult(StorageS3Configuration & configuration, const std::vector<std::pair<String, ASTPtr>> & key_value_args);

    struct S3Configuration
    {
        const S3::URI uri;
        std::shared_ptr<const Aws::S3::S3Client> client;

        S3::AuthSettings auth_settings;
        S3Settings::RequestSettings request_settings;

        /// If s3 configuration was passed from ast, then it is static.
        /// If from config - it can be changed with config reload.
        bool static_configuration = true;

        /// Headers from ast is a part of static configuration.
        HeaderCollection headers_from_ast;

        S3Configuration(
            const String & url_,
            const S3::AuthSettings & auth_settings_,
            const S3Settings::RequestSettings & request_settings_,
            const HeaderCollection & headers_from_ast_)
            : uri(S3::URI(url_))
            , auth_settings(auth_settings_)
            , request_settings(request_settings_)
            , static_configuration(!auth_settings_.access_key_id.empty())
            , headers_from_ast(headers_from_ast_) {}
    };

    static SchemaCache & getSchemaCache(const ContextPtr & ctx);

private:
    friend class StorageS3Cluster;
    friend class TableFunctionS3Cluster;
    friend class StorageHudi;
    friend class StorageDeltaLake;

    S3Configuration s3_configuration;
    std::vector<String> keys;
    NamesAndTypesList virtual_columns;
    Block virtual_block;

    String format_name;
    String compression_method;
    String name;
    const bool distributed_processing;
    std::optional<FormatSettings> format_settings;
    ASTPtr partition_by;
    bool is_key_with_globs = false;

    std::unordered_map<String, S3::ObjectInfo> object_infos;

    static void updateS3Configuration(ContextPtr, S3Configuration &);

    static std::shared_ptr<StorageS3Source::IIterator> createFileIterator(
        const S3Configuration & s3_configuration,
        const std::vector<String> & keys,
        bool is_key_with_globs,
        bool distributed_processing,
        ContextPtr local_context,
        ASTPtr query,
        const Block & virtual_block,
        std::unordered_map<String, S3::ObjectInfo> * object_infos = nullptr,
        Strings * read_keys = nullptr);

    static ColumnsDescription getTableStructureFromDataImpl(
        const String & format,
        const S3Configuration & s3_configuration,
        const String & compression_method,
        bool distributed_processing,
        bool is_key_with_globs,
        const std::optional<FormatSettings> & format_settings,
        ContextPtr ctx,
        std::unordered_map<String, S3::ObjectInfo> * object_infos = nullptr);

    bool supportsSubcolumns() const override;

    bool supportsSubsetOfColumns() const override;

    static std::optional<ColumnsDescription> tryGetColumnsFromCache(
        const Strings::const_iterator & begin,
        const Strings::const_iterator & end,
        const S3Configuration & s3_configuration,
        std::unordered_map<String, S3::ObjectInfo> * object_infos,
        const String & format_name,
        const std::optional<FormatSettings> & format_settings,
        const ContextPtr & ctx);

    static void addColumnsToCache(
        const Strings & keys,
        const S3Configuration & s3_configuration,
        const ColumnsDescription & columns,
        const String & format_name,
        const std::optional<FormatSettings> & format_settings,
        const ContextPtr & ctx);
};

}

#endif<|MERGE_RESOLUTION|>--- conflicted
+++ resolved
@@ -35,7 +35,6 @@
 class StorageS3Source : public ISource, WithContext
 {
 public:
-<<<<<<< HEAD
 
     struct KeyWithInfo
     {
@@ -50,21 +49,18 @@
     };
 
     using KeysWithInfo = std::vector<KeyWithInfo>;
-
-    class DisclosedGlobIterator
-=======
+    using ObjectInfos = std::unordered_map<String, S3::ObjectInfo>;
     class IIterator
     {
     public:
         virtual ~IIterator() = default;
-        virtual String next() = 0;
+        virtual KeyWithInfo next() = 0;
         virtual size_t getTotalSize() const = 0;
 
-        String operator ()() { return next(); }
+        KeyWithInfo operator ()() { return next(); }
     };
 
     class DisclosedGlobIterator : public IIterator
->>>>>>> a4525bb9
     {
     public:
         DisclosedGlobIterator(
@@ -73,17 +69,12 @@
             ASTPtr query,
             const Block & virtual_header,
             ContextPtr context,
-            std::unordered_map<String, S3::ObjectInfo> * object_infos = nullptr,
+            ObjectInfos * object_infos = nullptr,
             Strings * read_keys_ = nullptr,
             const S3Settings::RequestSettings & request_settings_ = {});
 
-<<<<<<< HEAD
-        KeyWithInfo next();
-=======
-        String next() override;
-
+        KeyWithInfo next() override;
         size_t getTotalSize() const override;
->>>>>>> a4525bb9
 
     private:
         class Impl;
@@ -94,29 +85,20 @@
     class KeysIterator : public IIterator
     {
     public:
-<<<<<<< HEAD
-        KeysIterator(
-=======
         explicit KeysIterator(
             const Aws::S3::S3Client & client_,
             const std::string & version_id_,
->>>>>>> a4525bb9
             const std::vector<String> & keys_,
             const String & bucket_,
             ASTPtr query,
             const Block & virtual_header,
-<<<<<<< HEAD
-            ContextPtr context);
-
-        KeyWithInfo next();
-=======
             ContextPtr context,
-            std::unordered_map<String, S3::ObjectInfo> * object_infos = nullptr);
+            ObjectInfos * object_infos = nullptr,
+            Strings * read_keys = nullptr);
 
         String next() override;
 
         size_t getTotalSize() const override;
->>>>>>> a4525bb9
 
     private:
         class Impl;
@@ -124,22 +106,18 @@
         std::shared_ptr<Impl> pimpl;
     };
 
-<<<<<<< HEAD
-    using IteratorWrapper = std::function<KeyWithInfo()>;
-=======
     class ReadTaskIterator : public IIterator
     {
     public:
         explicit ReadTaskIterator(const ReadTaskCallback & callback_) : callback(callback_) {}
 
-        String next() override { return callback(); }
+        KeyWithInfo next() override { return {callback(), {}}; }
 
         size_t getTotalSize() const override { return 0; }
 
     private:
         ReadTaskCallback callback;
     };
->>>>>>> a4525bb9
 
     static Block getHeader(Block sample_block, const std::vector<NameAndTypePair> & requested_virtual_columns);
 
@@ -157,16 +135,10 @@
         const std::shared_ptr<const Aws::S3::S3Client> & client_,
         const String & bucket,
         const String & version_id,
-<<<<<<< HEAD
-        std::shared_ptr<IteratorWrapper> file_iterator_,
+        std::shared_ptr<IIterator> file_iterator_,
         size_t download_thread_num);
 
     ~StorageS3Source() override;
-=======
-        std::shared_ptr<IIterator> file_iterator_,
-        size_t download_thread_num,
-        const std::unordered_map<String, S3::ObjectInfo> & object_infos_);
->>>>>>> a4525bb9
 
     String getName() const override;
 
@@ -226,17 +198,13 @@
 
     Poco::Logger * log = &Poco::Logger::get("StorageS3Source");
 
-<<<<<<< HEAD
     ThreadPool create_reader_pool;
     ThreadPoolCallbackRunner<ReaderHolder> create_reader_scheduler;
     std::future<ReaderHolder> reader_future;
-=======
+
     UInt64 total_rows_approx_max = 0;
     size_t total_rows_count_times = 0;
     UInt64 total_rows_approx_accumulated = 0;
-
-    std::unordered_map<String, S3::ObjectInfo> object_infos;
->>>>>>> a4525bb9
 
     /// Recreate ReadBuffer and Pipeline for each file.
     ReaderHolder createReader();
@@ -289,12 +257,14 @@
 
     static StorageS3Configuration getConfiguration(ASTs & engine_args, ContextPtr local_context);
 
+    using ObjectInfos = StorageS3Source::ObjectInfos;
+
     static ColumnsDescription getTableStructureFromData(
         const StorageS3Configuration & configuration,
         bool distributed_processing,
         const std::optional<FormatSettings> & format_settings,
         ContextPtr ctx,
-        std::unordered_map<String, S3::ObjectInfo> * object_infos = nullptr);
+        ObjectInfos * object_infos = nullptr);
 
     static void processNamedCollectionResult(StorageS3Configuration & configuration, const std::vector<std::pair<String, ASTPtr>> & key_value_args);
 
@@ -346,7 +316,7 @@
     ASTPtr partition_by;
     bool is_key_with_globs = false;
 
-    std::unordered_map<String, S3::ObjectInfo> object_infos;
+    ObjectInfos object_infos;
 
     static void updateS3Configuration(ContextPtr, S3Configuration &);
 
@@ -358,7 +328,7 @@
         ContextPtr local_context,
         ASTPtr query,
         const Block & virtual_block,
-        std::unordered_map<String, S3::ObjectInfo> * object_infos = nullptr,
+        ObjectInfos * object_infos = nullptr,
         Strings * read_keys = nullptr);
 
     static ColumnsDescription getTableStructureFromDataImpl(
@@ -369,7 +339,7 @@
         bool is_key_with_globs,
         const std::optional<FormatSettings> & format_settings,
         ContextPtr ctx,
-        std::unordered_map<String, S3::ObjectInfo> * object_infos = nullptr);
+        ObjectInfos * object_infos = nullptr);
 
     bool supportsSubcolumns() const override;
 
@@ -379,7 +349,7 @@
         const Strings::const_iterator & begin,
         const Strings::const_iterator & end,
         const S3Configuration & s3_configuration,
-        std::unordered_map<String, S3::ObjectInfo> * object_infos,
+        ObjectInfos * object_infos,
         const String & format_name,
         const std::optional<FormatSettings> & format_settings,
         const ContextPtr & ctx);
