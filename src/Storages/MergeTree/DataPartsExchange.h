--- conflicted
+++ resolved
@@ -66,12 +66,9 @@
         const String & interserver_scheme,
         bool to_detached = false,
         const String & tmp_prefix_ = "",
-<<<<<<< HEAD
+        std::optional<CurrentlySubmergingEmergingTagger> * tagger_ptr = nullptr,
         bool try_use_s3_copy = true,
         const DiskPtr disk_s3 = nullptr);
-=======
-        std::optional<CurrentlySubmergingEmergingTagger> * tagger_ptr = nullptr);
->>>>>>> 87368bef
 
     /// You need to stop the data transfer.
     ActionBlocker blocker;
