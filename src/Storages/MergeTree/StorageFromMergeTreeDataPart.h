#pragma once

#include <Storages/IStorage.h>
#include <Storages/MergeTree/IMergeTreeDataPart.h>
#include <Storages/MergeTree/MergeTreeDataSelectExecutor.h>
#include <DataTypes/ObjectUtils.h>
#include <Processors/QueryPlan/QueryPlan.h>
#include <Processors/QueryPlan/Optimizations/QueryPlanOptimizationSettings.h>
#include <Processors/QueryPlan/BuildQueryPipelineSettings.h>
#include <QueryPipeline/QueryPipelineBuilder.h>
#include <Core/Defines.h>


namespace DB
{

/// A Storage that allows reading from a single MergeTree data part.
class StorageFromMergeTreeDataPart final : public IStorage
{
public:
    /// Used in part mutation.
    explicit StorageFromMergeTreeDataPart(const MergeTreeData::DataPartPtr & part_)
        : IStorage(getIDFromPart(part_))
        , parts({part_})
        , storage(part_->storage)
        , partition_id(part_->info.partition_id)
    {
        setInMemoryMetadata(storage.getInMemoryMetadata());
    }

    /// Used in queries with projection.
    StorageFromMergeTreeDataPart(const MergeTreeData & storage_, MergeTreeDataSelectAnalysisResultPtr analysis_result_ptr_)
        : IStorage(storage_.getStorageID()), storage(storage_), analysis_result_ptr(analysis_result_ptr_)
    {
        setInMemoryMetadata(storage.getInMemoryMetadata());
    }

    String getName() const override { return "FromMergeTreeDataPart"; }

<<<<<<< HEAD
    StorageSnapshotPtr getStorageSnapshot(
        const StorageMetadataPtr & metadata_snapshot, ContextPtr /*query_context*/) const override
    {
        const auto & storage_columns = metadata_snapshot->getColumns();
        if (!hasObjectColumns(storage_columns))
            return std::make_shared<StorageSnapshot>(*this, metadata_snapshot);

        auto object_columns = getObjectColumns(
            parts.begin(), parts.end(),
            storage_columns, [](const auto & part) -> const auto & { return part->getColumns(); });

        return std::make_shared<StorageSnapshot>(*this, metadata_snapshot, object_columns);
    }

    Pipe read(
=======
    void read(
        QueryPlan & query_plan,
>>>>>>> f592a802
        const Names & column_names,
        const StorageSnapshotPtr & storage_snapshot,
        SelectQueryInfo & query_info,
        ContextPtr context,
        QueryProcessingStage::Enum /*processed_stage*/,
        size_t max_block_size,
        unsigned num_streams) override
    {
        query_plan = std::move(*MergeTreeDataSelectExecutor(storage)
                                              .readFromParts(
                                                  parts,
                                                  column_names,
                                                  storage_snapshot,
                                                  query_info,
                                                  context,
                                                  max_block_size,
                                                  num_streams,
                                                  nullptr,
                                                  analysis_result_ptr));
    }

    bool supportsPrewhere() const override { return true; }

    bool supportsIndexForIn() const override { return true; }

    bool supportsDynamicSubcolumns() const override { return true; }

    bool mayBenefitFromIndexForIn(
        const ASTPtr & left_in_operand, ContextPtr query_context, const StorageMetadataPtr & metadata_snapshot) const override
    {
        return storage.mayBenefitFromIndexForIn(left_in_operand, query_context, metadata_snapshot);
    }

    NamesAndTypesList getVirtuals() const override
    {
        return storage.getVirtuals();
    }

    String getPartitionId() const
    {
        return partition_id;
    }

    String getPartitionIDFromQuery(const ASTPtr & ast, ContextPtr context) const
    {
        return storage.getPartitionIDFromQuery(ast, context);
    }

    bool materializeTTLRecalculateOnly() const
    {
        return parts.front()->storage.getSettings()->materialize_ttl_recalculate_only;
    }

private:
    MergeTreeData::DataPartsVector parts;
    const MergeTreeData & storage;
    String partition_id;
    MergeTreeDataSelectAnalysisResultPtr analysis_result_ptr;

    static StorageID getIDFromPart(const MergeTreeData::DataPartPtr & part_)
    {
        auto table_id = part_->storage.getStorageID();
        return StorageID(table_id.database_name, table_id.table_name + " (part " + part_->name + ")");
    }
};

}<|MERGE_RESOLUTION|>--- conflicted
+++ resolved
@@ -37,7 +37,6 @@
 
     String getName() const override { return "FromMergeTreeDataPart"; }
 
-<<<<<<< HEAD
     StorageSnapshotPtr getStorageSnapshot(
         const StorageMetadataPtr & metadata_snapshot, ContextPtr /*query_context*/) const override
     {
@@ -52,11 +51,8 @@
         return std::make_shared<StorageSnapshot>(*this, metadata_snapshot, object_columns);
     }
 
-    Pipe read(
-=======
     void read(
         QueryPlan & query_plan,
->>>>>>> f592a802
         const Names & column_names,
         const StorageSnapshotPtr & storage_snapshot,
         SelectQueryInfo & query_info,
