#include "MergeTreeDataPartCompact.h"
#include <DataTypes/NestedUtils.h>
#include <Storages/MergeTree/MergeTreeReaderCompact.h>
#include <Storages/MergeTree/MergeTreeDataPartWriterCompact.h>
<<<<<<< HEAD
#include <Interpreters/Context.h>
=======
#include <Storages/MergeTree/LoadedMergeTreeDataPartInfoForReader.h>
>>>>>>> a1b5582a


namespace DB
{

namespace ErrorCodes
{
    extern const int CANNOT_READ_ALL_DATA;
    extern const int NOT_IMPLEMENTED;
    extern const int NO_FILE_IN_DATA_PART;
    extern const int BAD_SIZE_OF_FILE_IN_DATA_PART;
}


MergeTreeDataPartCompact::MergeTreeDataPartCompact(
       MergeTreeData & storage_,
        const String & name_,
        const DataPartStoragePtr & data_part_storage_,
        const IMergeTreeDataPart * parent_part_)
    : IMergeTreeDataPart(storage_, name_, data_part_storage_, Type::Compact, parent_part_)
{
}

MergeTreeDataPartCompact::MergeTreeDataPartCompact(
        const MergeTreeData & storage_,
        const String & name_,
        const MergeTreePartInfo & info_,
        const DataPartStoragePtr & data_part_storage_,
        const IMergeTreeDataPart * parent_part_)
    : IMergeTreeDataPart(storage_, name_, info_, data_part_storage_, Type::Compact, parent_part_)
{
}

IMergeTreeDataPart::MergeTreeReaderPtr MergeTreeDataPartCompact::getReader(
    const NamesAndTypesList & columns_to_read,
    const StorageMetadataPtr & metadata_snapshot,
    const MarkRanges & mark_ranges,
    UncompressedCache * uncompressed_cache,
    MarkCache * mark_cache,
    const MergeTreeReaderSettings & reader_settings,
    const ValueSizeMap & avg_value_size_hints,
    const ReadBufferFromFileBase::ProfileCallback & profile_callback) const
{
<<<<<<< HEAD
    auto ptr = std::static_pointer_cast<const MergeTreeDataPartCompact>(shared_from_this());
    auto context = storage.getContext();
    auto * load_marks_threadpool = reader_settings.read_settings.load_marks_asynchronously ? &context->getLoadMarksThreadpool() : nullptr;

    return std::make_unique<MergeTreeReaderCompact>(
        ptr, columns_to_read, metadata_snapshot, uncompressed_cache,
        mark_cache, mark_ranges, reader_settings, load_marks_threadpool,
=======
    auto read_info = std::make_shared<LoadedMergeTreeDataPartInfoForReader>(shared_from_this());
    return std::make_unique<MergeTreeReaderCompact>(
        read_info, columns_to_read, metadata_snapshot, uncompressed_cache,
        mark_cache, mark_ranges, reader_settings,
>>>>>>> a1b5582a
        avg_value_size_hints, profile_callback);
}

IMergeTreeDataPart::MergeTreeWriterPtr MergeTreeDataPartCompact::getWriter(
    DataPartStorageBuilderPtr data_part_storage_builder,
    const NamesAndTypesList & columns_list,
    const StorageMetadataPtr & metadata_snapshot,
    const std::vector<MergeTreeIndexPtr> & indices_to_recalc,
    const CompressionCodecPtr & default_codec_,
    const MergeTreeWriterSettings & writer_settings,
    const MergeTreeIndexGranularity & computed_index_granularity) const
{
    NamesAndTypesList ordered_columns_list;
    std::copy_if(columns_list.begin(), columns_list.end(), std::back_inserter(ordered_columns_list),
        [this](const auto & column) { return getColumnPosition(column.name) != std::nullopt; });

    /// Order of writing is important in compact format
    ordered_columns_list.sort([this](const auto & lhs, const auto & rhs)
        { return *getColumnPosition(lhs.name) < *getColumnPosition(rhs.name); });

    return std::make_unique<MergeTreeDataPartWriterCompact>(
        shared_from_this(), std::move(data_part_storage_builder), ordered_columns_list, metadata_snapshot,
        indices_to_recalc, index_granularity_info.marks_file_extension,
        default_codec_, writer_settings, computed_index_granularity);
}


void MergeTreeDataPartCompact::calculateEachColumnSizes(ColumnSizeByName & /*each_columns_size*/, ColumnSize & total_size) const
{
    auto bin_checksum = checksums.files.find(DATA_FILE_NAME_WITH_EXTENSION);
    if (bin_checksum != checksums.files.end())
    {
        total_size.data_compressed += bin_checksum->second.file_size;
        total_size.data_uncompressed += bin_checksum->second.uncompressed_size;
    }

    auto mrk_checksum = checksums.files.find(DATA_FILE_NAME + index_granularity_info.marks_file_extension);
    if (mrk_checksum != checksums.files.end())
        total_size.marks += mrk_checksum->second.file_size;
}

void MergeTreeDataPartCompact::loadIndexGranularityImpl(
    MergeTreeIndexGranularity & index_granularity_, const MergeTreeIndexGranularityInfo & index_granularity_info_,
    const NamesAndTypesList & columns_, const DataPartStoragePtr & data_part_storage_)
{
    if (!index_granularity_info_.is_adaptive)
        throw Exception("MergeTreeDataPartCompact cannot be created with non-adaptive granulary.", ErrorCodes::NOT_IMPLEMENTED);

    auto marks_file_path = index_granularity_info_.getMarksFilePath("data");
    if (!data_part_storage_->exists(marks_file_path))
        throw Exception(
            ErrorCodes::NO_FILE_IN_DATA_PART,
            "Marks file '{}' doesn't exist",
            std::string(fs::path(data_part_storage_->getFullPath()) / marks_file_path));

    size_t marks_file_size = data_part_storage_->getFileSize(marks_file_path);

    auto buffer = data_part_storage_->readFile(marks_file_path, ReadSettings().adjustBufferSize(marks_file_size), marks_file_size, std::nullopt);
    while (!buffer->eof())
    {
        /// Skip offsets for columns
        buffer->seek(columns_.size() * sizeof(MarkInCompressedFile), SEEK_CUR);
        size_t granularity;
        readIntBinary(granularity, *buffer);
        index_granularity_.appendMark(granularity);
    }

    if (index_granularity_.getMarksCount() * index_granularity_info_.getMarkSizeInBytes(columns_.size()) != marks_file_size)
        throw Exception("Cannot read all marks from file " + marks_file_path, ErrorCodes::CANNOT_READ_ALL_DATA);

    index_granularity_.setInitialized();
}

void MergeTreeDataPartCompact::loadIndexGranularity()
{
    if (columns.empty())
        throw Exception("No columns in part " + name, ErrorCodes::NO_FILE_IN_DATA_PART);

    loadIndexGranularityImpl(index_granularity, index_granularity_info, columns, data_part_storage);
}

bool MergeTreeDataPartCompact::hasColumnFiles(const NameAndTypePair & column) const
{
    if (!getColumnPosition(column.getNameInStorage()))
        return false;

    auto bin_checksum = checksums.files.find(DATA_FILE_NAME_WITH_EXTENSION);
    auto mrk_checksum = checksums.files.find(DATA_FILE_NAME + index_granularity_info.marks_file_extension);

    return (bin_checksum != checksums.files.end() && mrk_checksum != checksums.files.end());
}

void MergeTreeDataPartCompact::checkConsistency(bool require_part_metadata) const
{
    checkConsistencyBase();
    String mrk_file_name = DATA_FILE_NAME + index_granularity_info.marks_file_extension;

    if (!checksums.empty())
    {
        /// count.txt should be present even in non custom-partitioned parts
        if (!checksums.files.contains("count.txt"))
            throw Exception("No checksum for count.txt", ErrorCodes::NO_FILE_IN_DATA_PART);

        if (require_part_metadata)
        {
            if (!checksums.files.contains(mrk_file_name))
                throw Exception(
                    ErrorCodes::NO_FILE_IN_DATA_PART,
                    "No marks file checksum for column in part {}",
                    data_part_storage->getFullPath());
            if (!checksums.files.contains(DATA_FILE_NAME_WITH_EXTENSION))
                throw Exception(
                    ErrorCodes::NO_FILE_IN_DATA_PART,
                    "No data file checksum for in part {}",
                    data_part_storage->getFullPath());
        }
    }
    else
    {
        {
            /// count.txt should be present even in non custom-partitioned parts
            std::string file_path = "count.txt";
            if (!data_part_storage->exists(file_path) || data_part_storage->getFileSize(file_path) == 0)
                throw Exception(
                    ErrorCodes::BAD_SIZE_OF_FILE_IN_DATA_PART,
                    "Part {} is broken: {} is empty",
                    data_part_storage->getRelativePath(),
                    std::string(fs::path(data_part_storage->getFullPath()) / file_path));
        }

        /// Check that marks are nonempty and have the consistent size with columns number.

        if (data_part_storage->exists(mrk_file_name))
        {
            UInt64 file_size = data_part_storage->getFileSize(mrk_file_name);
             if (!file_size)
                throw Exception(
                    ErrorCodes::BAD_SIZE_OF_FILE_IN_DATA_PART,
                    "Part {} is broken: {} is empty.",
                    data_part_storage->getRelativePath(),
                    std::string(fs::path(data_part_storage->getFullPath()) / mrk_file_name));

            UInt64 expected_file_size = index_granularity_info.getMarkSizeInBytes(columns.size()) * index_granularity.getMarksCount();
            if (expected_file_size != file_size)
                throw Exception(
                    ErrorCodes::BAD_SIZE_OF_FILE_IN_DATA_PART,
                    "Part {} is broken: bad size of marks file '{}': {}, must be: {}",
                    data_part_storage->getRelativePath(),
                    std::string(fs::path(data_part_storage->getFullPath()) / mrk_file_name),
                    std::to_string(file_size), std::to_string(expected_file_size));
        }
    }
}

bool MergeTreeDataPartCompact::isStoredOnRemoteDisk() const
{
    return data_part_storage->isStoredOnRemoteDisk();
}

bool MergeTreeDataPartCompact::isStoredOnRemoteDiskWithZeroCopySupport() const
{
    return data_part_storage->supportZeroCopyReplication();
}

MergeTreeDataPartCompact::~MergeTreeDataPartCompact()
{
    removeIfNeeded();
}

}<|MERGE_RESOLUTION|>--- conflicted
+++ resolved
@@ -2,11 +2,8 @@
 #include <DataTypes/NestedUtils.h>
 #include <Storages/MergeTree/MergeTreeReaderCompact.h>
 #include <Storages/MergeTree/MergeTreeDataPartWriterCompact.h>
-<<<<<<< HEAD
 #include <Interpreters/Context.h>
-=======
 #include <Storages/MergeTree/LoadedMergeTreeDataPartInfoForReader.h>
->>>>>>> a1b5582a
 
 
 namespace DB
@@ -50,20 +47,12 @@
     const ValueSizeMap & avg_value_size_hints,
     const ReadBufferFromFileBase::ProfileCallback & profile_callback) const
 {
-<<<<<<< HEAD
-    auto ptr = std::static_pointer_cast<const MergeTreeDataPartCompact>(shared_from_this());
-    auto context = storage.getContext();
-    auto * load_marks_threadpool = reader_settings.read_settings.load_marks_asynchronously ? &context->getLoadMarksThreadpool() : nullptr;
-
-    return std::make_unique<MergeTreeReaderCompact>(
-        ptr, columns_to_read, metadata_snapshot, uncompressed_cache,
-        mark_cache, mark_ranges, reader_settings, load_marks_threadpool,
-=======
     auto read_info = std::make_shared<LoadedMergeTreeDataPartInfoForReader>(shared_from_this());
+    auto * load_marks_threadpool = reader_settings.read_settings.load_marks_asynchronously ? &read_info->getContext()->getLoadMarksThreadpool() : nullptr;
+
     return std::make_unique<MergeTreeReaderCompact>(
         read_info, columns_to_read, metadata_snapshot, uncompressed_cache,
-        mark_cache, mark_ranges, reader_settings,
->>>>>>> a1b5582a
+        mark_cache, mark_ranges, reader_settings, load_marks_threadpool,
         avg_value_size_hints, profile_callback);
 }
 
