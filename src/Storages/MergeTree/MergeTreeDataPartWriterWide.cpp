#include <Storages/MergeTree/MergeTreeDataPartWriterWide.h>
#include <Interpreters/Context.h>
#include <Compression/CompressionFactory.h>
#include <Compression/CompressedReadBufferFromFile.h>
#include <DataTypes/Serializations/ISerialization.h>
#include <Common/escapeForFileName.h>
#include <Columns/ColumnSparse.h>
#include <Common/logger_useful.h>
#include <Storages/ColumnsDescription.h>

namespace DB
{

namespace ErrorCodes
{
    extern const int LOGICAL_ERROR;
    extern const int INCORRECT_FILE_NAME;
}

namespace
{
    constexpr auto DATA_FILE_EXTENSION = ".bin";
}

namespace
{

/// Get granules for block using index_granularity
Granules getGranulesToWrite(const MergeTreeIndexGranularity & index_granularity, size_t block_rows, size_t current_mark, size_t rows_written_in_last_mark)
{
    if (current_mark >= index_granularity.getMarksCount())
        throw Exception(ErrorCodes::LOGICAL_ERROR,
                        "Request to get granules from mark {} but index granularity size is {}",
                        current_mark, index_granularity.getMarksCount());

    Granules result;
    size_t current_row = 0;

    /// When our last mark is not finished yet and we have to write rows into it
    if (rows_written_in_last_mark > 0)
    {
        size_t rows_left_in_last_mark = index_granularity.getMarkRows(current_mark) - rows_written_in_last_mark;
        size_t rows_left_in_block = block_rows - current_row;
        result.emplace_back(Granule{
            .start_row = current_row,
            .rows_to_write = std::min(rows_left_in_block, rows_left_in_last_mark),
            .mark_number = current_mark,
            .mark_on_start = false, /// Don't mark this granule because we have already marked it
            .is_complete = (rows_left_in_block >= rows_left_in_last_mark),
        });
        current_row += result.back().rows_to_write;
        ++current_mark;
    }

    /// Calculating normal granules for block
    while (current_row < block_rows)
    {
        size_t expected_rows_in_mark = index_granularity.getMarkRows(current_mark);
        size_t rows_left_in_block  = block_rows - current_row;
        /// If we have less rows in block than expected in granularity
        /// save incomplete granule
        result.emplace_back(Granule{
            .start_row = current_row,
            .rows_to_write = std::min(rows_left_in_block, expected_rows_in_mark),
            .mark_number = current_mark,
            .mark_on_start = true,
            .is_complete = (rows_left_in_block >= expected_rows_in_mark),
        });
        current_row += result.back().rows_to_write;
        ++current_mark;
    }

    return result;
}

}

MergeTreeDataPartWriterWide::MergeTreeDataPartWriterWide(
    const String & data_part_name_,
    const String & logger_name_,
    const SerializationByName & serializations_,
    MutableDataPartStoragePtr data_part_storage_,
    const MergeTreeIndexGranularityInfo & index_granularity_info_,
    const MergeTreeSettingsPtr & storage_settings_,
    const NamesAndTypesList & columns_list_,
    const StorageMetadataPtr & metadata_snapshot_,
    const VirtualsDescriptionPtr & virtual_columns_,
    const std::vector<MergeTreeIndexPtr> & indices_to_recalc_,
    const Statistics & stats_to_recalc_,
    const String & marks_file_extension_,
    const CompressionCodecPtr & default_codec_,
    const MergeTreeWriterSettings & settings_,
    const MergeTreeIndexGranularity & index_granularity_)
    : MergeTreeDataPartWriterOnDisk(
            data_part_name_, logger_name_, serializations_,
            data_part_storage_, index_granularity_info_, storage_settings_,
            columns_list_, metadata_snapshot_, virtual_columns_,
            indices_to_recalc_, stats_to_recalc_, marks_file_extension_,
            default_codec_, settings_, index_granularity_)
{
    for (const auto & column : columns_list)
    {
<<<<<<< HEAD
        auto compression = getCodecDescOrDefault(column.name, default_codec);
        addStreams(column, compression);
=======
        auto compression = storage_snapshot->getCodecDescOrDefault(column.name, default_codec);
        addStreams(column, nullptr, compression);
    }
}

void MergeTreeDataPartWriterWide::initDynamicStreamsIfNeeded(const DB::Block & block)
{
    if (is_dynamic_streams_initialized)
        return;

    is_dynamic_streams_initialized = true;
    block_sample = block.cloneEmpty();
    auto storage_snapshot = std::make_shared<StorageSnapshot>(data_part->storage, metadata_snapshot);
    for (const auto & column : columns_list)
    {
        if (column.type->hasDynamicSubcolumns())
        {
            auto compression = storage_snapshot->getCodecDescOrDefault(column.name, default_codec);
            addStreams(column, block_sample.getByName(column.name).column, compression);
        }
>>>>>>> e513fc19
    }
}

void MergeTreeDataPartWriterWide::addStreams(
    const NameAndTypePair & name_and_type,
    const ColumnPtr & column,
    const ASTPtr & effective_codec_desc)
{
    ISerialization::StreamCallback callback = [&](const auto & substream_path)
    {
        assert(!substream_path.empty());

<<<<<<< HEAD
        auto full_stream_name = ISerialization::getFileNameForStream(column, substream_path);
=======
        auto storage_settings = storage.getSettings();
        auto full_stream_name = ISerialization::getFileNameForStream(name_and_type, substream_path);
>>>>>>> e513fc19

        String stream_name;
        if (storage_settings->replace_long_file_name_to_hash && full_stream_name.size() > storage_settings->max_file_name_length)
            stream_name = sipHash128String(full_stream_name);
        else
            stream_name = full_stream_name;

        /// Shared offsets for Nested type.
        if (column_streams.contains(stream_name))
            return;

        auto it = stream_name_to_full_name.find(stream_name);
        if (it != stream_name_to_full_name.end() && it->second != full_stream_name)
            throw Exception(ErrorCodes::INCORRECT_FILE_NAME,
                "Stream with name {} already created (full stream name: {}). Current full stream name: {}."
                " It is a collision between a filename for one column and a hash of filename for another column or a bug",
                stream_name, it->second, full_stream_name);

        const auto & subtype = substream_path.back().data.type;
        CompressionCodecPtr compression_codec;

        /// If we can use special codec then just get it
        if (ISerialization::isSpecialCompressionAllowed(substream_path))
            compression_codec = CompressionCodecFactory::instance().get(effective_codec_desc, subtype.get(), default_codec);
        else /// otherwise return only generic codecs and don't use info about the` data_type
            compression_codec = CompressionCodecFactory::instance().get(effective_codec_desc, nullptr, default_codec, true);

        ParserCodec codec_parser;
        auto ast = parseQuery(codec_parser, "(" + Poco::toUpper(settings.marks_compression_codec) + ")", 0, DBMS_DEFAULT_MAX_PARSER_DEPTH, DBMS_DEFAULT_MAX_PARSER_BACKTRACKS);
        CompressionCodecPtr marks_compression_codec = CompressionCodecFactory::instance().get(ast, nullptr);

        const auto column_desc = metadata_snapshot->columns.tryGetColumnDescription(GetColumnsOptions(GetColumnsOptions::AllPhysical), name_and_type.getNameInStorage());

        UInt64 max_compress_block_size = 0;
        if (column_desc)
            if (const auto * value = column_desc->settings.tryGet("max_compress_block_size"))
                max_compress_block_size = value->safeGet<UInt64>();
        if (!max_compress_block_size)
            max_compress_block_size = settings.max_compress_block_size;

        column_streams[stream_name] = std::make_unique<Stream<false>>(
            stream_name,
            data_part_storage,
            stream_name, DATA_FILE_EXTENSION,
            stream_name, marks_file_extension,
            compression_codec,
            max_compress_block_size,
            marks_compression_codec,
            settings.marks_compress_block_size,
            settings.query_write_settings);

        full_name_to_stream_name.emplace(full_stream_name, stream_name);
        stream_name_to_full_name.emplace(stream_name, full_stream_name);
    };

    ISerialization::SubstreamPath path;
<<<<<<< HEAD
    getSerialization(column.name)->enumerateStreams(callback, column.type);
=======
    data_part->getSerialization(name_and_type.name)->enumerateStreams(callback, name_and_type.type, column);
>>>>>>> e513fc19
}

const String & MergeTreeDataPartWriterWide::getStreamName(
    const NameAndTypePair & column,
    const ISerialization::SubstreamPath & substream_path) const
{
    auto full_stream_name = ISerialization::getFileNameForStream(column, substream_path);
    return full_name_to_stream_name.at(full_stream_name);
}

ISerialization::OutputStreamGetter MergeTreeDataPartWriterWide::createStreamGetter(
        const NameAndTypePair & column, WrittenOffsetColumns & offset_columns) const
{
    return [&, this] (const ISerialization::SubstreamPath & substream_path) -> WriteBuffer *
    {
        bool is_offsets = !substream_path.empty() && substream_path.back().type == ISerialization::Substream::ArraySizes;
        auto stream_name = getStreamName(column, substream_path);

        /// Don't write offsets more than one time for Nested type.
        if (is_offsets && offset_columns.contains(stream_name))
            return nullptr;

        return &column_streams.at(stream_name)->compressed_hashing;
    };
}


void MergeTreeDataPartWriterWide::shiftCurrentMark(const Granules & granules_written)
{
    auto last_granule = granules_written.back();
    /// If we didn't finished last granule than we will continue to write it from new block
    if (!last_granule.is_complete)
    {
        if (settings.can_use_adaptive_granularity && settings.blocks_are_granules_size)
            throw Exception(ErrorCodes::LOGICAL_ERROR, "Incomplete granules are not allowed while blocks are granules size. "
                "Mark number {} (rows {}), rows written in last mark {}, rows to write in last mark from block {} (from row {}), "
                "total marks currently {}", last_granule.mark_number, index_granularity.getMarkRows(last_granule.mark_number),
                rows_written_in_last_mark, last_granule.rows_to_write, last_granule.start_row, index_granularity.getMarksCount());

        /// Shift forward except last granule
        setCurrentMark(getCurrentMark() + granules_written.size() - 1);
        bool still_in_the_same_granule = granules_written.size() == 1;
        /// We wrote whole block in the same granule, but didn't finished it.
        /// So add written rows to rows written in last_mark
        if (still_in_the_same_granule)
            rows_written_in_last_mark += last_granule.rows_to_write;
        else
            rows_written_in_last_mark = last_granule.rows_to_write;
    }
    else
    {
        setCurrentMark(getCurrentMark() + granules_written.size());
        rows_written_in_last_mark = 0;
    }
}

void MergeTreeDataPartWriterWide::write(const Block & block, const IColumn::Permutation * permutation)
{
    /// On first block of data initialize streams for dynamic subcolumns.
    initDynamicStreamsIfNeeded(block);

    /// Fill index granularity for this block
    /// if it's unknown (in case of insert data or horizontal merge,
    /// but not in case of vertical part of vertical merge)
    if (compute_granularity)
    {
        size_t index_granularity_for_block = computeIndexGranularity(block);
        if (rows_written_in_last_mark > 0)
        {
            size_t rows_left_in_last_mark = index_granularity.getMarkRows(getCurrentMark()) - rows_written_in_last_mark;
            /// Previous granularity was much bigger than our new block's
            /// granularity let's adjust it, because we want add new
            /// heavy-weight blocks into small old granule.
            if (rows_left_in_last_mark > index_granularity_for_block)
            {
                /// We have already written more rows than granularity of our block.
                /// adjust last mark rows and flush to disk.
                if (rows_written_in_last_mark >= index_granularity_for_block)
                    adjustLastMarkIfNeedAndFlushToDisk(rows_written_in_last_mark);
                else /// We still can write some rows from new block into previous granule. So the granule size will be block granularity size.
                    adjustLastMarkIfNeedAndFlushToDisk(index_granularity_for_block);
            }
        }

        fillIndexGranularity(index_granularity_for_block, block.rows());
    }

    Block block_to_write = block;

    auto granules_to_write = getGranulesToWrite(index_granularity, block_to_write.rows(), getCurrentMark(), rows_written_in_last_mark);

    auto offset_columns = written_offset_columns ? *written_offset_columns : WrittenOffsetColumns{};
    Block primary_key_block;
    if (settings.rewrite_primary_key)
        primary_key_block = getBlockAndPermute(block, metadata_snapshot->getPrimaryKeyColumns(), permutation);

    Block skip_indexes_block = getBlockAndPermute(block, getSkipIndicesColumns(), permutation);

    auto it = columns_list.begin();
    for (size_t i = 0; i < columns_list.size(); ++i, ++it)
    {
        auto & column = block_to_write.getByName(it->name);

        if (getSerialization(it->name)->getKind() != ISerialization::Kind::SPARSE)
            column.column = recursiveRemoveSparse(column.column);

        if (permutation)
        {
            if (primary_key_block.has(it->name))
            {
                const auto & primary_column = *primary_key_block.getByName(it->name).column;
                writeColumn(*it, primary_column, offset_columns, granules_to_write);
            }
            else if (skip_indexes_block.has(it->name))
            {
                const auto & index_column = *skip_indexes_block.getByName(it->name).column;
                writeColumn(*it, index_column, offset_columns, granules_to_write);
            }
            else
            {
                /// We rearrange the columns that are not included in the primary key here; Then the result is released - to save RAM.
                ColumnPtr permuted_column = column.column->permute(*permutation, 0);
                writeColumn(*it, *permuted_column, offset_columns, granules_to_write);
            }
        }
        else
        {
            writeColumn(*it, *column.column, offset_columns, granules_to_write);
        }
    }

    if (settings.rewrite_primary_key)
        calculateAndSerializePrimaryIndex(primary_key_block, granules_to_write);

    calculateAndSerializeSkipIndices(skip_indexes_block, granules_to_write);
    calculateAndSerializeStatistics(block);

    shiftCurrentMark(granules_to_write);
}

void MergeTreeDataPartWriterWide::writeSingleMark(
    const NameAndTypePair & name_and_type,
    WrittenOffsetColumns & offset_columns,
    size_t number_of_rows)
{
    auto * sample_column = block_sample.findByName(name_and_type.name);
    StreamsWithMarks marks = getCurrentMarksForColumn(name_and_type, sample_column ? sample_column->column : nullptr, offset_columns);
    for (const auto & mark : marks)
        flushMarkToFile(mark, number_of_rows);
}

void MergeTreeDataPartWriterWide::flushMarkToFile(const StreamNameAndMark & stream_with_mark, size_t rows_in_mark)
{
    auto & stream = *column_streams[stream_with_mark.stream_name];
    WriteBuffer & marks_out = stream.compress_marks ? stream.marks_compressed_hashing : stream.marks_hashing;

    writeBinaryLittleEndian(stream_with_mark.mark.offset_in_compressed_file, marks_out);
    writeBinaryLittleEndian(stream_with_mark.mark.offset_in_decompressed_block, marks_out);
    if (settings.can_use_adaptive_granularity)
        writeBinaryLittleEndian(rows_in_mark, marks_out);
}

StreamsWithMarks MergeTreeDataPartWriterWide::getCurrentMarksForColumn(
    const NameAndTypePair & name_and_type,
    const ColumnPtr & column_sample,
    WrittenOffsetColumns & offset_columns)
{
    StreamsWithMarks result;
    const auto column_desc = metadata_snapshot->columns.tryGetColumnDescription(GetColumnsOptions(GetColumnsOptions::AllPhysical), name_and_type.getNameInStorage());
    UInt64 min_compress_block_size = 0;
    if (column_desc)
        if (const auto * value = column_desc->settings.tryGet("min_compress_block_size"))
            min_compress_block_size = value->safeGet<UInt64>();
    if (!min_compress_block_size)
        min_compress_block_size = settings.min_compress_block_size;
<<<<<<< HEAD
    getSerialization(column.name)->enumerateStreams([&] (const ISerialization::SubstreamPath & substream_path)
=======
    data_part->getSerialization(name_and_type.name)->enumerateStreams([&] (const ISerialization::SubstreamPath & substream_path)
>>>>>>> e513fc19
    {
        bool is_offsets = !substream_path.empty() && substream_path.back().type == ISerialization::Substream::ArraySizes;
        auto stream_name = getStreamName(name_and_type, substream_path);

        /// Don't write offsets more than one time for Nested type.
        if (is_offsets && offset_columns.contains(stream_name))
            return;

        auto & stream = *column_streams[stream_name];

        /// There could already be enough data to compress into the new block.
        if (stream.compressed_hashing.offset() >= min_compress_block_size)
            stream.compressed_hashing.next();

        StreamNameAndMark stream_with_mark;
        stream_with_mark.stream_name = stream_name;
        stream_with_mark.mark.offset_in_compressed_file = stream.plain_hashing.count();
        stream_with_mark.mark.offset_in_decompressed_block = stream.compressed_hashing.offset();

        result.push_back(stream_with_mark);
    }, name_and_type.type, column_sample);

    return result;
}

void MergeTreeDataPartWriterWide::writeSingleGranule(
    const NameAndTypePair & name_and_type,
    const IColumn & column,
    WrittenOffsetColumns & offset_columns,
    ISerialization::SerializeBinaryBulkStatePtr & serialization_state,
    ISerialization::SerializeBinaryBulkSettings & serialize_settings,
    const Granule & granule)
{
    const auto & serialization = getSerialization(name_and_type.name);
    serialization->serializeBinaryBulkWithMultipleStreams(column, granule.start_row, granule.rows_to_write, serialize_settings, serialization_state);

    /// So that instead of the marks pointing to the end of the compressed block, there were marks pointing to the beginning of the next one.
    serialization->enumerateStreams([&] (const ISerialization::SubstreamPath & substream_path)
    {
        bool is_offsets = !substream_path.empty() && substream_path.back().type == ISerialization::Substream::ArraySizes;
        auto stream_name = getStreamName(name_and_type, substream_path);

        /// Don't write offsets more than one time for Nested type.
        if (is_offsets && offset_columns.contains(stream_name))
            return;

        column_streams.at(stream_name)->compressed_hashing.nextIfAtEnd();
    }, name_and_type.type, column.getPtr());
}

/// Column must not be empty. (column.size() !== 0)
void MergeTreeDataPartWriterWide::writeColumn(
    const NameAndTypePair & name_and_type,
    const IColumn & column,
    WrittenOffsetColumns & offset_columns,
    const Granules & granules)
{
    if (granules.empty())
        throw Exception(ErrorCodes::LOGICAL_ERROR, "Empty granules for column {}, current mark {}",
                        backQuoteIfNeed(name_and_type.name), getCurrentMark());

    const auto & [name, type] = name_and_type;
    auto [it, inserted] = serialization_states.emplace(name, nullptr);
    auto serialization = getSerialization(name_and_type.name);

    if (inserted)
    {
        ISerialization::SerializeBinaryBulkSettings serialize_settings;
        serialize_settings.getter = createStreamGetter(name_and_type, offset_columns);
        serialization->serializeBinaryBulkStatePrefix(column, serialize_settings, it->second);
    }

    ISerialization::SerializeBinaryBulkSettings serialize_settings;
    serialize_settings.getter = createStreamGetter(name_and_type, offset_columns);
    serialize_settings.low_cardinality_max_dictionary_size = settings.low_cardinality_max_dictionary_size;
    serialize_settings.low_cardinality_use_single_dictionary_for_part = settings.low_cardinality_use_single_dictionary_for_part;

    for (const auto & granule : granules)
    {
        data_written = true;

        if (granule.mark_on_start)
        {
            if (last_non_written_marks.contains(name))
                throw Exception(ErrorCodes::LOGICAL_ERROR,
                                "We have to add new mark for column, but already have non written mark. "
                                "Current mark {}, total marks {}, offset {}",
                                getCurrentMark(), index_granularity.getMarksCount(), rows_written_in_last_mark);
            last_non_written_marks[name] = getCurrentMarksForColumn(name_and_type, column.getPtr(), offset_columns);
        }

        writeSingleGranule(
           name_and_type,
           column,
           offset_columns,
           it->second,
           serialize_settings,
           granule
        );

        if (granule.is_complete)
        {
            auto marks_it = last_non_written_marks.find(name);
            if (marks_it == last_non_written_marks.end())
                throw Exception(ErrorCodes::LOGICAL_ERROR, "No mark was saved for incomplete granule for column {}", backQuoteIfNeed(name));

            for (const auto & mark : marks_it->second)
                flushMarkToFile(mark, index_granularity.getMarkRows(granule.mark_number));
            last_non_written_marks.erase(marks_it);
        }
    }

    serialization->enumerateStreams([&](const ISerialization::SubstreamPath & substream_path)
    {
        bool is_offsets = !substream_path.empty() && substream_path.back().type == ISerialization::Substream::ArraySizes;
        if (is_offsets)
            offset_columns.insert(getStreamName(name_and_type, substream_path));
    }, name_and_type.type, column.getPtr());
}


void MergeTreeDataPartWriterWide::validateColumnOfFixedSize(const NameAndTypePair & name_type)
{
    const auto & [name, type] = name_type;
    const auto & serialization = getSerialization(name_type.name);

    if (!type->isValueRepresentedByNumber() || type->haveSubtypes() || serialization->getKind() != ISerialization::Kind::DEFAULT)
        throw Exception(ErrorCodes::LOGICAL_ERROR, "Cannot validate column of non fixed type {}", type->getName());

    String escaped_name = escapeForFileName(name);
    String mrk_path = escaped_name + marks_file_extension;
    String bin_path = escaped_name + DATA_FILE_EXTENSION;

    /// Some columns may be removed because of ttl. Skip them.
    if (!getDataPartStorage().exists(mrk_path))
        return;

    auto mrk_file_in = getDataPartStorage().readFile(mrk_path, {}, std::nullopt, std::nullopt);
    std::unique_ptr<ReadBuffer> mrk_in;
    if (index_granularity_info.mark_type.compressed)
        mrk_in = std::make_unique<CompressedReadBufferFromFile>(std::move(mrk_file_in));
    else
        mrk_in = std::move(mrk_file_in);

    DB::CompressedReadBufferFromFile bin_in(getDataPartStorage().readFile(bin_path, {}, std::nullopt, std::nullopt));
    bool must_be_last = false;
    UInt64 offset_in_compressed_file = 0;
    UInt64 offset_in_decompressed_block = 0;
    UInt64 index_granularity_rows = index_granularity_info.fixed_index_granularity;

    size_t mark_num;

    for (mark_num = 0; !mrk_in->eof(); ++mark_num)
    {
        if (mark_num > index_granularity.getMarksCount())
            throw Exception(ErrorCodes::LOGICAL_ERROR,
                            "Incorrect number of marks in memory {}, on disk (at least) {}",
                            index_granularity.getMarksCount(), mark_num + 1);

        readBinaryLittleEndian(offset_in_compressed_file, *mrk_in);
        readBinaryLittleEndian(offset_in_decompressed_block, *mrk_in);
        if (settings.can_use_adaptive_granularity)
            readBinaryLittleEndian(index_granularity_rows, *mrk_in);
        else
            index_granularity_rows = index_granularity_info.fixed_index_granularity;

        if (must_be_last)
        {
            if (index_granularity_rows != 0)
                throw Exception(ErrorCodes::LOGICAL_ERROR,
                                "We ran out of binary data but still have non empty mark #{} with rows number {}",
                                mark_num, index_granularity_rows);

            if (!mrk_in->eof())
                throw Exception(ErrorCodes::LOGICAL_ERROR, "Mark #{} must be last, but we still have some to read", mark_num);

            break;
        }

        if (index_granularity_rows == 0)
        {
            auto column = type->createColumn();

            serialization->deserializeBinaryBulk(*column, bin_in, 1000000000, 0.0);

            throw Exception(ErrorCodes::LOGICAL_ERROR,
                            "Still have {} rows in bin stream, last mark #{}"
                            " index granularity size {}, last rows {}",
                            column->size(), mark_num, index_granularity.getMarksCount(), index_granularity_rows);
        }

        if (index_granularity_rows != index_granularity.getMarkRows(mark_num))
        {
            throw Exception(
                            ErrorCodes::LOGICAL_ERROR,
                            "Incorrect mark rows for part {} for mark #{}"
                            " (compressed offset {}, decompressed offset {}), in-memory {}, on disk {}, total marks {}",
                            getDataPartStorage().getFullPath(),
                            mark_num, offset_in_compressed_file, offset_in_decompressed_block,
                            index_granularity.getMarkRows(mark_num), index_granularity_rows,
                            index_granularity.getMarksCount());
        }

        auto column = type->createColumn();

        serialization->deserializeBinaryBulk(*column, bin_in, index_granularity_rows, 0.0);

        if (bin_in.eof())
        {
            must_be_last = true;
        }

        /// Now they must be equal
        if (column->size() != index_granularity_rows)
        {

            if (must_be_last)
            {
                /// The only possible mark after bin.eof() is final mark. When we
                /// cannot use adaptive granularity we cannot have last mark.
                /// So finish validation.
                if (!settings.can_use_adaptive_granularity)
                    break;

                /// If we don't compute granularity then we are not responsible
                /// for last mark (for example we mutating some column from part
                /// with fixed granularity where last mark is not adjusted)
                if (!compute_granularity)
                    continue;
            }

            throw Exception(
                ErrorCodes::LOGICAL_ERROR, "Incorrect mark rows for mark #{} (compressed offset {}, decompressed offset {}), "
                "actually in bin file {}, in mrk file {}, total marks {}",
                mark_num, offset_in_compressed_file, offset_in_decompressed_block, column->size(),
                index_granularity.getMarkRows(mark_num), index_granularity.getMarksCount());
        }
    }

    if (!mrk_in->eof())
        throw Exception(ErrorCodes::LOGICAL_ERROR,
                        "Still have something in marks stream, last mark #{}"
                        " index granularity size {}, last rows {}",
                        mark_num, index_granularity.getMarksCount(), index_granularity_rows);
    if (!bin_in.eof())
    {
        auto column = type->createColumn();

        serialization->deserializeBinaryBulk(*column, bin_in, 1000000000, 0.0);

        throw Exception(ErrorCodes::LOGICAL_ERROR,
                            "Still have {} rows in bin stream, last mark #{}"
                            " index granularity size {}, last rows {}",
                            column->size(), mark_num, index_granularity.getMarksCount(), index_granularity_rows);
    }
}

void MergeTreeDataPartWriterWide::fillDataChecksums(MergeTreeDataPartChecksums & checksums, NameSet & checksums_to_remove)
{
    ISerialization::SerializeBinaryBulkSettings serialize_settings;
    serialize_settings.low_cardinality_max_dictionary_size = settings.low_cardinality_max_dictionary_size;
    serialize_settings.low_cardinality_use_single_dictionary_for_part = settings.low_cardinality_use_single_dictionary_for_part;
    WrittenOffsetColumns offset_columns;
    if (rows_written_in_last_mark > 0)
    {
        if (settings.can_use_adaptive_granularity && settings.blocks_are_granules_size)
            throw Exception(ErrorCodes::LOGICAL_ERROR,
                            "Incomplete granule is not allowed while blocks are granules size even for last granule. "
                            "Mark number {} (rows {}), rows written for last mark {}, total marks {}",
                            getCurrentMark(), index_granularity.getMarkRows(getCurrentMark()),
                            rows_written_in_last_mark, index_granularity.getMarksCount());

        adjustLastMarkIfNeedAndFlushToDisk(rows_written_in_last_mark);
    }

    bool write_final_mark = (with_final_mark && data_written);

    {
        auto it = columns_list.begin();
        for (size_t i = 0; i < columns_list.size(); ++i, ++it)
        {
            if (!serialization_states.empty())
            {
                serialize_settings.getter = createStreamGetter(*it, written_offset_columns ? *written_offset_columns : offset_columns);
<<<<<<< HEAD
                getSerialization(it->name)->serializeBinaryBulkStateSuffix(serialize_settings, serialization_states[it->name]);
=======
                serialize_settings.dynamic_write_statistics = ISerialization::SerializeBinaryBulkSettings::DynamicStatisticsMode::SUFFIX;
                data_part->getSerialization(it->name)->serializeBinaryBulkStateSuffix(serialize_settings, serialization_states[it->name]);
>>>>>>> e513fc19
            }

            if (write_final_mark)
                writeFinalMark(*it, offset_columns);
        }
    }

    for (auto & [stream_name, stream] : column_streams)
    {
        /// Remove checksums for old stream name if file was
        /// renamed due to replacing the name to the hash of name.
        const auto & full_stream_name = stream_name_to_full_name.at(stream_name);
        if (stream_name != full_stream_name)
        {
            checksums_to_remove.insert(full_stream_name + stream->data_file_extension);
            checksums_to_remove.insert(full_stream_name + stream->marks_file_extension);
        }

        stream->preFinalize();
        stream->addToChecksums(checksums);
    }
}

void MergeTreeDataPartWriterWide::finishDataSerialization(bool sync)
{
    for (auto & stream : column_streams)
    {
        stream.second->finalize();
        if (sync)
            stream.second->sync();
    }

    column_streams.clear();
    serialization_states.clear();

#ifndef NDEBUG
    /// Heavy weight validation of written data. Checks that we are able to read
    /// data according to marks. Otherwise throws LOGICAL_ERROR (equal to abort in debug mode)
    for (const auto & column : columns_list)
    {
        if (column.type->isValueRepresentedByNumber()
            && !column.type->haveSubtypes()
            && getSerialization(column.name)->getKind() == ISerialization::Kind::DEFAULT)
        {
            validateColumnOfFixedSize(column);
        }
    }
#endif

}

void MergeTreeDataPartWriterWide::fillChecksums(MergeTreeDataPartChecksums & checksums, NameSet & checksums_to_remove)
{
    // If we don't have anything to write, skip finalization.
    if (!columns_list.empty())
        fillDataChecksums(checksums, checksums_to_remove);

    if (settings.rewrite_primary_key)
        fillPrimaryIndexChecksums(checksums);

    fillSkipIndicesChecksums(checksums);

    fillStatisticsChecksums(checksums);
}

void MergeTreeDataPartWriterWide::finish(bool sync)
{
    // If we don't have anything to write, skip finalization.
    if (!columns_list.empty())
        finishDataSerialization(sync);

    if (settings.rewrite_primary_key)
        finishPrimaryIndexSerialization(sync);

    finishSkipIndicesSerialization(sync);

    finishStatisticsSerialization(sync);
}

void MergeTreeDataPartWriterWide::writeFinalMark(
    const NameAndTypePair & name_and_type,
    WrittenOffsetColumns & offset_columns)
{
    writeSingleMark(name_and_type, offset_columns, 0);
    /// Memoize information about offsets
<<<<<<< HEAD
    getSerialization(column.name)->enumerateStreams([&] (const ISerialization::SubstreamPath & substream_path)
=======
    data_part->getSerialization(name_and_type.name)->enumerateStreams([&] (const ISerialization::SubstreamPath & substream_path)
>>>>>>> e513fc19
    {
        bool is_offsets = !substream_path.empty() && substream_path.back().type == ISerialization::Substream::ArraySizes;
        if (is_offsets)
            offset_columns.insert(getStreamName(name_and_type, substream_path));
    }, name_and_type.type, block_sample.getByName(name_and_type.name).column);
}

static void fillIndexGranularityImpl(
    MergeTreeIndexGranularity & index_granularity,
    size_t index_offset,
    size_t index_granularity_for_block,
    size_t rows_in_block)
{
    for (size_t current_row = index_offset; current_row < rows_in_block; current_row += index_granularity_for_block)
        index_granularity.appendMark(index_granularity_for_block);
}

void MergeTreeDataPartWriterWide::fillIndexGranularity(size_t index_granularity_for_block, size_t rows_in_block)
{
    if (getCurrentMark() < index_granularity.getMarksCount() && getCurrentMark() != index_granularity.getMarksCount() - 1)
        throw Exception(ErrorCodes::LOGICAL_ERROR, "Trying to add marks, while current mark {}, but total marks {}",
                        getCurrentMark(), index_granularity.getMarksCount());

    size_t index_offset = 0;
    if (rows_written_in_last_mark != 0)
        index_offset = index_granularity.getLastMarkRows() - rows_written_in_last_mark;

    fillIndexGranularityImpl(
        index_granularity,
        index_offset,
        index_granularity_for_block,
        rows_in_block);
}


void MergeTreeDataPartWriterWide::adjustLastMarkIfNeedAndFlushToDisk(size_t new_rows_in_last_mark)
{
    /// We don't want to split already written granules to smaller
    if (rows_written_in_last_mark > new_rows_in_last_mark)
        throw Exception(ErrorCodes::LOGICAL_ERROR, "Tryin to make mark #{} smaller ({} rows) then it already has {}",
                        getCurrentMark(), new_rows_in_last_mark, rows_written_in_last_mark);

    /// We can adjust marks only if we computed granularity for blocks.
    /// Otherwise we cannot change granularity because it will differ from
    /// other columns
    if (compute_granularity && settings.can_use_adaptive_granularity)
    {
        if (getCurrentMark() != index_granularity.getMarksCount() - 1)
            throw Exception(ErrorCodes::LOGICAL_ERROR,
                            "Non last mark {} (with {} rows) having rows offset {}, total marks {}",
                            getCurrentMark(), index_granularity.getMarkRows(getCurrentMark()),
                            rows_written_in_last_mark, index_granularity.getMarksCount());

        index_granularity.popMark();
        index_granularity.appendMark(new_rows_in_last_mark);
    }

    /// Last mark should be filled, otherwise it's a bug
    if (last_non_written_marks.empty())
        throw Exception(ErrorCodes::LOGICAL_ERROR, "No saved marks for last mark {} having rows offset {}, total marks {}",
                        getCurrentMark(), rows_written_in_last_mark, index_granularity.getMarksCount());

    if (rows_written_in_last_mark == new_rows_in_last_mark)
    {
        for (const auto & [name, marks] : last_non_written_marks)
        {
            for (const auto & mark : marks)
                flushMarkToFile(mark, index_granularity.getMarkRows(getCurrentMark()));
        }

        last_non_written_marks.clear();

        if (compute_granularity && settings.can_use_adaptive_granularity)
        {
            /// Also we add mark to each skip index because all of them
            /// already accumulated all rows from current adjusting mark
            for (size_t i = 0; i < skip_indices.size(); ++i)
                ++skip_index_accumulated_marks[i];

            /// This mark completed, go further
            setCurrentMark(getCurrentMark() + 1);
            /// Without offset
            rows_written_in_last_mark = 0;
        }
    }
}

}<|MERGE_RESOLUTION|>--- conflicted
+++ resolved
@@ -100,11 +100,7 @@
 {
     for (const auto & column : columns_list)
     {
-<<<<<<< HEAD
         auto compression = getCodecDescOrDefault(column.name, default_codec);
-        addStreams(column, compression);
-=======
-        auto compression = storage_snapshot->getCodecDescOrDefault(column.name, default_codec);
         addStreams(column, nullptr, compression);
     }
 }
@@ -116,15 +112,13 @@
 
     is_dynamic_streams_initialized = true;
     block_sample = block.cloneEmpty();
-    auto storage_snapshot = std::make_shared<StorageSnapshot>(data_part->storage, metadata_snapshot);
     for (const auto & column : columns_list)
     {
         if (column.type->hasDynamicSubcolumns())
         {
-            auto compression = storage_snapshot->getCodecDescOrDefault(column.name, default_codec);
+            auto compression = getCodecDescOrDefault(column.name, default_codec);
             addStreams(column, block_sample.getByName(column.name).column, compression);
         }
->>>>>>> e513fc19
     }
 }
 
@@ -137,12 +131,7 @@
     {
         assert(!substream_path.empty());
 
-<<<<<<< HEAD
-        auto full_stream_name = ISerialization::getFileNameForStream(column, substream_path);
-=======
-        auto storage_settings = storage.getSettings();
         auto full_stream_name = ISerialization::getFileNameForStream(name_and_type, substream_path);
->>>>>>> e513fc19
 
         String stream_name;
         if (storage_settings->replace_long_file_name_to_hash && full_stream_name.size() > storage_settings->max_file_name_length)
@@ -199,11 +188,7 @@
     };
 
     ISerialization::SubstreamPath path;
-<<<<<<< HEAD
-    getSerialization(column.name)->enumerateStreams(callback, column.type);
-=======
-    data_part->getSerialization(name_and_type.name)->enumerateStreams(callback, name_and_type.type, column);
->>>>>>> e513fc19
+    getSerialization(name_and_type.name)->enumerateStreams(callback, name_and_type.type, column);
 }
 
 const String & MergeTreeDataPartWriterWide::getStreamName(
@@ -379,11 +364,7 @@
             min_compress_block_size = value->safeGet<UInt64>();
     if (!min_compress_block_size)
         min_compress_block_size = settings.min_compress_block_size;
-<<<<<<< HEAD
-    getSerialization(column.name)->enumerateStreams([&] (const ISerialization::SubstreamPath & substream_path)
-=======
-    data_part->getSerialization(name_and_type.name)->enumerateStreams([&] (const ISerialization::SubstreamPath & substream_path)
->>>>>>> e513fc19
+    getSerialization(name_and_type.name)->enumerateStreams([&] (const ISerialization::SubstreamPath & substream_path)
     {
         bool is_offsets = !substream_path.empty() && substream_path.back().type == ISerialization::Substream::ArraySizes;
         auto stream_name = getStreamName(name_and_type, substream_path);
@@ -668,12 +649,8 @@
             if (!serialization_states.empty())
             {
                 serialize_settings.getter = createStreamGetter(*it, written_offset_columns ? *written_offset_columns : offset_columns);
-<<<<<<< HEAD
+                serialize_settings.dynamic_write_statistics = ISerialization::SerializeBinaryBulkSettings::DynamicStatisticsMode::SUFFIX;
                 getSerialization(it->name)->serializeBinaryBulkStateSuffix(serialize_settings, serialization_states[it->name]);
-=======
-                serialize_settings.dynamic_write_statistics = ISerialization::SerializeBinaryBulkSettings::DynamicStatisticsMode::SUFFIX;
-                data_part->getSerialization(it->name)->serializeBinaryBulkStateSuffix(serialize_settings, serialization_states[it->name]);
->>>>>>> e513fc19
             }
 
             if (write_final_mark)
@@ -759,11 +736,7 @@
 {
     writeSingleMark(name_and_type, offset_columns, 0);
     /// Memoize information about offsets
-<<<<<<< HEAD
-    getSerialization(column.name)->enumerateStreams([&] (const ISerialization::SubstreamPath & substream_path)
-=======
-    data_part->getSerialization(name_and_type.name)->enumerateStreams([&] (const ISerialization::SubstreamPath & substream_path)
->>>>>>> e513fc19
+    getSerialization(name_and_type.name)->enumerateStreams([&] (const ISerialization::SubstreamPath & substream_path)
     {
         bool is_offsets = !substream_path.empty() && substream_path.back().type == ISerialization::Substream::ArraySizes;
         if (is_offsets)
