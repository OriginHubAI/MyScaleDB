--- conflicted
+++ resolved
@@ -53,12 +53,8 @@
         }
     }
 
-<<<<<<< HEAD
     if (!part_path.empty())
-        disk->createDirectories(part_path);
-=======
-    volume->getDisk()->createDirectories(part_path);
->>>>>>> c7d9094a
+        volume->getDisk()->createDirectories(part_path);
 
     writer = data_part->getWriter(columns_list, skip_indices, default_codec, writer_settings);
     writer->initPrimaryIndex();
@@ -174,13 +170,8 @@
         return;
 
     std::unordered_set<String> skip_indexes_column_names_set;
-<<<<<<< HEAD
-    for (const auto & index : writer->getSkipIndices())
-        std::copy(index->columns.cbegin(), index->columns.cend(),
-=======
     for (const auto & index : storage.getSecondaryIndices())
         std::copy(index.column_names.cbegin(), index.column_names.cend(),
->>>>>>> c7d9094a
                 std::inserter(skip_indexes_column_names_set, skip_indexes_column_names_set.end()));
     Names skip_indexes_column_names(skip_indexes_column_names_set.begin(), skip_indexes_column_names_set.end());
 
