--- conflicted
+++ resolved
@@ -592,12 +592,9 @@
     M(710, FAULT_INJECTED) \
     M(711, FILECACHE_ACCESS_DENIED) \
     M(712, TOO_MANY_MATERIALIZED_VIEWS) \
-<<<<<<< HEAD
-    M(713, CANNOT_DETECT_FORMAT) \
-=======
     M(713, BROKEN_PROJECTION) \
     M(714, UNEXPECTED_CLUSTER) \
->>>>>>> 48a3b8e6
+    M(715, CANNOT_DETECT_FORMAT) \
     \
     M(999, KEEPER_EXCEPTION) \
     M(1000, POCO_EXCEPTION) \
