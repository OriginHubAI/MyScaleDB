--- conflicted
+++ resolved
@@ -148,14 +148,7 @@
 
 ThreadStatus::~ThreadStatus()
 {
-<<<<<<< HEAD
-    if (untracked_memory > 0)
-        std::ignore = memory_tracker.allocNoThrow(untracked_memory);
-    else
-        std::ignore = memory_tracker.free(-untracked_memory);
-=======
     memory_tracker.adjustWithUntrackedMemory(untracked_memory);
->>>>>>> fdd2db4a
 
     if (thread_group)
     {
