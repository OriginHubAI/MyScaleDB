#include <iterator>
#include <variant>
#include <IO/Operators.h>
#include <IO/WriteHelpers.h>
#include <boost/algorithm/string.hpp>
#include <Poco/SHA1Engine.h>

#include <Common/Base64.h>
#include <Common/ZooKeeper/ZooKeeperCommon.h>
#include <Common/SipHash.h>
#include <Common/ZooKeeper/ZooKeeperConstants.h>
#include <Common/StringUtils/StringUtils.h>
#include <Common/ZooKeeper/IKeeper.h>
#include <base/hex.h>
#include <base/scope_guard.h>
#include <Common/logger_useful.h>
#include <Common/setThreadName.h>
#include <Common/LockMemoryExceptionInThread.h>
#include <Common/ProfileEvents.h>

#include <Coordination/pathUtils.h>
#include <Coordination/KeeperConstants.h>
#include <Coordination/KeeperReconfiguration.h>
#include <Coordination/KeeperStorage.h>
#include <Coordination/KeeperDispatcher.h>

#include <functional>
#include <base/defines.h>
#include <filesystem>

namespace ProfileEvents
{
    extern const Event KeeperCreateRequest;
    extern const Event KeeperRemoveRequest;
    extern const Event KeeperSetRequest;
    extern const Event KeeperCheckRequest;
    extern const Event KeeperMultiRequest;
    extern const Event KeeperMultiReadRequest;
    extern const Event KeeperGetRequest;
    extern const Event KeeperListRequest;
    extern const Event KeeperExistsRequest;
}

namespace DB
{

namespace ErrorCodes
{
    extern const int LOGICAL_ERROR;
    extern const int BAD_ARGUMENTS;
}

namespace
{
String getSHA1(const String & userdata)
{
    Poco::SHA1Engine engine;
    engine.update(userdata);
    const auto & digest_id = engine.digest();
    return String{digest_id.begin(), digest_id.end()};
}

template<typename UncommittedState>
bool fixupACL(
    const std::vector<Coordination::ACL> & request_acls,
    int64_t session_id,
    const UncommittedState & uncommitted_state,
    std::vector<Coordination::ACL> & result_acls)
{
    if (request_acls.empty())
        return true;

    bool valid_found = false;
    for (const auto & request_acl : request_acls)
    {
        if (request_acl.scheme == "auth")
        {
            uncommitted_state.forEachAuthInSession(
                session_id,
                [&](const KeeperStorageBase::AuthID & auth_id)
                {
                    valid_found = true;
                    Coordination::ACL new_acl = request_acl;

                    new_acl.scheme = auth_id.scheme;
                    new_acl.id = auth_id.id;

                    result_acls.push_back(new_acl);
                });
        }
        else if (request_acl.scheme == "world" && request_acl.id == "anyone")
        {
            /// We don't need to save default ACLs
            valid_found = true;
        }
        else if (request_acl.scheme == "digest")
        {
            Coordination::ACL new_acl = request_acl;

            /// Bad auth
            if (std::count(new_acl.id.begin(), new_acl.id.end(), ':') != 1)
                return false;

            valid_found = true;
            result_acls.push_back(new_acl);
        }
    }
    return valid_found;
}

KeeperStorageBase::ResponsesForSessions processWatchesImpl(
    const String & path, KeeperStorageBase::Watches & watches, KeeperStorageBase::Watches & list_watches, Coordination::Event event_type)
{
    KeeperStorageBase::ResponsesForSessions result;
    auto watch_it = watches.find(path);
    if (watch_it != watches.end())
    {
        std::shared_ptr<Coordination::ZooKeeperWatchResponse> watch_response = std::make_shared<Coordination::ZooKeeperWatchResponse>();
        watch_response->path = path;
        watch_response->xid = Coordination::WATCH_XID;
        watch_response->zxid = -1;
        watch_response->type = event_type;
        watch_response->state = Coordination::State::CONNECTED;
        for (auto watcher_session : watch_it->second)
            result.push_back(KeeperStorageBase::ResponseForSession{watcher_session, watch_response});

        watches.erase(watch_it);
    }

    auto parent_path = parentNodePath(path);

    Strings paths_to_check_for_list_watches;
    if (event_type == Coordination::Event::CREATED)
    {
        paths_to_check_for_list_watches.push_back(parent_path.toString()); /// Trigger list watches for parent
    }
    else if (event_type == Coordination::Event::DELETED)
    {
        paths_to_check_for_list_watches.push_back(path); /// Trigger both list watches for this path
        paths_to_check_for_list_watches.push_back(parent_path.toString()); /// And for parent path
    }
    /// CHANGED event never trigger list wathes

    for (const auto & path_to_check : paths_to_check_for_list_watches)
    {
        watch_it = list_watches.find(path_to_check);
        if (watch_it != list_watches.end())
        {
            std::shared_ptr<Coordination::ZooKeeperWatchResponse> watch_list_response
                = std::make_shared<Coordination::ZooKeeperWatchResponse>();
            watch_list_response->path = path_to_check;
            watch_list_response->xid = Coordination::WATCH_XID;
            watch_list_response->zxid = -1;
            if (path_to_check == parent_path)
                watch_list_response->type = Coordination::Event::CHILD;
            else
                watch_list_response->type = Coordination::Event::DELETED;

            watch_list_response->state = Coordination::State::CONNECTED;
            for (auto watcher_session : watch_it->second)
                result.push_back(KeeperStorageBase::ResponseForSession{watcher_session, watch_list_response});

            list_watches.erase(watch_it);
        }
    }
    return result;
}

// When this function is updated, update CURRENT_DIGEST_VERSION!!
template<typename Stat>
uint64_t calculateDigest(std::string_view path, std::string_view data, const Stat & stat)
{
    SipHash hash;

    hash.update(path);

    hash.update(data);

    hash.update(stat.czxid);
    hash.update(stat.mzxid);
    hash.update(stat.ctime);
    hash.update(stat.mtime);
    hash.update(stat.version);
    hash.update(stat.cversion);
    hash.update(stat.aversion);
    hash.update(stat.ephemeralOwner);
    hash.update(stat.numChildren);
    hash.update(stat.pzxid);

    return hash.get64();
}

}

void KeeperRocksNode::invalidateDigestCache() const
{
    if (serialized)
        throw Exception(ErrorCodes::LOGICAL_ERROR, "We modify node after serialized it");
    digest = 0;
}

UInt64 KeeperRocksNode::getDigest(std::string_view path) const
{
    if (!digest)
        digest = calculateDigest(path, data, stat);
    return digest;
}

String KeeperRocksNode::getEncodedString()
{
    if (serialized)
        throw Exception(ErrorCodes::LOGICAL_ERROR, "We modify node after serialized it");
    serialized = true;

    WriteBufferFromOwnString buffer;
    const KeeperRocksNodeInfo & node_info = *this;
    writePODBinary(node_info, buffer);
    return buffer.str();
}

void KeeperRocksNode::decodeFromString(const String &buffer_str)
{
    ReadBufferFromOwnString buffer(buffer_str);
    KeeperRocksNodeInfo & node_info = *this;
    readPODBinary(node_info, buffer);
    readStringBinary(data, buffer);
}

void KeeperMemNode::setResponseStat(Coordination::Stat & response_stat) const
{
    response_stat.czxid = stat.czxid;
    response_stat.mzxid = stat.mzxid;
    response_stat.ctime = stat.ctime;
    response_stat.mtime = stat.mtime;
    response_stat.version = stat.version;
    response_stat.cversion = stat.cversion;
    response_stat.aversion = stat.aversion;
    response_stat.ephemeralOwner = stat.ephemeralOwner;
    response_stat.dataLength = static_cast<int32_t>(data.size());
    response_stat.numChildren = stat.numChildren;
    response_stat.pzxid = stat.pzxid;

}

uint64_t KeeperMemNode::sizeInBytes() const
{
    return sizeof(KeeperMemNode) + children.size() * sizeof(StringRef) + data.size();
}

void KeeperMemNode::setData(String new_data)
{
    data = std::move(new_data);
}

void KeeperMemNode::addChild(StringRef child_path)
{
    children.insert(child_path);
}

void KeeperMemNode::removeChild(StringRef child_path)
{
    children.erase(child_path);
}

void KeeperMemNode::invalidateDigestCache() const
{
    has_cached_digest = false;
}

UInt64 KeeperMemNode::getDigest(const std::string_view path) const
{
    if (!has_cached_digest)
    {
        cached_digest = calculateDigest(path, data, stat);
        has_cached_digest = true;
    }

    return cached_digest;
};

void KeeperMemNode::shallowCopy(const KeeperMemNode & other)
{
    stat = other.stat;
    seq_num = other.seq_num;
    setData(other.getData());
    cached_digest = other.cached_digest;
}


template<typename Container>
KeeperStorage<Container>::KeeperStorage(
    int64_t tick_time_ms, const String & superdigest_, const KeeperContextPtr & keeper_context_, const bool initialize_system_nodes)
    : session_expiry_queue(tick_time_ms), keeper_context(keeper_context_), superdigest(superdigest_)
{
    Node root_node;
    container.insert("/", root_node);
    if constexpr (!use_rocksdb)
        addDigest(root_node, "/");

    if (initialize_system_nodes)
        initializeSystemNodes();
}

template<typename Container>
void KeeperStorage<Container>::initializeSystemNodes()
{
    if (initialized)
        throw Exception(ErrorCodes::LOGICAL_ERROR, "KeeperStorage system nodes initialized twice");

    // insert root system path if it isn't already inserted
    if (container.find(keeper_system_path) == nullptr)
    {
        Node system_node;
        container.insert(keeper_system_path, system_node);
        // store digest for the empty node because we won't update
        // its stats
        if constexpr (!use_rocksdb)
            addDigest(system_node, keeper_system_path);

        // update root and the digest based on it
        auto current_root_it = container.find("/");
        assert(current_root_it);
        if constexpr (!use_rocksdb)
            removeDigest(current_root_it->value, "/");
        auto updated_root_it = container.updateValue(
            "/",
            [](auto & node)
            {
                ++node.stat.numChildren;
                if constexpr (!use_rocksdb)
                    node.addChild(getBaseNodeName(keeper_system_path));
            }
        );
        if constexpr (!use_rocksdb)
            addDigest(updated_root_it->value, "/");
    }

    // insert child system nodes
    for (const auto & [path, data] : keeper_context->getSystemNodesWithData())
    {
        assert(path.starts_with(keeper_system_path));
        Node child_system_node;
        child_system_node.setData(data);
        if constexpr (use_rocksdb)
            container.insert(std::string{path}, child_system_node);
        else
        {
            auto [map_key, _] = container.insert(std::string{path}, child_system_node);
            /// Take child path from key owned by map.
            auto child_path = getBaseNodeName(map_key->getKey());
            container.updateValue(
                parentNodePath(StringRef(path)),
                [child_path](auto & parent)
                {
                    // don't update stats so digest is okay
                    parent.addChild(child_path);
                }
            );
        }
    }

    initialized = true;
}

template <class... Ts>
struct Overloaded : Ts...
{
    using Ts::operator()...;
};

// explicit deduction guide
// https://en.cppreference.com/w/cpp/language/class_template_argument_deduction
template <class... Ts>
Overloaded(Ts...) -> Overloaded<Ts...>;

template<typename Container>
std::shared_ptr<typename Container::Node> KeeperStorage<Container>::UncommittedState::tryGetNodeFromStorage(StringRef path) const
{
    if (auto node_it = storage.container.find(path); node_it)
    {
        const auto & committed_node = node_it->value;
        auto node = std::make_shared<KeeperStorage<Container>::Node>();
        node->shallowCopy(committed_node);
        return node;
    }

    return nullptr;
}

template<typename Container>
void KeeperStorage<Container>::UncommittedState::applyDelta(const Delta & delta)
{
    assert(!delta.path.empty());
    if (!nodes.contains(delta.path))
    {
        if (auto storage_node = tryGetNodeFromStorage(delta.path))
            nodes.emplace(delta.path, UncommittedNode{.node = std::move(storage_node)});
        else
            nodes.emplace(delta.path, UncommittedNode{.node = nullptr});
    }

    std::visit(
        [&]<typename DeltaType>(const DeltaType & operation)
        {
            auto & [node, acls, last_applied_zxid] = nodes.at(delta.path);

            if constexpr (std::same_as<DeltaType, CreateNodeDelta>)
            {
                assert(!node);
                node = std::make_shared<Node>();
                node->stat = operation.stat;
                node->setData(operation.data);
                acls = operation.acls;
                last_applied_zxid = delta.zxid;
            }
            else if constexpr (std::same_as<DeltaType, RemoveNodeDelta>)
            {
                assert(node);
                node = nullptr;
                last_applied_zxid = delta.zxid;
            }
            else if constexpr (std::same_as<DeltaType, UpdateNodeDelta>)
            {
                assert(node);
                node->invalidateDigestCache();
                operation.update_fn(*node);
                last_applied_zxid = delta.zxid;
            }
            else if constexpr (std::same_as<DeltaType, SetACLDelta>)
            {
                acls = operation.acls;
                last_applied_zxid = delta.zxid;
            }
        },
        delta.operation);
}

template<typename Container>
void KeeperStorage<Container>::UncommittedState::addDelta(Delta new_delta)
{
    const auto & added_delta = deltas.emplace_back(std::move(new_delta));

    if (!added_delta.path.empty())
    {
        deltas_for_path[added_delta.path].push_back(&added_delta);
        applyDelta(added_delta);
    }
    else if (const auto * auth_delta = std::get_if<AddAuthDelta>(&added_delta.operation))
    {
        auto & uncommitted_auth = session_and_auth[auth_delta->session_id];
        uncommitted_auth.emplace_back(&auth_delta->auth_id);
    }
}

template<typename Container>
void KeeperStorage<Container>::UncommittedState::addDeltas(std::vector<Delta> new_deltas)
{
    for (auto & delta : new_deltas)
        addDelta(std::move(delta));
}

template<typename Container>
void KeeperStorage<Container>::UncommittedState::commit(int64_t commit_zxid)
{
    assert(deltas.empty() || deltas.front().zxid >= commit_zxid);

    // collect nodes that have no further modification in the current transaction
    std::unordered_set<std::string> modified_nodes;

    while (!deltas.empty() && deltas.front().zxid == commit_zxid)
    {
        if (std::holds_alternative<SubDeltaEnd>(deltas.front().operation))
        {
            deltas.pop_front();
            break;
        }

        auto & front_delta = deltas.front();

        if (!front_delta.path.empty())
        {
            auto & path_deltas = deltas_for_path.at(front_delta.path);
            assert(path_deltas.front() == &front_delta);
            path_deltas.pop_front();
            if (path_deltas.empty())
            {
                deltas_for_path.erase(front_delta.path);

                // no more deltas for path -> no modification
                modified_nodes.insert(std::move(front_delta.path));
            }
            else if (path_deltas.front()->zxid > commit_zxid)
            {
                // next delta has a zxid from a different transaction -> no modification in this transaction
                modified_nodes.insert(std::move(front_delta.path));
            }
        }
        else if (auto * add_auth = std::get_if<AddAuthDelta>(&front_delta.operation))
        {
            auto & uncommitted_auth = session_and_auth[add_auth->session_id];
            assert(!uncommitted_auth.empty() && uncommitted_auth.front() == &add_auth->auth_id);
            uncommitted_auth.pop_front();
            if (uncommitted_auth.empty())
                session_and_auth.erase(add_auth->session_id);

        }

        deltas.pop_front();
    }

    // delete all cached nodes that were not modified after the commit_zxid
    // we only need to check the nodes that were modified in this transaction
    for (const auto & node : modified_nodes)
    {
        if (nodes[node].zxid == commit_zxid)
            nodes.erase(node);
    }
}

template<typename Container>
void KeeperStorage<Container>::UncommittedState::rollback(int64_t rollback_zxid)
{
    // we can only rollback the last zxid (if there is any)
    // if there is a delta with a larger zxid, we have invalid state
    if (!deltas.empty() && deltas.back().zxid > rollback_zxid)
        throw DB::Exception(
            DB::ErrorCodes::LOGICAL_ERROR,
            "Invalid state of deltas found while trying to rollback request. Last ZXID ({}) is larger than the requested ZXID ({})",
            deltas.back().zxid,
            rollback_zxid);

    auto delta_it = deltas.rbegin();

    // we need to undo ephemeral mapping modifications
    // CreateNodeDelta added ephemeral for session id -> we need to remove it
    // RemoveNodeDelta removed ephemeral for session id -> we need to add it back
    for (; delta_it != deltas.rend(); ++delta_it)
    {
        if (delta_it->zxid < rollback_zxid)
            break;

        assert(delta_it->zxid == rollback_zxid);
        if (!delta_it->path.empty())
        {
            std::visit(
                [&]<typename DeltaType>(const DeltaType & operation)
                {
                    if constexpr (std::same_as<DeltaType, CreateNodeDelta>)
                    {
                        if (operation.stat.ephemeralOwner != 0)
                            storage.unregisterEphemeralPath(operation.stat.ephemeralOwner, delta_it->path);
                    }
                    else if constexpr (std::same_as<DeltaType, RemoveNodeDelta>)
                    {
                        if (operation.ephemeral_owner != 0)
                            storage.ephemerals[operation.ephemeral_owner].emplace(delta_it->path);
                    }
                },
                delta_it->operation);

            auto & path_deltas = deltas_for_path.at(delta_it->path);
            if (path_deltas.back() == &*delta_it)
            {
                path_deltas.pop_back();
                if (path_deltas.empty())
                    deltas_for_path.erase(delta_it->path);
            }
        }
        else if (auto * add_auth = std::get_if<AddAuthDelta>(&delta_it->operation))
        {
            auto & uncommitted_auth = session_and_auth[add_auth->session_id];
            if (uncommitted_auth.back() == &add_auth->auth_id)
            {
                uncommitted_auth.pop_back();
                if (uncommitted_auth.empty())
                    session_and_auth.erase(add_auth->session_id);
            }
        }
    }

    if (delta_it == deltas.rend())
        deltas.clear();
    else
        deltas.erase(delta_it.base(), deltas.end());

    absl::flat_hash_set<std::string> deleted_nodes;
    std::erase_if(
        nodes,
        [&, rollback_zxid](const auto & node)
        {
            if (node.second.zxid == rollback_zxid)
            {
                deleted_nodes.emplace(std::move(node.first));
                return true;
            }
            return false;
        });

    // recalculate all the uncommitted deleted nodes
    for (const auto & deleted_node : deleted_nodes)
    {
        auto path_delta_it = deltas_for_path.find(deleted_node);
        if (path_delta_it != deltas_for_path.end())
        {
            for (const auto & delta : path_delta_it->second)
            {
                applyDelta(*delta);
            }
        }
    }
}

template<typename Container>
std::shared_ptr<typename Container::Node> KeeperStorage<Container>::UncommittedState::getNode(StringRef path) const
{
    if (auto node_it = nodes.find(path.toView()); node_it != nodes.end())
        return node_it->second.node;

    return tryGetNodeFromStorage(path);
}

template<typename Container>
Coordination::ACLs KeeperStorage<Container>::UncommittedState::getACLs(StringRef path) const
{
    if (auto node_it = nodes.find(path.toView()); node_it != nodes.end())
        return node_it->second.acls;

    auto node_it = storage.container.find(path);
    if (node_it == nullptr)
        return {};

    return storage.acl_map.convertNumber(node_it->value.acl_id);
}

template<typename Container>
void KeeperStorage<Container>::UncommittedState::forEachAuthInSession(int64_t session_id, std::function<void(const AuthID &)> func) const
{
    const auto call_for_each_auth = [&func](const auto & auth_ids)
    {
        for (const auto & auth : auth_ids)
        {
            using TAuth = std::remove_reference_t<decltype(auth)>;

            const AuthID * auth_ptr = nullptr;
            if constexpr (std::is_pointer_v<TAuth>)
                auth_ptr = auth;
            else
                auth_ptr = &auth;

            func(*auth_ptr);
        }
    };

    // for committed
    if (storage.session_and_auth.contains(session_id))
        call_for_each_auth(storage.session_and_auth.at(session_id));
    // for uncommitted
    if (session_and_auth.contains(session_id))
        call_for_each_auth(session_and_auth.at(session_id));
}

namespace
{

[[noreturn]] void onStorageInconsistency()
{
    LOG_ERROR(
        getLogger("KeeperStorage"),
        "Inconsistency found between uncommitted and committed data. Keeper will terminate to avoid undefined behaviour.");
    std::terminate();
}

}

template<typename Container>
void KeeperStorage<Container>::applyUncommittedState(KeeperStorage & other, int64_t last_log_idx)
{
    std::unordered_set<int64_t> zxids_to_apply;
    for (const auto & transaction : uncommitted_transactions)
    {
        if (transaction.log_idx == 0)
            throw DB::Exception(ErrorCodes::LOGICAL_ERROR, "Transaction has log idx equal to 0");

        if (transaction.log_idx <= last_log_idx)
            continue;

        other.uncommitted_transactions.push_back(transaction);
        zxids_to_apply.insert(transaction.zxid);
    }

    auto it = uncommitted_state.deltas.begin();

    for (; it != uncommitted_state.deltas.end(); ++it)
    {
        if (!zxids_to_apply.contains(it->zxid))
            continue;

        other.uncommitted_state.addDelta(*it);
    }
}

template<typename Container>
Coordination::Error KeeperStorage<Container>::commit(int64_t commit_zxid)
{
    // Deltas are added with increasing ZXIDs
    // If there are no deltas for the commit_zxid (e.g. read requests), we instantly return
    // on first delta
    for (auto & delta : uncommitted_state.deltas)
    {
        if (delta.zxid > commit_zxid)
            break;

        bool finish_subdelta = false;
        auto result = std::visit(
            [&, &path = delta.path]<typename DeltaType>(DeltaType & operation) -> Coordination::Error
            {
                if constexpr (std::same_as<DeltaType, CreateNodeDelta>)
                {
                    if (!createNode(
                            path,
                            std::move(operation.data),
                            operation.stat,
                            std::move(operation.acls)))
                        onStorageInconsistency();

                    return Coordination::Error::ZOK;
                }
                else if constexpr (std::same_as<DeltaType, UpdateNodeDelta>)
                {
                    auto node_it = container.find(path);
                    if (node_it == nullptr)
                        onStorageInconsistency();

                    if (operation.version != -1 && operation.version != node_it->value.stat.version)
                        onStorageInconsistency();

                    if constexpr (!use_rocksdb)
                        removeDigest(node_it->value, path);
                    auto updated_node = container.updateValue(path, operation.update_fn);
                    if constexpr (!use_rocksdb)
                        addDigest(updated_node->value, path);

                    return Coordination::Error::ZOK;
                }
                else if constexpr (std::same_as<DeltaType, RemoveNodeDelta>)
                {
                    if (!removeNode(path, operation.version))
                        onStorageInconsistency();

                    return Coordination::Error::ZOK;
                }
                else if constexpr (std::same_as<DeltaType, SetACLDelta>)
                {
                    auto node_it = container.find(path);
                    if (node_it == nullptr)
                        onStorageInconsistency();

                    if (operation.version != -1 && operation.version != node_it->value.stat.aversion)
                        onStorageInconsistency();

                    acl_map.removeUsage(node_it->value.acl_id);

                    uint64_t acl_id = acl_map.convertACLs(operation.acls);
                    acl_map.addUsage(acl_id);

                    container.updateValue(path, [acl_id](Node & node) { node.acl_id = acl_id; });

                    return Coordination::Error::ZOK;
                }
                else if constexpr (std::same_as<DeltaType, ErrorDelta>)
                    return operation.error;
                else if constexpr (std::same_as<DeltaType, SubDeltaEnd>)
                {
                    finish_subdelta = true;
                    return Coordination::Error::ZOK;
                }
                else if constexpr (std::same_as<DeltaType, AddAuthDelta>)
                {
                    session_and_auth[operation.session_id].emplace_back(std::move(operation.auth_id));
                    return Coordination::Error::ZOK;
                }
                else
                {
                    // shouldn't be called in any process functions
                    onStorageInconsistency();
                }
            },
            delta.operation);

        if (result != Coordination::Error::ZOK)
            return result;

        if (finish_subdelta)
            return Coordination::Error::ZOK;
    }

    return Coordination::Error::ZOK;
}

template<typename Container>
bool KeeperStorage<Container>::createNode(
    const std::string & path,
    String data,
    const KeeperStorage::Node::Stat & stat,
    Coordination::ACLs node_acls)
{
    auto parent_path = parentNodePath(path);
    auto node_it = container.find(parent_path);

    if (node_it == nullptr)
        return false;

    if (node_it->value.stat.ephemeralOwner != 0)
        return false;

    if (container.contains(path))
        return false;

    Node created_node;

    uint64_t acl_id = acl_map.convertACLs(node_acls);
    acl_map.addUsage(acl_id);

    created_node.acl_id = acl_id;
    created_node.stat = stat;
    created_node.setData(std::move(data));
    if constexpr (use_rocksdb)
    {
        container.insert(path, created_node);
    }
    else
    {
        auto [map_key, _] = container.insert(path, created_node);
        /// Take child path from key owned by map.
        auto child_path = getBaseNodeName(map_key->getKey());
        container.updateValue(
                parent_path,
                [child_path](KeeperMemNode & parent)
                {
                    parent.addChild(child_path);
                    chassert(parent.stat.numChildren == static_cast<int32_t>(parent.getChildren().size()));
                }
        );

        addDigest(map_key->getMapped()->value, map_key->getKey().toView());
    }
    return true;
};

template<typename Container>
bool KeeperStorage<Container>::removeNode(const std::string & path, int32_t version)
{
    auto node_it = container.find(path);
    if (node_it == nullptr)
        return false;

    if (version != -1 && version != node_it->value.stat.version)
        return false;

    if (node_it->value.stat.numChildren)
        return false;

    auto prev_node = node_it->value;
    acl_map.removeUsage(prev_node.acl_id);

    if constexpr (use_rocksdb)
        container.erase(path);
    else
    {
        container.updateValue(
            parentNodePath(path),
            [child_basename = getBaseNodeName(node_it->key)](KeeperMemNode & parent)
            {
                parent.removeChild(child_basename);
                chassert(parent.stat.numChildren == static_cast<int32_t>(parent.getChildren().size()));
            }
        );

        container.erase(path);

        removeDigest(prev_node, path);
    }
    return true;
}

template<typename Storage>
struct KeeperStorageRequestProcessor
{
    Coordination::ZooKeeperRequestPtr zk_request;

    explicit KeeperStorageRequestProcessor(const Coordination::ZooKeeperRequestPtr & zk_request_) : zk_request(zk_request_) { }

    virtual Coordination::ZooKeeperResponsePtr process(Storage & storage, int64_t zxid) const = 0;

    virtual std::vector<typename Storage::Delta>
    preprocess(Storage & /*storage*/, int64_t /*zxid*/, int64_t /*session_id*/, int64_t /*time*/, uint64_t & /*digest*/, const KeeperContext & /*keeper_context*/) const
    {
        return {};
    }

    // process the request using locally committed data
    virtual Coordination::ZooKeeperResponsePtr
    processLocal(Storage & /*storage*/, int64_t /*zxid*/) const
    {
        throw Exception{DB::ErrorCodes::LOGICAL_ERROR, "Cannot process the request locally"};
    }

    virtual Storage::ResponsesForSessions
    processWatches(Storage::Watches & /*watches*/, Storage::Watches & /*list_watches*/) const
    {
        return {};
    }

    virtual bool checkAuth(Storage & /*storage*/, int64_t /*session_id*/, bool /*is_local*/) const { return true; }

    virtual ~KeeperStorageRequestProcessor() = default;
};

template<typename Storage>
struct KeeperStorageHeartbeatRequestProcessor final : public KeeperStorageRequestProcessor<Storage>
{
    using KeeperStorageRequestProcessor<Storage>::KeeperStorageRequestProcessor;

    Coordination::ZooKeeperResponsePtr
    process(Storage & /* storage */, int64_t /* zxid */) const override
    {
        return this->zk_request->makeResponse();
    }
};

template<typename Storage>
struct KeeperStorageSyncRequestProcessor final : public KeeperStorageRequestProcessor<Storage>
{
    using KeeperStorageRequestProcessor<Storage>::KeeperStorageRequestProcessor;

    Coordination::ZooKeeperResponsePtr
    process(Storage & /* storage */, int64_t /* zxid */) const override
    {
        auto response = this->zk_request->makeResponse();
        dynamic_cast<Coordination::ZooKeeperSyncResponse &>(*response).path
            = dynamic_cast<Coordination::ZooKeeperSyncRequest &>(*this->zk_request).path;
        return response;
    }
};

namespace
{

template<typename Storage>
Coordination::ACLs getNodeACLs(Storage & storage, StringRef path, bool is_local)
{
    if (is_local)
    {
        auto node_it = storage.container.find(path);
        if (node_it == nullptr)
            return {};

        return storage.acl_map.convertNumber(node_it->value.acl_id);
    }

    return storage.uncommitted_state.getACLs(path);
}

void handleSystemNodeModification(const KeeperContext & keeper_context, std::string_view error_msg)
{
    if (keeper_context.getServerState() == KeeperContext::Phase::INIT && !keeper_context.ignoreSystemPathOnStartup())
        throw Exception(
            ErrorCodes::LOGICAL_ERROR,
            "{}. Ignoring it can lead to data loss. "
            "If you still want to ignore it, you can set 'keeper_server.ignore_system_path_on_startup' to true.",
            error_msg);

    LOG_ERROR(getLogger("KeeperStorage"), fmt::runtime(error_msg));
}

}

template<typename Container>
bool KeeperStorage<Container>::checkACL(StringRef path, int32_t permission, int64_t session_id, bool is_local)
{
    const auto node_acls = getNodeACLs(*this, path, is_local);
    if (node_acls.empty())
        return true;

    if (uncommitted_state.hasACL(session_id, is_local, [](const auto & auth_id) { return auth_id.scheme == "super"; }))
        return true;

    for (const auto & node_acl : node_acls)
    {
        if (node_acl.permissions & permission)
        {
            if (node_acl.scheme == "world" && node_acl.id == "anyone")
                return true;

            if (uncommitted_state.hasACL(
                    session_id,
                    is_local,
                    [&](const auto & auth_id) { return auth_id.scheme == node_acl.scheme && auth_id.id == node_acl.id; }))
                return true;
        }
    }

    return false;
}

template<typename Container>
void KeeperStorage<Container>::unregisterEphemeralPath(int64_t session_id, const std::string & path)
{
    auto ephemerals_it = ephemerals.find(session_id);
    if (ephemerals_it == ephemerals.end())
        throw Exception(ErrorCodes::LOGICAL_ERROR, "Session {} is missing ephemeral path", session_id);

    ephemerals_it->second.erase(path);
    if (ephemerals_it->second.empty())
        ephemerals.erase(ephemerals_it);
}

template<typename Storage>
struct KeeperStorageCreateRequestProcessor final : public KeeperStorageRequestProcessor<Storage>
{
    using KeeperStorageRequestProcessor<Storage>::KeeperStorageRequestProcessor;

    KeeperStorageBase::ResponsesForSessions
    processWatches(Storage::Watches & watches, Storage::Watches & list_watches) const override
    {
        return processWatchesImpl(this->zk_request->getPath(), watches, list_watches, Coordination::Event::CREATED);
    }

    bool checkAuth(Storage & storage, int64_t session_id, bool is_local) const override
    {
        auto path = this->zk_request->getPath();
        return storage.checkACL(parentNodePath(path), Coordination::ACL::Create, session_id, is_local);
    }

    std::vector<typename Storage::Delta>
    preprocess(Storage & storage, int64_t zxid, int64_t session_id, int64_t time, uint64_t & digest, const KeeperContext & keeper_context) const override
    {
        ProfileEvents::increment(ProfileEvents::KeeperCreateRequest);
        Coordination::ZooKeeperCreateRequest & request = dynamic_cast<Coordination::ZooKeeperCreateRequest &>(*this->zk_request);

        std::vector<typename Storage::Delta> new_deltas;

        auto parent_path = parentNodePath(request.path);
        auto parent_node = storage.uncommitted_state.getNode(parent_path);
        if (parent_node == nullptr)
            return {typename Storage::Delta{zxid, Coordination::Error::ZNONODE}};

        else if (parent_node->stat.ephemeralOwner != 0)
            return {typename Storage::Delta{zxid, Coordination::Error::ZNOCHILDRENFOREPHEMERALS}};

        std::string path_created = request.path;
        if (request.is_sequential)
        {
            if (request.not_exists)
                return {typename Storage::Delta{zxid, Coordination::Error::ZBADARGUMENTS}};

            auto seq_num = parent_node->seq_num;

            std::stringstream seq_num_str; // STYLE_CHECK_ALLOW_STD_STRING_STREAM
            seq_num_str.exceptions(std::ios::failbit);
            seq_num_str << std::setw(10) << std::setfill('0') << seq_num;

            path_created += seq_num_str.str();
        }

        if (Coordination::matchPath(path_created, keeper_system_path) != Coordination::PathMatchResult::NOT_MATCH)
        {
            auto error_msg = fmt::format("Trying to create a node inside the internal Keeper path ({}) which is not allowed. Path: {}", keeper_system_path, path_created);

            handleSystemNodeModification(keeper_context, error_msg);
            return {typename Storage::Delta{zxid, Coordination::Error::ZBADARGUMENTS}};
        }

        if (storage.uncommitted_state.getNode(path_created))
        {
            if (this->zk_request->getOpNum() == Coordination::OpNum::CreateIfNotExists)
                return new_deltas;

            return {typename Storage::Delta{zxid, Coordination::Error::ZNODEEXISTS}};
        }

        if (getBaseNodeName(path_created).size == 0)
            return {typename Storage::Delta{zxid, Coordination::Error::ZBADARGUMENTS}};

        Coordination::ACLs node_acls;
        if (!fixupACL(request.acls, session_id, storage.uncommitted_state, node_acls))
            return {typename Storage::Delta{zxid, Coordination::Error::ZINVALIDACL}};

        if (request.is_ephemeral)
            storage.ephemerals[session_id].emplace(path_created);

        int32_t parent_cversion = request.parent_cversion;

        auto parent_update = [parent_cversion, zxid](Storage::Node & node)
        {
            /// Increment sequential number even if node is not sequential
            ++node.seq_num;
            if (parent_cversion == -1)
                ++node.stat.cversion;
            else if (parent_cversion > node.stat.cversion)
                node.stat.cversion = parent_cversion;

            if (zxid > node.stat.pzxid)
                node.stat.pzxid = zxid;
            ++node.stat.numChildren;
        };

        new_deltas.emplace_back(std::string{parent_path}, zxid, typename Storage::UpdateNodeDelta{std::move(parent_update)});

        typename Storage::Node::Stat stat;
        stat.czxid = zxid;
        stat.mzxid = zxid;
        stat.pzxid = zxid;
        stat.ctime = time;
        stat.mtime = time;
        stat.numChildren = 0;
        stat.version = 0;
        stat.aversion = 0;
        stat.cversion = 0;
        stat.ephemeralOwner = request.is_ephemeral ? session_id : 0;

        new_deltas.emplace_back(
            std::move(path_created),
            zxid,
            typename Storage::CreateNodeDelta{stat, std::move(node_acls), request.data});

        digest = storage.calculateNodesDigest(digest, new_deltas);
        return new_deltas;
    }

    Coordination::ZooKeeperResponsePtr process(Storage & storage, int64_t zxid) const override
    {
        Coordination::ZooKeeperResponsePtr response_ptr = this->zk_request->makeResponse();
        Coordination::ZooKeeperCreateResponse & response = dynamic_cast<Coordination::ZooKeeperCreateResponse &>(*response_ptr);

        if (storage.uncommitted_state.deltas.begin()->zxid != zxid)
        {
            response.path_created = this->zk_request->getPath();
            response.error = Coordination::Error::ZOK;
            return response_ptr;
        }

        if (const auto result = storage.commit(zxid); result != Coordination::Error::ZOK)
        {
            response.error = result;
            return response_ptr;
        }

        const auto & deltas = storage.uncommitted_state.deltas;
        auto create_delta_it = std::find_if(
            deltas.begin(),
            deltas.end(),
            [zxid](const auto & delta)
            { return delta.zxid == zxid && std::holds_alternative<typename Storage::CreateNodeDelta>(delta.operation); });

        response.path_created = create_delta_it->path;
        response.error = Coordination::Error::ZOK;
        return response_ptr;
    }
};

template<typename Storage>
struct KeeperStorageGetRequestProcessor final : public KeeperStorageRequestProcessor<Storage>
{
    bool checkAuth(Storage & storage, int64_t session_id, bool is_local) const override
    {
        return storage.checkACL(this->zk_request->getPath(), Coordination::ACL::Read, session_id, is_local);
    }

    using KeeperStorageRequestProcessor<Storage>::KeeperStorageRequestProcessor;

    std::vector<typename Storage::Delta>
    preprocess(Storage & storage, int64_t zxid, int64_t /*session_id*/, int64_t /*time*/, uint64_t & /*digest*/, const KeeperContext & /*keeper_context*/) const override
    {
        ProfileEvents::increment(ProfileEvents::KeeperGetRequest);
        Coordination::ZooKeeperGetRequest & request = dynamic_cast<Coordination::ZooKeeperGetRequest &>(*this->zk_request);

        if (request.path == Coordination::keeper_api_feature_flags_path
            || request.path == Coordination::keeper_config_path
            || request.path == Coordination::keeper_availability_zone_path)
            return {};

        if (!storage.uncommitted_state.getNode(request.path))
            return {typename Storage::Delta{zxid, Coordination::Error::ZNONODE}};

        return {};
    }

    template <bool local>
    Coordination::ZooKeeperResponsePtr processImpl(Storage & storage, int64_t zxid) const
    {
        Coordination::ZooKeeperResponsePtr response_ptr = this->zk_request->makeResponse();
        Coordination::ZooKeeperGetResponse & response = dynamic_cast<Coordination::ZooKeeperGetResponse &>(*response_ptr);
        Coordination::ZooKeeperGetRequest & request = dynamic_cast<Coordination::ZooKeeperGetRequest &>(*this->zk_request);

        if constexpr (!local)
        {
            if (const auto result = storage.commit(zxid); result != Coordination::Error::ZOK)
            {
                response.error = result;
                return response_ptr;
            }
        }

        if (request.path == Coordination::keeper_config_path)
        {
            response.data = serializeClusterConfig(
                storage.keeper_context->getDispatcher()->getStateMachine().getClusterConfig());
            response.error = Coordination::Error::ZOK;
            return response_ptr;
        }

        auto & container = storage.container;
        auto node_it = container.find(request.path);
        if (node_it == nullptr)
        {
            if constexpr (local)
                response.error = Coordination::Error::ZNONODE;
            else
                onStorageInconsistency();
        }
        else
        {
            node_it->value.setResponseStat(response.stat);
            response.data = node_it->value.getData();
            response.error = Coordination::Error::ZOK;
        }

        return response_ptr;
    }


    Coordination::ZooKeeperResponsePtr process(Storage & storage, int64_t zxid) const override
    {
        return processImpl<false>(storage, zxid);
    }

    Coordination::ZooKeeperResponsePtr processLocal(Storage & storage, int64_t zxid) const override
    {
        ProfileEvents::increment(ProfileEvents::KeeperGetRequest);
        return processImpl<true>(storage, zxid);
    }
};

template<typename Storage>
struct KeeperStorageRemoveRequestProcessor final : public KeeperStorageRequestProcessor<Storage>
{
    bool checkAuth(Storage & storage, int64_t session_id, bool is_local) const override
    {
        return storage.checkACL(parentNodePath(this->zk_request->getPath()), Coordination::ACL::Delete, session_id, is_local);
    }

    using KeeperStorageRequestProcessor<Storage>::KeeperStorageRequestProcessor;

    std::vector<typename Storage::Delta>
    preprocess(Storage & storage, int64_t zxid, int64_t /*session_id*/, int64_t /*time*/, uint64_t & digest, const KeeperContext & keeper_context) const override
    {
        ProfileEvents::increment(ProfileEvents::KeeperRemoveRequest);
        Coordination::ZooKeeperRemoveRequest & request = dynamic_cast<Coordination::ZooKeeperRemoveRequest &>(*this->zk_request);

        std::vector<typename Storage::Delta> new_deltas;

        if (Coordination::matchPath(request.path, keeper_system_path) != Coordination::PathMatchResult::NOT_MATCH)
        {
            auto error_msg = fmt::format("Trying to delete an internal Keeper path ({}) which is not allowed", request.path);

            handleSystemNodeModification(keeper_context, error_msg);
            return {typename Storage::Delta{zxid, Coordination::Error::ZBADARGUMENTS}};
        }

        const auto update_parent_pzxid = [&]()
        {
            auto parent_path = parentNodePath(request.path);
            if (!storage.uncommitted_state.getNode(parent_path))
                return;

            new_deltas.emplace_back(
                std::string{parent_path},
                zxid,
                typename Storage::UpdateNodeDelta
                {
                    [zxid](Storage::Node & parent)
                    {
                        if (parent.stat.pzxid < zxid)
                            parent.stat.pzxid = zxid;
                   }
                }
            );
        };

        auto node = storage.uncommitted_state.getNode(request.path);

        if (!node)
        {
            if (request.restored_from_zookeeper_log)
                update_parent_pzxid();
            return {typename Storage::Delta{zxid, Coordination::Error::ZNONODE}};
        }
        else if (request.version != -1 && request.version != node->stat.version)
            return {typename Storage::Delta{zxid, Coordination::Error::ZBADVERSION}};
        else if (node->stat.numChildren != 0)
            return {typename Storage::Delta{zxid, Coordination::Error::ZNOTEMPTY}};

        if (request.restored_from_zookeeper_log)
            update_parent_pzxid();

        new_deltas.emplace_back(
            std::string{parentNodePath(request.path)},
            zxid,
            typename Storage::UpdateNodeDelta{[](typename Storage::Node & parent)
                                           {
                                               ++parent.stat.cversion;
                                               --parent.stat.numChildren;
                                           }});

        new_deltas.emplace_back(request.path, zxid, typename Storage::RemoveNodeDelta{request.version, node->stat.ephemeralOwner});

        if (node->stat.ephemeralOwner != 0)
            storage.unregisterEphemeralPath(node->stat.ephemeralOwner, request.path);

        digest = storage.calculateNodesDigest(digest, new_deltas);

        return new_deltas;
    }

    Coordination::ZooKeeperResponsePtr process(Storage & storage, int64_t zxid) const override
    {
        Coordination::ZooKeeperResponsePtr response_ptr = this->zk_request->makeResponse();
        Coordination::ZooKeeperRemoveResponse & response = dynamic_cast<Coordination::ZooKeeperRemoveResponse &>(*response_ptr);

        response.error = storage.commit(zxid);
        return response_ptr;
    }

    KeeperStorageBase::ResponsesForSessions
    processWatches(typename Storage::Watches & watches, typename Storage::Watches & list_watches) const override
    {
        return processWatchesImpl(this->zk_request->getPath(), watches, list_watches, Coordination::Event::DELETED);
    }
};

template<typename Storage>
struct KeeperStorageExistsRequestProcessor final : public KeeperStorageRequestProcessor<Storage>
{
    using KeeperStorageRequestProcessor<Storage>::KeeperStorageRequestProcessor;

    std::vector<typename Storage::Delta>
    preprocess(Storage & storage, int64_t zxid, int64_t /*session_id*/, int64_t /*time*/, uint64_t & /*digest*/, const KeeperContext & /*keeper_context*/) const override
    {
        ProfileEvents::increment(ProfileEvents::KeeperExistsRequest);
        Coordination::ZooKeeperExistsRequest & request = dynamic_cast<Coordination::ZooKeeperExistsRequest &>(*this->zk_request);

        if (!storage.uncommitted_state.getNode(request.path))
            return {typename Storage::Delta{zxid, Coordination::Error::ZNONODE}};

        return {};
    }

    template <bool local>
    Coordination::ZooKeeperResponsePtr processImpl(Storage & storage, int64_t zxid) const
    {
        Coordination::ZooKeeperResponsePtr response_ptr = this->zk_request->makeResponse();
        Coordination::ZooKeeperExistsResponse & response = dynamic_cast<Coordination::ZooKeeperExistsResponse &>(*response_ptr);
        Coordination::ZooKeeperExistsRequest & request = dynamic_cast<Coordination::ZooKeeperExistsRequest &>(*this->zk_request);

        if constexpr (!local)
        {
            if (const auto result = storage.commit(zxid); result != Coordination::Error::ZOK)
            {
                response.error = result;
                return response_ptr;
            }
        }

        auto & container = storage.container;
        auto node_it = container.find(request.path);
        if (node_it == nullptr)
        {
            if constexpr (local)
                response.error = Coordination::Error::ZNONODE;
            else
                onStorageInconsistency();
        }
        else
        {
            node_it->value.setResponseStat(response.stat);
            response.error = Coordination::Error::ZOK;
        }

        return response_ptr;
    }

    Coordination::ZooKeeperResponsePtr process(Storage & storage, int64_t zxid) const override
    {
        return processImpl<false>(storage, zxid);
    }

    Coordination::ZooKeeperResponsePtr processLocal(Storage & storage, int64_t zxid) const override
    {
        ProfileEvents::increment(ProfileEvents::KeeperExistsRequest);
        return processImpl<true>(storage, zxid);
    }
};

template<typename Storage>
struct KeeperStorageSetRequestProcessor final : public KeeperStorageRequestProcessor<Storage>
{
    bool checkAuth(Storage & storage, int64_t session_id, bool is_local) const override
    {
        return storage.checkACL(this->zk_request->getPath(), Coordination::ACL::Write, session_id, is_local);
    }

    using KeeperStorageRequestProcessor<Storage>::KeeperStorageRequestProcessor;

    std::vector<typename Storage::Delta>
    preprocess(Storage & storage, int64_t zxid, int64_t /*session_id*/, int64_t time, uint64_t & digest, const KeeperContext & keeper_context) const override
    {
        ProfileEvents::increment(ProfileEvents::KeeperSetRequest);
        Coordination::ZooKeeperSetRequest & request = dynamic_cast<Coordination::ZooKeeperSetRequest &>(*this->zk_request);

        std::vector<typename Storage::Delta> new_deltas;

        if (Coordination::matchPath(request.path, keeper_system_path) != Coordination::PathMatchResult::NOT_MATCH)
        {
            auto error_msg = fmt::format("Trying to update an internal Keeper path ({}) which is not allowed", request.path);

            handleSystemNodeModification(keeper_context, error_msg);
            return {typename Storage::Delta{zxid, Coordination::Error::ZBADARGUMENTS}};
        }

        if (!storage.uncommitted_state.getNode(request.path))
            return {typename Storage::Delta{zxid, Coordination::Error::ZNONODE}};

        auto node = storage.uncommitted_state.getNode(request.path);

        if (request.version != -1 && request.version != node->stat.version)
            return {typename Storage::Delta{zxid, Coordination::Error::ZBADVERSION}};

        new_deltas.emplace_back(
            request.path,
            zxid,
            typename Storage::UpdateNodeDelta{
                [zxid, data = request.data, time](typename Storage::Node & value)
                {
                    value.stat.version++;
                    value.stat.mzxid = zxid;
                    value.stat.mtime = time;
                    value.setData(data);
                },
                request.version});

        new_deltas.emplace_back(
                parentNodePath(request.path).toString(),
                zxid,
                typename Storage::UpdateNodeDelta
                {
                    [](Storage::Node & parent)
                    {
                        parent.stat.cversion++;
                    }
                }
        );

        digest = storage.calculateNodesDigest(digest, new_deltas);
        return new_deltas;
    }

    Coordination::ZooKeeperResponsePtr process(Storage & storage, int64_t zxid) const override
    {
        auto & container = storage.container;

        Coordination::ZooKeeperResponsePtr response_ptr = this->zk_request->makeResponse();
        Coordination::ZooKeeperSetResponse & response = dynamic_cast<Coordination::ZooKeeperSetResponse &>(*response_ptr);
        Coordination::ZooKeeperSetRequest & request = dynamic_cast<Coordination::ZooKeeperSetRequest &>(*this->zk_request);

        if (const auto result = storage.commit(zxid); result != Coordination::Error::ZOK)
        {
            response.error = result;
            return response_ptr;
        }

        auto node_it = container.find(request.path);
        if (node_it == nullptr)
            onStorageInconsistency();

        node_it->value.setResponseStat(response.stat);
        response.error = Coordination::Error::ZOK;

        return response_ptr;
    }

    KeeperStorageBase::ResponsesForSessions
    processWatches(typename Storage::Watches & watches, typename Storage::Watches & list_watches) const override
    {
        return processWatchesImpl(this->zk_request->getPath(), watches, list_watches, Coordination::Event::CHANGED);
    }
};

template<typename Storage>
struct KeeperStorageListRequestProcessor final : public KeeperStorageRequestProcessor<Storage>
{
    bool checkAuth(Storage & storage, int64_t session_id, bool is_local) const override
    {
        return storage.checkACL(this->zk_request->getPath(), Coordination::ACL::Read, session_id, is_local);
    }

    using KeeperStorageRequestProcessor<Storage>::KeeperStorageRequestProcessor;

    std::vector<typename Storage::Delta>
    preprocess(Storage & storage, int64_t zxid, int64_t /*session_id*/, int64_t /*time*/, uint64_t & /*digest*/, const KeeperContext & /*keeper_context*/) const override
    {
        ProfileEvents::increment(ProfileEvents::KeeperListRequest);
        Coordination::ZooKeeperListRequest & request = dynamic_cast<Coordination::ZooKeeperListRequest &>(*this->zk_request);

        if (!storage.uncommitted_state.getNode(request.path))
            return {typename Storage::Delta{zxid, Coordination::Error::ZNONODE}};

        return {};
    }

    template <bool local>
    Coordination::ZooKeeperResponsePtr processImpl(Storage & storage, int64_t zxid) const
    {
        Coordination::ZooKeeperResponsePtr response_ptr = this->zk_request->makeResponse();
        Coordination::ZooKeeperListResponse & response = dynamic_cast<Coordination::ZooKeeperListResponse &>(*response_ptr);
        Coordination::ZooKeeperListRequest & request = dynamic_cast<Coordination::ZooKeeperListRequest &>(*this->zk_request);

        if constexpr (!local)
        {
            if (const auto result = storage.commit(zxid); result != Coordination::Error::ZOK)
            {
                response.error = result;
                return response_ptr;
            }
        }

        auto & container = storage.container;

        auto node_it = container.find(request.path);
        if (node_it == nullptr)
        {
            if constexpr (local)
                response.error = Coordination::Error::ZNONODE;
            else
                onStorageInconsistency();
        }
        else
        {
            auto path_prefix = request.path;
            if (path_prefix.empty())
                throw DB::Exception(ErrorCodes::LOGICAL_ERROR, "Logical error: path cannot be empty");

            if constexpr (Storage::use_rocksdb)
            {
                const auto & children = container.getChildren(request.path);
                response.names.reserve(children.size());
                const auto add_child = [&](const auto & child)
                {
                    using enum Coordination::ListRequestType;

                    auto list_request_type = ALL;
                    if (auto * filtered_list = dynamic_cast<Coordination::ZooKeeperFilteredListRequest *>(&request))
                    {
                        list_request_type = filtered_list->list_request_type;
                    }

                    if (list_request_type == ALL)
                        return true;

                    const auto is_ephemeral = child.value.stat.ephemeralOwner != 0;
                    return (is_ephemeral && list_request_type == EPHEMERAL_ONLY) || (!is_ephemeral && list_request_type == PERSISTENT_ONLY);
                };

                for (const auto & child : children)
                {
                    if (add_child(child))
                        response.names.push_back(child.key.toString());
                }
            }
            else
            {
                const auto & children = node_it->value.getChildren();
                response.names.reserve(children.size());

                const auto add_child = [&](const auto child)
                {
                    using enum Coordination::ListRequestType;

                    auto list_request_type = ALL;
                    if (auto * filtered_list = dynamic_cast<Coordination::ZooKeeperFilteredListRequest *>(&request))
                    {
                        list_request_type = filtered_list->list_request_type;
                    }

                    if (list_request_type == ALL)
                        return true;

                    auto child_path = (std::filesystem::path(request.path) / child.toView()).generic_string();
                    auto child_it = container.find(child_path);
                    if (child_it == nullptr)
                        onStorageInconsistency();

                    const auto is_ephemeral = child_it->value.stat.ephemeralOwner != 0;
                    return (is_ephemeral && list_request_type == EPHEMERAL_ONLY) || (!is_ephemeral && list_request_type == PERSISTENT_ONLY);
                };

                for (const auto child : children)
                {
                    if (add_child(child))
                        response.names.push_back(child.toString());
                }
            }

            node_it->value.setResponseStat(response.stat);
            response.error = Coordination::Error::ZOK;
        }

        return response_ptr;
    }

    Coordination::ZooKeeperResponsePtr process(Storage & storage, int64_t zxid) const override
    {
        return processImpl<false>(storage, zxid);
    }

    Coordination::ZooKeeperResponsePtr processLocal(Storage & storage, int64_t zxid) const override
    {
        ProfileEvents::increment(ProfileEvents::KeeperListRequest);
        return processImpl<true>(storage, zxid);
    }
};

template<typename Storage>
struct KeeperStorageCheckRequestProcessor final : public KeeperStorageRequestProcessor<Storage>
{
    explicit KeeperStorageCheckRequestProcessor(const Coordination::ZooKeeperRequestPtr & zk_request_)
        : KeeperStorageRequestProcessor<Storage>(zk_request_)
    {
        check_not_exists = this->zk_request->getOpNum() == Coordination::OpNum::CheckNotExists;
    }

    bool checkAuth(Storage & storage, int64_t session_id, bool is_local) const override
    {
        auto path = this->zk_request->getPath();
        return storage.checkACL(check_not_exists ? parentNodePath(path) : path, Coordination::ACL::Read, session_id, is_local);
    }

    std::vector<typename Storage::Delta>
    preprocess(Storage & storage, int64_t zxid, int64_t /*session_id*/, int64_t /*time*/, uint64_t & /*digest*/, const KeeperContext & /*keeper_context*/) const override
    {
        ProfileEvents::increment(ProfileEvents::KeeperCheckRequest);

        Coordination::ZooKeeperCheckRequest & request = dynamic_cast<Coordination::ZooKeeperCheckRequest &>(*this->zk_request);

        auto node = storage.uncommitted_state.getNode(request.path);
        if (check_not_exists)
        {
            if (node && (request.version == -1 || request.version == node->stat.version))
                return {typename Storage::Delta{zxid, Coordination::Error::ZNODEEXISTS}};
        }
        else
        {
            if (!node)
                return {typename Storage::Delta{zxid, Coordination::Error::ZNONODE}};

            if (request.version != -1 && request.version != node->stat.version)
                return {typename Storage::Delta{zxid, Coordination::Error::ZBADVERSION}};
        }

        return {};
    }

    template <bool local>
    Coordination::ZooKeeperResponsePtr processImpl(Storage & storage, int64_t zxid) const
    {
        Coordination::ZooKeeperResponsePtr response_ptr = this->zk_request->makeResponse();
        Coordination::ZooKeeperCheckResponse & response = dynamic_cast<Coordination::ZooKeeperCheckResponse &>(*response_ptr);
        Coordination::ZooKeeperCheckRequest & request = dynamic_cast<Coordination::ZooKeeperCheckRequest &>(*this->zk_request);

        if constexpr (!local)
        {
            if (const auto result = storage.commit(zxid); result != Coordination::Error::ZOK)
            {
                response.error = result;
                return response_ptr;
            }
        }

        const auto on_error = [&]([[maybe_unused]] const auto error_code)
        {
            if constexpr (local)
                response.error = error_code;
            else
                onStorageInconsistency();
        };

        auto & container = storage.container;
        auto node_it = container.find(request.path);

        if (check_not_exists)
        {
            if (node_it && (request.version == -1 || request.version == node_it->value.stat.version))
                on_error(Coordination::Error::ZNODEEXISTS);
            else
                response.error = Coordination::Error::ZOK;
        }
        else
        {
            if (node_it == nullptr)
                on_error(Coordination::Error::ZNONODE);
            else if (request.version != -1 && request.version != node_it->value.stat.version)
                on_error(Coordination::Error::ZBADVERSION);
            else
                response.error = Coordination::Error::ZOK;
        }

        return response_ptr;
    }

    Coordination::ZooKeeperResponsePtr process(Storage & storage, int64_t zxid) const override
    {
        return processImpl<false>(storage, zxid);
    }

    Coordination::ZooKeeperResponsePtr processLocal(Storage & storage, int64_t zxid) const override
    {
        ProfileEvents::increment(ProfileEvents::KeeperCheckRequest);
        return processImpl<true>(storage, zxid);
    }

private:
    bool check_not_exists;
};


template<typename Storage>
struct KeeperStorageSetACLRequestProcessor final : public KeeperStorageRequestProcessor<Storage>
{
    bool checkAuth(Storage & storage, int64_t session_id, bool is_local) const override
    {
        return storage.checkACL(this->zk_request->getPath(), Coordination::ACL::Admin, session_id, is_local);
    }

    using KeeperStorageRequestProcessor<Storage>::KeeperStorageRequestProcessor;

    std::vector<typename Storage::Delta>
    preprocess(Storage & storage, int64_t zxid, int64_t session_id, int64_t /*time*/, uint64_t & digest, const KeeperContext & keeper_context) const override
    {
        Coordination::ZooKeeperSetACLRequest & request = dynamic_cast<Coordination::ZooKeeperSetACLRequest &>(*this->zk_request);

        if (Coordination::matchPath(request.path, keeper_system_path) != Coordination::PathMatchResult::NOT_MATCH)
        {
            auto error_msg = fmt::format("Trying to update an internal Keeper path ({}) which is not allowed", request.path);

            handleSystemNodeModification(keeper_context, error_msg);
            return {typename Storage::Delta{zxid, Coordination::Error::ZBADARGUMENTS}};
        }

        auto & uncommitted_state = storage.uncommitted_state;
        if (!uncommitted_state.getNode(request.path))
            return {typename Storage::Delta{zxid, Coordination::Error::ZNONODE}};

        auto node = uncommitted_state.getNode(request.path);

        if (request.version != -1 && request.version != node->stat.aversion)
            return {typename Storage::Delta{zxid, Coordination::Error::ZBADVERSION}};


        Coordination::ACLs node_acls;
        if (!fixupACL(request.acls, session_id, uncommitted_state, node_acls))
            return {typename Storage::Delta{zxid, Coordination::Error::ZINVALIDACL}};

        std::vector<typename Storage::Delta> new_deltas
        {
            {
                request.path,
                zxid,
                typename Storage::SetACLDelta{std::move(node_acls), request.version}
            },
            {
                request.path,
                zxid,
                typename Storage::UpdateNodeDelta
                {
                    [](typename Storage::Node & n) { ++n.stat.aversion; }
                }
            }
        };

        digest = storage.calculateNodesDigest(digest, new_deltas);

        return new_deltas;
    }

    Coordination::ZooKeeperResponsePtr process(Storage & storage, int64_t zxid) const override
    {
        Coordination::ZooKeeperResponsePtr response_ptr = this->zk_request->makeResponse();
        Coordination::ZooKeeperSetACLResponse & response = dynamic_cast<Coordination::ZooKeeperSetACLResponse &>(*response_ptr);
        Coordination::ZooKeeperSetACLRequest & request = dynamic_cast<Coordination::ZooKeeperSetACLRequest &>(*this->zk_request);

        if (const auto result = storage.commit(zxid); result != Coordination::Error::ZOK)
        {
            response.error = result;
            return response_ptr;
        }

        auto node_it = storage.container.find(request.path);
        if (node_it == nullptr)
            onStorageInconsistency();
        node_it->value.setResponseStat(response.stat);
        response.error = Coordination::Error::ZOK;

        return response_ptr;
    }
};

template<typename Storage>
struct KeeperStorageGetACLRequestProcessor final : public KeeperStorageRequestProcessor<Storage>
{
    bool checkAuth(Storage & storage, int64_t session_id, bool is_local) const override
    {
        return storage.checkACL(this->zk_request->getPath(), Coordination::ACL::Admin | Coordination::ACL::Read, session_id, is_local);
    }

    using KeeperStorageRequestProcessor<Storage>::KeeperStorageRequestProcessor;

    std::vector<typename Storage::Delta>
    preprocess(Storage & storage, int64_t zxid, int64_t /*session_id*/, int64_t /*time*/, uint64_t & /*digest*/, const KeeperContext & /*keeper_context*/) const override
    {
        Coordination::ZooKeeperGetACLRequest & request = dynamic_cast<Coordination::ZooKeeperGetACLRequest &>(*this->zk_request);

        if (!storage.uncommitted_state.getNode(request.path))
            return {typename Storage::Delta{zxid, Coordination::Error::ZNONODE}};

        return {};
    }

    template <bool local>
    Coordination::ZooKeeperResponsePtr processImpl(Storage & storage, int64_t zxid) const
    {
        Coordination::ZooKeeperResponsePtr response_ptr = this->zk_request->makeResponse();
        Coordination::ZooKeeperGetACLResponse & response = dynamic_cast<Coordination::ZooKeeperGetACLResponse &>(*response_ptr);
        Coordination::ZooKeeperGetACLRequest & request = dynamic_cast<Coordination::ZooKeeperGetACLRequest &>(*this->zk_request);

        if constexpr (!local)
        {
            if (const auto result = storage.commit(zxid); result != Coordination::Error::ZOK)
            {
                response.error = result;
                return response_ptr;
            }
        }

        auto & container = storage.container;
        auto node_it = container.find(request.path);
        if (node_it == nullptr)
        {
            if constexpr (local)
                response.error = Coordination::Error::ZNONODE;
            else
                onStorageInconsistency();
        }
        else
        {
            node_it->value.setResponseStat(response.stat);
            response.acl = storage.acl_map.convertNumber(node_it->value.acl_id);
        }

        return response_ptr;
    }

    Coordination::ZooKeeperResponsePtr process(Storage & storage, int64_t zxid) const override
    {
        return processImpl<false>(storage, zxid);
    }

    Coordination::ZooKeeperResponsePtr processLocal(Storage & storage, int64_t zxid) const override
    {
        return processImpl<true>(storage, zxid);
    }
};

template<typename Storage>
struct KeeperStorageMultiRequestProcessor final : public KeeperStorageRequestProcessor<Storage>
{
    using OperationType = Coordination::ZooKeeperMultiRequest::OperationType;
    std::optional<OperationType> operation_type;

    bool checkAuth(Storage & storage, int64_t session_id, bool is_local) const override
    {
        for (const auto & concrete_request : concrete_requests)
            if (!concrete_request->checkAuth(storage, session_id, is_local))
                return false;
        return true;
    }

    std::vector<std::shared_ptr<KeeperStorageRequestProcessor<Storage>>> concrete_requests;
    explicit KeeperStorageMultiRequestProcessor(const Coordination::ZooKeeperRequestPtr & zk_request_)
        : KeeperStorageRequestProcessor<Storage>(zk_request_)
    {
        Coordination::ZooKeeperMultiRequest & request = dynamic_cast<Coordination::ZooKeeperMultiRequest &>(*this->zk_request);
        concrete_requests.reserve(request.requests.size());

        const auto check_operation_type = [&](OperationType type)
        {
            if (operation_type.has_value() && *operation_type != type)
                throw DB::Exception(ErrorCodes::BAD_ARGUMENTS, "Illegal mixing of read and write operations in multi request");
            operation_type = type;
        };

        for (const auto & sub_request : request.requests)
        {
            auto sub_zk_request = std::dynamic_pointer_cast<Coordination::ZooKeeperRequest>(sub_request);
            switch (sub_zk_request->getOpNum())
            {
                case Coordination::OpNum::Create:
                case Coordination::OpNum::CreateIfNotExists:
                    check_operation_type(OperationType::Write);
                    concrete_requests.push_back(std::make_shared<KeeperStorageCreateRequestProcessor<Storage>>(sub_zk_request));
                    break;
                case Coordination::OpNum::Remove:
                    check_operation_type(OperationType::Write);
                    concrete_requests.push_back(std::make_shared<KeeperStorageRemoveRequestProcessor<Storage>>(sub_zk_request));
                    break;
                case Coordination::OpNum::Set:
                    check_operation_type(OperationType::Write);
                    concrete_requests.push_back(std::make_shared<KeeperStorageSetRequestProcessor<Storage>>(sub_zk_request));
                    break;
                case Coordination::OpNum::Check:
                case Coordination::OpNum::CheckNotExists:
                    check_operation_type(OperationType::Write);
                    concrete_requests.push_back(std::make_shared<KeeperStorageCheckRequestProcessor<Storage>>(sub_zk_request));
                    break;
                case Coordination::OpNum::Get:
                    check_operation_type(OperationType::Read);
                    concrete_requests.push_back(std::make_shared<KeeperStorageGetRequestProcessor<Storage>>(sub_zk_request));
                    break;
                case Coordination::OpNum::Exists:
                    check_operation_type(OperationType::Read);
                    concrete_requests.push_back(std::make_shared<KeeperStorageExistsRequestProcessor<Storage>>(sub_zk_request));
                    break;
                case Coordination::OpNum::List:
                case Coordination::OpNum::FilteredList:
                case Coordination::OpNum::SimpleList:
                    check_operation_type(OperationType::Read);
                    concrete_requests.push_back(std::make_shared<KeeperStorageListRequestProcessor<Storage>>(sub_zk_request));
                    break;
                default:
                    throw DB::Exception(
                                        ErrorCodes::BAD_ARGUMENTS,
                                        "Illegal command as part of multi ZooKeeper request {}",
                                        sub_zk_request->getOpNum());
            }
        }

        assert(request.requests.empty() || operation_type.has_value());
    }

    std::vector<typename Storage::Delta>
    preprocess(Storage & storage, int64_t zxid, int64_t session_id, int64_t time, uint64_t & digest, const KeeperContext & keeper_context) const override
    {
        ProfileEvents::increment(ProfileEvents::KeeperMultiRequest);
        std::vector<Coordination::Error> response_errors;
        response_errors.reserve(concrete_requests.size());
        uint64_t current_digest = digest;
        for (size_t i = 0; i < concrete_requests.size(); ++i)
        {
            auto new_deltas = concrete_requests[i]->preprocess(storage, zxid, session_id, time, current_digest, keeper_context);

            if (!new_deltas.empty())
            {
                if (auto * error = std::get_if<typename Storage::ErrorDelta>(&new_deltas.back().operation);
                    error && *operation_type == OperationType::Write)
                {
                    storage.uncommitted_state.rollback(zxid);
                    response_errors.push_back(error->error);

                    for (size_t j = i + 1; j < concrete_requests.size(); ++j)
                    {
                        response_errors.push_back(Coordination::Error::ZRUNTIMEINCONSISTENCY);
                    }

                    return {typename Storage::Delta{zxid, typename Storage::FailedMultiDelta{std::move(response_errors)}}};
                }
            }
            new_deltas.emplace_back(zxid, typename Storage::SubDeltaEnd{});
            response_errors.push_back(Coordination::Error::ZOK);

            // manually add deltas so that the result of previous request in the transaction is used in the next request
            storage.uncommitted_state.addDeltas(std::move(new_deltas));
        }

        digest = current_digest;

        return {};
    }

    Coordination::ZooKeeperResponsePtr process(Storage & storage, int64_t zxid) const override
    {
        Coordination::ZooKeeperResponsePtr response_ptr = this->zk_request->makeResponse();
        Coordination::ZooKeeperMultiResponse & response = dynamic_cast<Coordination::ZooKeeperMultiResponse &>(*response_ptr);

        auto & deltas = storage.uncommitted_state.deltas;
        // the deltas will have at least SubDeltaEnd or FailedMultiDelta
        assert(!deltas.empty());
        if (auto * failed_multi = std::get_if<typename Storage::FailedMultiDelta>(&deltas.front().operation))
        {
            for (size_t i = 0; i < concrete_requests.size(); ++i)
            {
                response.responses[i] = std::make_shared<Coordination::ZooKeeperErrorResponse>();
                response.responses[i]->error = failed_multi->error_codes[i];
            }

            storage.uncommitted_state.commit(zxid);
            return response_ptr;
        }

        for (size_t i = 0; i < concrete_requests.size(); ++i)
        {
            response.responses[i] = concrete_requests[i]->process(storage, zxid);
            storage.uncommitted_state.commit(zxid);
        }

        response.error = Coordination::Error::ZOK;
        return response_ptr;
    }

    Coordination::ZooKeeperResponsePtr processLocal(Storage & storage, int64_t zxid) const override
    {
        ProfileEvents::increment(ProfileEvents::KeeperMultiReadRequest);
        Coordination::ZooKeeperResponsePtr response_ptr = this->zk_request->makeResponse();
        Coordination::ZooKeeperMultiResponse & response = dynamic_cast<Coordination::ZooKeeperMultiResponse &>(*response_ptr);

        for (size_t i = 0; i < concrete_requests.size(); ++i)
        {
            response.responses[i] = concrete_requests[i]->processLocal(storage, zxid);
        }

        response.error = Coordination::Error::ZOK;
        return response_ptr;
    }

    KeeperStorageBase::ResponsesForSessions
    processWatches(typename Storage::Watches & watches, typename Storage::Watches & list_watches) const override
    {
        typename Storage::ResponsesForSessions result;
        for (const auto & generic_request : concrete_requests)
        {
            auto responses = generic_request->processWatches(watches, list_watches);
            result.insert(result.end(), responses.begin(), responses.end());
        }
        return result;
    }
};

template<typename Storage>
struct KeeperStorageCloseRequestProcessor final : public KeeperStorageRequestProcessor<Storage>
{
    using KeeperStorageRequestProcessor<Storage>::KeeperStorageRequestProcessor;
    Coordination::ZooKeeperResponsePtr process(Storage &, int64_t) const override
    {
        throw DB::Exception(ErrorCodes::LOGICAL_ERROR, "Called process on close request");
    }
};

template<typename Storage>
struct KeeperStorageAuthRequestProcessor final : public KeeperStorageRequestProcessor<Storage>
{
    using KeeperStorageRequestProcessor<Storage>::KeeperStorageRequestProcessor;

    std::vector<typename Storage::Delta>
    preprocess(Storage & storage, int64_t zxid, int64_t session_id, int64_t /*time*/, uint64_t & /*digest*/, const KeeperContext & /*keeper_context*/) const override
    {
        Coordination::ZooKeeperAuthRequest & auth_request = dynamic_cast<Coordination::ZooKeeperAuthRequest &>(*this->zk_request);
        Coordination::ZooKeeperResponsePtr response_ptr = this->zk_request->makeResponse();

        if (auth_request.scheme != "digest" || std::count(auth_request.data.begin(), auth_request.data.end(), ':') != 1)
            return {typename Storage::Delta{zxid, Coordination::Error::ZAUTHFAILED}};

        std::vector<typename Storage::Delta> new_deltas;
        auto auth_digest = Storage::generateDigest(auth_request.data);
        if (auth_digest == storage.superdigest)
        {
            typename Storage::AuthID auth{"super", ""};
            new_deltas.emplace_back(zxid, typename Storage::AddAuthDelta{session_id, std::move(auth)});
        }
        else
        {
            typename Storage::AuthID new_auth{auth_request.scheme, auth_digest};
            if (!storage.uncommitted_state.hasACL(session_id, false, [&](const auto & auth_id) { return new_auth == auth_id; }))
                new_deltas.emplace_back(zxid, typename Storage::AddAuthDelta{session_id, std::move(new_auth)});
        }

        return new_deltas;
    }

    Coordination::ZooKeeperResponsePtr process(Storage & storage, int64_t zxid) const override
    {
        Coordination::ZooKeeperResponsePtr response_ptr = this->zk_request->makeResponse();
        Coordination::ZooKeeperAuthResponse & auth_response = dynamic_cast<Coordination::ZooKeeperAuthResponse &>(*response_ptr);

        if (const auto result = storage.commit(zxid); result != Coordination::Error::ZOK)
            auth_response.error = result;

        return response_ptr;
    }
};

template<typename Container>
void KeeperStorage<Container>::finalize()
{
    if (finalized)
        throw DB::Exception(ErrorCodes::LOGICAL_ERROR, "KeeperStorage already finalized");

    finalized = true;

    ephemerals.clear();

    watches.clear();
    list_watches.clear();
    sessions_and_watchers.clear();
    session_expiry_queue.clear();
}

template<typename Container>
bool KeeperStorage<Container>::isFinalized() const
{
    return finalized;
}

template<typename Storage>
class KeeperStorageRequestProcessorsFactory final : private boost::noncopyable
{
public:
    using Creator = std::function<std::shared_ptr<KeeperStorageRequestProcessor<Storage>>(const Coordination::ZooKeeperRequestPtr &)>;
    using OpNumToRequest = std::unordered_map<Coordination::OpNum, Creator>;

    static KeeperStorageRequestProcessorsFactory<Storage> & instance()
    {
        static KeeperStorageRequestProcessorsFactory<Storage> factory;
        return factory;
    }

    std::shared_ptr<KeeperStorageRequestProcessor<Storage>> get(const Coordination::ZooKeeperRequestPtr & zk_request) const
    {
        auto request_it = op_num_to_request.find(zk_request->getOpNum());
        if (request_it == op_num_to_request.end())
            throw DB::Exception(ErrorCodes::LOGICAL_ERROR, "Unknown operation type {}", zk_request->getOpNum());

        return request_it->second(zk_request);
    }

    void registerRequest(Coordination::OpNum op_num, Creator creator)
    {
        if (!op_num_to_request.try_emplace(op_num, creator).second)
            throw DB::Exception(ErrorCodes::LOGICAL_ERROR, "Request with op num {} already registered", op_num);
    }

private:
    OpNumToRequest op_num_to_request;
    KeeperStorageRequestProcessorsFactory();
};

template <Coordination::OpNum num, typename RequestT, typename Factory>
void registerKeeperRequestProcessor(Factory & factory)
{
    factory.registerRequest(
        num, [](const Coordination::ZooKeeperRequestPtr & zk_request) { return std::make_shared<RequestT>(zk_request); });
}


template<typename Storage>
KeeperStorageRequestProcessorsFactory<Storage>::KeeperStorageRequestProcessorsFactory()
{
    registerKeeperRequestProcessor<Coordination::OpNum::Heartbeat, KeeperStorageHeartbeatRequestProcessor<Storage>>(*this);
    registerKeeperRequestProcessor<Coordination::OpNum::Sync, KeeperStorageSyncRequestProcessor<Storage>>(*this);
    registerKeeperRequestProcessor<Coordination::OpNum::Auth, KeeperStorageAuthRequestProcessor<Storage>>(*this);
    registerKeeperRequestProcessor<Coordination::OpNum::Close, KeeperStorageCloseRequestProcessor<Storage>>(*this);
    registerKeeperRequestProcessor<Coordination::OpNum::Create, KeeperStorageCreateRequestProcessor<Storage>>(*this);
    registerKeeperRequestProcessor<Coordination::OpNum::Remove, KeeperStorageRemoveRequestProcessor<Storage>>(*this);
    registerKeeperRequestProcessor<Coordination::OpNum::Exists, KeeperStorageExistsRequestProcessor<Storage>>(*this);
    registerKeeperRequestProcessor<Coordination::OpNum::Get, KeeperStorageGetRequestProcessor<Storage>>(*this);
    registerKeeperRequestProcessor<Coordination::OpNum::Set, KeeperStorageSetRequestProcessor<Storage>>(*this);
    registerKeeperRequestProcessor<Coordination::OpNum::List, KeeperStorageListRequestProcessor<Storage>>(*this);
    registerKeeperRequestProcessor<Coordination::OpNum::SimpleList, KeeperStorageListRequestProcessor<Storage>>(*this);
    registerKeeperRequestProcessor<Coordination::OpNum::FilteredList, KeeperStorageListRequestProcessor<Storage>>(*this);
    registerKeeperRequestProcessor<Coordination::OpNum::Check, KeeperStorageCheckRequestProcessor<Storage>>(*this);
    registerKeeperRequestProcessor<Coordination::OpNum::Multi, KeeperStorageMultiRequestProcessor<Storage>>(*this);
    registerKeeperRequestProcessor<Coordination::OpNum::MultiRead, KeeperStorageMultiRequestProcessor<Storage>>(*this);
    registerKeeperRequestProcessor<Coordination::OpNum::CreateIfNotExists, KeeperStorageCreateRequestProcessor<Storage>>(*this);
    registerKeeperRequestProcessor<Coordination::OpNum::SetACL, KeeperStorageSetACLRequestProcessor<Storage>>(*this);
    registerKeeperRequestProcessor<Coordination::OpNum::GetACL, KeeperStorageGetACLRequestProcessor<Storage>>(*this);
    registerKeeperRequestProcessor<Coordination::OpNum::CheckNotExists, KeeperStorageCheckRequestProcessor<Storage>>(*this);
}


template<typename Container>
UInt64 KeeperStorage<Container>::calculateNodesDigest(UInt64 current_digest, const std::vector<Delta> & new_deltas) const
{
    if (!keeper_context->digestEnabled())
        return current_digest;

    std::unordered_map<std::string_view, std::shared_ptr<Node>> updated_nodes;

    for (const auto & delta : new_deltas)
    {
        std::visit(
            Overloaded{
                [&](const CreateNodeDelta & create_delta)
                {
                    auto node = std::make_shared<Node>();
                    node->stat = create_delta.stat;
                    node->setData(create_delta.data);
                    updated_nodes.emplace(delta.path, node);
                },
                [&](const RemoveNodeDelta & /* remove_delta */)
                {
                    if (!updated_nodes.contains(delta.path))
                    {
                        auto old_digest = uncommitted_state.getNode(delta.path)->getDigest(delta.path);
                        current_digest -= old_digest;
                    }

                    updated_nodes.insert_or_assign(delta.path, nullptr);
                },
                [&](const UpdateNodeDelta & update_delta)
                {
                    std::shared_ptr<Node> node{nullptr};

                    auto updated_node_it = updated_nodes.find(delta.path);
                    if (updated_node_it == updated_nodes.end())
                    {
                        node = std::make_shared<Node>();
                        node->shallowCopy(*uncommitted_state.getNode(delta.path));
                        current_digest -= node->getDigest(delta.path);
                        updated_nodes.emplace(delta.path, node);
                    }
                    else
                        node = updated_node_it->second;

                    update_delta.update_fn(*node);
                },
                [](auto && /* delta */) {}},
            delta.operation);
    }

    for (const auto & [path, updated_node] : updated_nodes)
    {
        if (updated_node)
        {
            updated_node->invalidateDigestCache();
            current_digest += updated_node->getDigest(path);
        }
    }

    return current_digest;
}

template<typename Container>
void KeeperStorage<Container>::preprocessRequest(
    const Coordination::ZooKeeperRequestPtr & zk_request,
    int64_t session_id,
    int64_t time,
    int64_t new_last_zxid,
    bool check_acl,
    std::optional<Digest> digest,
    int64_t log_idx)
{
    if (!initialized)
        throw Exception(ErrorCodes::LOGICAL_ERROR, "KeeperStorage system nodes are not initialized");

    int64_t last_zxid = getNextZXID() - 1;

    if (uncommitted_transactions.empty())
    {
        // if we have no uncommitted transactions it means the last zxid is possibly loaded from snapshot
        if (last_zxid != old_snapshot_zxid && new_last_zxid <= last_zxid)
            throw Exception(
                            ErrorCodes::LOGICAL_ERROR,
                            "Got new ZXID ({}) smaller or equal to current ZXID ({}). It's a bug",
                            new_last_zxid, last_zxid);
    }
    else
    {
        if (last_zxid == new_last_zxid && digest && checkDigest(*digest, getNodesDigest(false)))
        {
            auto & last_transaction = uncommitted_transactions.back();
            // we found the preprocessed request with the same ZXID, we can get log_idx and skip preprocessing it
            chassert(last_transaction.zxid == new_last_zxid && log_idx != 0);
            /// initially leader preprocessed without knowing the log idx
            /// on the second call we have that information and can set the log idx for the correct transaction
            last_transaction.log_idx = log_idx;
            return;
        }

        if (new_last_zxid <= last_zxid)
            throw Exception(
                            ErrorCodes::LOGICAL_ERROR,
                            "Got new ZXID ({}) smaller or equal to current ZXID ({}). It's a bug",
                            new_last_zxid, last_zxid);
    }

    std::vector<Delta> new_deltas;
    TransactionInfo transaction{.zxid = new_last_zxid, .nodes_digest = {}, .log_idx = log_idx};
    uint64_t new_digest = getNodesDigest(false).value;
    SCOPE_EXIT({
        if (keeper_context->digestEnabled())
            // if the version of digest we got from the leader is the same as the one this instances has, we can simply copy the value
            // and just check the digest on the commit
            // a mistake can happen while applying the changes to the uncommitted_state so for now let's just recalculate the digest here also
            transaction.nodes_digest = Digest{CURRENT_DIGEST_VERSION, new_digest};
        else
            transaction.nodes_digest = Digest{DigestVersion::NO_DIGEST};

        uncommitted_transactions.emplace_back(transaction);
        uncommitted_state.addDeltas(std::move(new_deltas));
    });

    auto request_processor = KeeperStorageRequestProcessorsFactory<KeeperStorage<Container>>::instance().get(zk_request);

    if (zk_request->getOpNum() == Coordination::OpNum::Close) /// Close request is special
    {
        auto session_ephemerals = ephemerals.find(session_id);
        if (session_ephemerals != ephemerals.end())
        {
            for (const auto & ephemeral_path : session_ephemerals->second)
            {
                new_deltas.emplace_back
                (
                    parentNodePath(ephemeral_path).toString(),
                    new_last_zxid,
                    UpdateNodeDelta
                    {
                        [ephemeral_path](Node & parent)
                        {
                            ++parent.stat.cversion;
                            --parent.stat.numChildren;
                        }
                    }
                );

                new_deltas.emplace_back(ephemeral_path, transaction.zxid, RemoveNodeDelta{.ephemeral_owner = session_id});
            }

            ephemerals.erase(session_ephemerals);
        }

        new_digest = calculateNodesDigest(new_digest, new_deltas);
        return;
    }

    if (check_acl && !request_processor->checkAuth(*this, session_id, false))
    {
        uncommitted_state.deltas.emplace_back(new_last_zxid, Coordination::Error::ZNOAUTH);
        return;
    }

    new_deltas = request_processor->preprocess(*this, transaction.zxid, session_id, time, new_digest, *keeper_context);
}

template<typename Container>
KeeperStorage<Container>::ResponsesForSessions KeeperStorage<Container>::processRequest(
    const Coordination::ZooKeeperRequestPtr & zk_request,
    int64_t session_id,
    std::optional<int64_t> new_last_zxid,
    bool check_acl,
    bool is_local)
{
    if (!initialized)
        throw Exception(ErrorCodes::LOGICAL_ERROR, "KeeperStorage system nodes are not initialized");

    if (new_last_zxid)
    {
        if (uncommitted_transactions.empty())
            throw Exception(ErrorCodes::LOGICAL_ERROR, "Trying to commit a ZXID ({}) which was not preprocessed", *new_last_zxid);

        auto & front_transaction = uncommitted_transactions.front();
        if (front_transaction.zxid != *new_last_zxid)
            throw Exception(
                ErrorCodes::LOGICAL_ERROR,
                "Trying to commit a ZXID {} while the next ZXID to commit is {}",
                *new_last_zxid,
                uncommitted_transactions.front().zxid);

        zxid = *new_last_zxid;
        uncommitted_transactions.pop_front();
    }

    ResponsesForSessions results;

    /// ZooKeeper update sessions expirity for each request, not only for heartbeats
    session_expiry_queue.addNewSessionOrUpdate(session_id, session_and_timeout[session_id]);

    if (zk_request->getOpNum() == Coordination::OpNum::Close) /// Close request is special
    {
        commit(zxid);

        for (const auto & delta : uncommitted_state.deltas)
        {
            if (delta.zxid > zxid)
                break;

            if (std::holds_alternative<RemoveNodeDelta>(delta.operation))
            {
                auto responses = processWatchesImpl(delta.path, watches, list_watches, Coordination::Event::DELETED);
                results.insert(results.end(), responses.begin(), responses.end());
            }
        }

        uncommitted_state.commit(zxid);

        clearDeadWatches(session_id);
        auto auth_it = session_and_auth.find(session_id);
        if (auth_it != session_and_auth.end())
            session_and_auth.erase(auth_it);

        /// Finish connection
        auto response = std::make_shared<Coordination::ZooKeeperCloseResponse>();
        response->xid = zk_request->xid;
        response->zxid = getZXID();
        session_expiry_queue.remove(session_id);
        session_and_timeout.erase(session_id);
        results.push_back(ResponseForSession{session_id, response});
    }
    else if (zk_request->getOpNum() == Coordination::OpNum::Heartbeat) /// Heartbeat request is also special
    {
        auto storage_request = KeeperStorageRequestProcessorsFactory<KeeperStorage<Container>>::instance().get(zk_request);
        auto response = storage_request->process(*this, zxid);
        response->xid = zk_request->xid;
        response->zxid = getZXID();

        results.push_back(ResponseForSession{session_id, response});
    }
    else /// normal requests proccession
    {
        auto request_processor = KeeperStorageRequestProcessorsFactory<KeeperStorage<Container>>::instance().get(zk_request);
        Coordination::ZooKeeperResponsePtr response;

        if (is_local)
        {
            assert(zk_request->isReadRequest());
            if (check_acl && !request_processor->checkAuth(*this, session_id, true))
            {
                response = zk_request->makeResponse();
                /// Original ZooKeeper always throws no auth, even when user provided some credentials
                response->error = Coordination::Error::ZNOAUTH;
            }
            else
            {
                response = request_processor->processLocal(*this, zxid);
            }
        }
        else
        {
            response = request_processor->process(*this, zxid);
            uncommitted_state.commit(zxid);
        }

        /// Watches for this requests are added to the watches lists
        if (zk_request->has_watch)
        {
            if (response->error == Coordination::Error::ZOK)
            {
                static constexpr std::array list_requests{
                    Coordination::OpNum::List, Coordination::OpNum::SimpleList, Coordination::OpNum::FilteredList};

                auto & watches_type = std::find(list_requests.begin(), list_requests.end(), zk_request->getOpNum()) != list_requests.end()
                    ? list_watches
                    : watches;

                auto add_watch_result = watches_type[zk_request->getPath()].emplace(session_id);
                if (add_watch_result.second)
                    sessions_and_watchers[session_id].emplace(zk_request->getPath());
            }
            else if (response->error == Coordination::Error::ZNONODE && zk_request->getOpNum() == Coordination::OpNum::Exists)
            {
                auto add_watch_result = watches[zk_request->getPath()].emplace(session_id);
                if (add_watch_result.second)
                    sessions_and_watchers[session_id].emplace(zk_request->getPath());
            }
        }

        /// If this requests processed successfully we need to check watches
        if (response->error == Coordination::Error::ZOK)
        {
            auto watch_responses = request_processor->processWatches(watches, list_watches);
            results.insert(results.end(), watch_responses.begin(), watch_responses.end());
        }

        response->xid = zk_request->xid;
        response->zxid = getZXID();

        results.push_back(ResponseForSession{session_id, response});
    }

    return results;
}

template<typename Container>
void KeeperStorage<Container>::rollbackRequest(int64_t rollback_zxid, bool allow_missing)
{
    if (allow_missing && (uncommitted_transactions.empty() || uncommitted_transactions.back().zxid < rollback_zxid))
        return;

    if (uncommitted_transactions.empty() || uncommitted_transactions.back().zxid != rollback_zxid)
    {
        throw Exception(
            ErrorCodes::LOGICAL_ERROR, "Trying to rollback invalid ZXID ({}). It should be the last preprocessed.", rollback_zxid);
    }

    // if an exception occurs during rollback, the best option is to terminate because we can end up in an inconsistent state
    // we block memory tracking so we can avoid terminating if we're rollbacking because of memory limit
    LockMemoryExceptionInThread blocker{VariableContext::Global};
    try
    {
        uncommitted_transactions.pop_back();
        uncommitted_state.rollback(rollback_zxid);
    }
    catch (...)
    {
        LOG_FATAL(getLogger("KeeperStorage"), "Failed to rollback log. Terminating to avoid inconsistencies");
        std::terminate();
    }
}

template<typename Container>
KeeperStorageBase::Digest KeeperStorage<Container>::getNodesDigest(bool committed) const
{
    if (!keeper_context->digestEnabled())
        return {.version = DigestVersion::NO_DIGEST};

    if (committed || uncommitted_transactions.empty())
        return {CURRENT_DIGEST_VERSION, nodes_digest};

    return uncommitted_transactions.back().nodes_digest;
}

template<typename Container>
void KeeperStorage<Container>::removeDigest(const Node & node, const std::string_view path)
{
    if (keeper_context->digestEnabled())
        nodes_digest -= node.getDigest(path);
}

template<typename Container>
void KeeperStorage<Container>::addDigest(const Node & node, const std::string_view path)
{
    if (keeper_context->digestEnabled())
    {
        node.invalidateDigestCache();
        nodes_digest += node.getDigest(path);
    }
}

template<typename Container>
void KeeperStorage<Container>::clearDeadWatches(int64_t session_id)
{
    /// Clear all watches for this session
    auto watches_it = sessions_and_watchers.find(session_id);
    if (watches_it != sessions_and_watchers.end())
    {
        for (const auto & watch_path : watches_it->second)
        {
            /// Maybe it's a normal watch
            auto watch = watches.find(watch_path);
            if (watch != watches.end())
            {
                auto & watches_for_path = watch->second;
                watches_for_path.erase(session_id);
                if (watches_for_path.empty())
                    watches.erase(watch);
            }

            /// Maybe it's a list watch
            auto list_watch = list_watches.find(watch_path);
            if (list_watch != list_watches.end())
            {
                auto & list_watches_for_path = list_watch->second;
                list_watches_for_path.erase(session_id);
                if (list_watches_for_path.empty())
                    list_watches.erase(list_watch);
            }
        }

        sessions_and_watchers.erase(watches_it);
    }
}

template<typename Container>
void KeeperStorage<Container>::dumpWatches(WriteBufferFromOwnString & buf) const
{
    for (const auto & [session_id, watches_paths] : sessions_and_watchers)
    {
        buf << "0x" << getHexUIntLowercase(session_id) << "\n";
        for (const String & path : watches_paths)
            buf << "\t" << path << "\n";
    }
}

template<typename Container>
void KeeperStorage<Container>::dumpWatchesByPath(WriteBufferFromOwnString & buf) const
{
    auto write_int_container = [&buf](const auto & session_ids)
    {
        for (int64_t session_id : session_ids)
        {
            buf << "\t0x" << getHexUIntLowercase(session_id) << "\n";
        }
    };

    for (const auto & [watch_path, sessions] : watches)
    {
        buf << watch_path << "\n";
        write_int_container(sessions);
    }

    for (const auto & [watch_path, sessions] : list_watches)
    {
        buf << watch_path << "\n";
        write_int_container(sessions);
    }
}

template<typename Container>
void KeeperStorage<Container>::dumpSessionsAndEphemerals(WriteBufferFromOwnString & buf) const
{
    auto write_str_set = [&buf](const std::unordered_set<String> & ephemeral_paths)
    {
        for (const String & path : ephemeral_paths)
        {
            buf << "\t" << path << "\n";
        }
    };

    buf << "Sessions dump (" << session_and_timeout.size() << "):\n";

    for (const auto & [session_id, _] : session_and_timeout)
    {
        buf << "0x" << getHexUIntLowercase(session_id) << "\n";
    }

    buf << "Sessions with Ephemerals (" << getSessionWithEphemeralNodesCount() << "):\n";
    for (const auto & [session_id, ephemeral_paths] : ephemerals)
    {
        buf << "0x" << getHexUIntLowercase(session_id) << "\n";
        write_str_set(ephemeral_paths);
    }
}

template<typename Container>
uint64_t KeeperStorage<Container>::getTotalWatchesCount() const
{
    uint64_t ret = 0;
    for (const auto & [session, paths] : sessions_and_watchers)
        ret += paths.size();

    return ret;
}

template<typename Container>
uint64_t KeeperStorage<Container>::getSessionsWithWatchesCount() const
{
    return sessions_and_watchers.size();
}

template<typename Container>
uint64_t KeeperStorage<Container>::getTotalEphemeralNodesCount() const
{
    uint64_t ret = 0;
    for (const auto & [session_id, nodes] : ephemerals)
        ret += nodes.size();

    return ret;
}

template<typename Container>
void KeeperStorage<Container>::recalculateStats()
{
    container.recalculateDataSize();
}

<<<<<<< HEAD
template<typename Container>
String KeeperStorage<Container>::generateDigest(const String & userdata)
=======
bool KeeperStorage::checkDigest(const Digest & first, const Digest & second)
{
    if (first.version != second.version)
        return true;

    if (first.version == DigestVersion::NO_DIGEST)
        return true;

    return first.value == second.value;
}

String KeeperStorage::generateDigest(const String & userdata)
>>>>>>> 1438dc2f
{
    std::vector<String> user_password;
    boost::split(user_password, userdata, [](char character) { return character == ':'; });
    return user_password[0] + ":" + base64Encode(getSHA1(userdata));
}

template class KeeperStorage<SnapshotableHashTable<KeeperMemNode>>;
#if USE_ROCKSDB
template class KeeperStorage<RocksDBContainer<KeeperRocksNode>>;
#endif

}<|MERGE_RESOLUTION|>--- conflicted
+++ resolved
@@ -2679,11 +2679,7 @@
     container.recalculateDataSize();
 }
 
-<<<<<<< HEAD
-template<typename Container>
-String KeeperStorage<Container>::generateDigest(const String & userdata)
-=======
-bool KeeperStorage::checkDigest(const Digest & first, const Digest & second)
+bool KeeperStorageBase::checkDigest(const Digest & first, const Digest & second)
 {
     if (first.version != second.version)
         return true;
@@ -2694,8 +2690,8 @@
     return first.value == second.value;
 }
 
-String KeeperStorage::generateDigest(const String & userdata)
->>>>>>> 1438dc2f
+template<typename Container>
+String KeeperStorage<Container>::generateDigest(const String & userdata)
 {
     std::vector<String> user_password;
     boost::split(user_password, userdata, [](char character) { return character == ':'; });
