#pragma once

#include <memory>
#include <mutex>
#include <Core/Types.h>
#include <Common/Exception.h>
#include <Interpreters/Cache/FileCacheKey.h>
#include <Interpreters/Cache/Guards.h>
#include <Interpreters/Cache/FileCache_fwd_internal.h>

namespace DB
{

/// IFileCachePriority is used to maintain the priority of cached data.
class IFileCachePriority : private boost::noncopyable
{
public:
    using Key = FileCacheKey;
    using KeyAndOffset = FileCacheKeyAndOffset;

    struct Entry
    {
        Entry(const Key & key_, size_t offset_, size_t size_, KeyMetadataPtr key_metadata_)
            : key(key_), offset(offset_), size(size_), key_metadata(key_metadata_) {}

        Entry(const Entry & other)
            : key(other.key), offset(other.offset), size(other.size.load()), hits(other.hits), key_metadata(other.key_metadata) {}

        const Key key;
        const size_t offset;
        std::atomic<size_t> size;
        size_t hits = 0;
        const KeyMetadataPtr key_metadata;
    };

    /// Provides an iterator to traverse the cache priority. Under normal circumstances,
    /// the iterator can only return the records that have been directly swapped out.
    /// For example, in the LRU algorithm, it can traverse all records, but in the LRU-K, it
    /// can only traverse the records in the low priority queue.
    class IIterator
    {
    public:
        virtual ~IIterator() = default;

        virtual size_t use(const CacheGuard::Lock &) = 0;

        virtual std::shared_ptr<IIterator> remove(const CacheGuard::Lock &) = 0;

        virtual const Entry & getEntry() const = 0;

        virtual Entry & getEntry() = 0;

        virtual void annul() = 0;

        virtual void updateSize(ssize_t size) = 0;
    };

    using Iterator = std::shared_ptr<IIterator>;
    using ConstIterator = std::shared_ptr<const IIterator>;

<<<<<<< HEAD
    enum class IterationResult
    {
        BREAK,
        CONTINUE,
        REMOVE_AND_CONTINUE,
=======
        virtual void updateSize(int64_t, std::lock_guard<std::mutex> &) = 0;
>>>>>>> ebc7e30f
    };
    using IterateFunc = std::function<IterationResult(LockedKey &, FileSegmentMetadataPtr)>;

    IFileCachePriority(size_t max_size_, size_t max_elements_) : max_size(max_size_), max_elements(max_elements_) {}

    virtual ~IFileCachePriority() = default;

    size_t getElementsLimit() const { return max_elements; }

    size_t getSizeLimit() const { return max_size; }

    virtual size_t getSize(const CacheGuard::Lock &) const = 0;

    virtual size_t getElementsCount(const CacheGuard::Lock &) const = 0;

    virtual Iterator add(
        KeyMetadataPtr key_metadata, size_t offset, size_t size, const CacheGuard::Lock &) = 0;

    virtual void pop(const CacheGuard::Lock &) = 0;

    virtual void removeAll(const CacheGuard::Lock &) = 0;

    virtual void iterate(IterateFunc && func, const CacheGuard::Lock &) = 0;

private:
    const size_t max_size = 0;
    const size_t max_elements = 0;
};

};<|MERGE_RESOLUTION|>--- conflicted
+++ resolved
@@ -52,21 +52,17 @@
 
         virtual void annul() = 0;
 
-        virtual void updateSize(ssize_t size) = 0;
+        virtual void updateSize(int64_t size) = 0;
     };
 
     using Iterator = std::shared_ptr<IIterator>;
     using ConstIterator = std::shared_ptr<const IIterator>;
 
-<<<<<<< HEAD
     enum class IterationResult
     {
         BREAK,
         CONTINUE,
         REMOVE_AND_CONTINUE,
-=======
-        virtual void updateSize(int64_t, std::lock_guard<std::mutex> &) = 0;
->>>>>>> ebc7e30f
     };
     using IterateFunc = std::function<IterationResult(LockedKey &, FileSegmentMetadataPtr)>;
 
