#pragma once

#include <thread>
#include <atomic>
#include <memory>
#include <vector>

#include <condition_variable>
#include <boost/noncopyable.hpp>
#include <common/logger_useful.h>
#include <common/scope_guard.h>
#include <common/types.h>
#include <Core/Defines.h>
#include <Storages/IStorage.h>
#include <Common/Stopwatch.h>
#include <Parsers/ASTCreateQuery.h>
#include <Parsers/parseQuery.h>
#include <Parsers/ParserCreateQuery.h>
#include <Parsers/ASTRenameQuery.h>
#include <Parsers/formatAST.h>
#include <Parsers/ASTIndexDeclaration.h>
#include <Parsers/ASTInsertQuery.h>
#include <Interpreters/InterpreterCreateQuery.h>
#include <Interpreters/InterpreterRenameQuery.h>
#include <Interpreters/InterpreterInsertQuery.h>
#include <Interpreters/Context.h>
#include <Common/setThreadName.h>
#include <Common/ThreadPool.h>
#include <IO/WriteHelpers.h>
#include <Poco/Util/AbstractConfiguration.h>


namespace DB
{


/** Allow to store structured log in system table.
  *
  * Logging is asynchronous. Data is put into queue from where it will be read by separate thread.
  * That thread inserts log into a table with no more than specified periodicity.
  */

/** Structure of log, template parameter.
  * Structure could change on server version update.
  * If on first write, existing table has different structure,
  *  then it get renamed (put aside) and new table is created.
  */
/* Example:
    struct LogElement
    {
        /// default constructor must be available
        /// fields

        static std::string name();
        static NamesAndTypesList getNamesAndTypes();
        static NamesAndAliases getNamesAndAliases();
        void appendToBlock(MutableColumns & columns) const;
    };
    */

namespace ErrorCodes
{
    extern const int TIMEOUT_EXCEEDED;
}

#define DBMS_SYSTEM_LOG_QUEUE_SIZE 1048576

class QueryLog;
class QueryThreadLog;
class PartLog;
class TextLog;
class TraceLog;
class CrashLog;
class MetricLog;
class AsynchronousMetricLog;
class OpenTelemetrySpanLog;
<<<<<<< HEAD
class QueryViewsLog;
=======
class ZooKeeperLog;
>>>>>>> 1277db44


class ISystemLog
{
public:
    virtual String getName() = 0;
    virtual ASTPtr getCreateTableQuery() = 0;
    //// force -- force table creation (used for SYSTEM FLUSH LOGS)
    virtual void flush(bool force = false) = 0;
    virtual void prepareTable() = 0;
    virtual void startup() = 0;
    virtual void shutdown() = 0;
    virtual ~ISystemLog() = default;
};


/// System logs should be destroyed in destructor of the last Context and before tables,
///  because SystemLog destruction makes insert query while flushing data into underlying tables
struct SystemLogs
{
    SystemLogs(ContextPtr global_context, const Poco::Util::AbstractConfiguration & config);
    ~SystemLogs();

    void shutdown();

    std::shared_ptr<QueryLog> query_log;                /// Used to log queries.
    std::shared_ptr<QueryThreadLog> query_thread_log;   /// Used to log query threads.
    std::shared_ptr<PartLog> part_log;                  /// Used to log operations with parts
    std::shared_ptr<TraceLog> trace_log;                /// Used to log traces from query profiler
    std::shared_ptr<CrashLog> crash_log;                /// Used to log server crashes.
    std::shared_ptr<TextLog> text_log;                  /// Used to log all text messages.
    std::shared_ptr<MetricLog> metric_log;              /// Used to log all metrics.
    /// Metrics from system.asynchronous_metrics.
    std::shared_ptr<AsynchronousMetricLog> asynchronous_metric_log;
    /// OpenTelemetry trace spans.
    std::shared_ptr<OpenTelemetrySpanLog> opentelemetry_span_log;
<<<<<<< HEAD
    /// Used to log queries of materialized and live views
    std::shared_ptr<QueryViewsLog> query_views_log;
=======
    /// Used to log all actions of ZooKeeper client
    std::shared_ptr<ZooKeeperLog> zookeeper_log;
>>>>>>> 1277db44

    std::vector<ISystemLog *> logs;
};


template <typename LogElement>
class SystemLog : public ISystemLog, private boost::noncopyable, WithContext
{
public:
    using Self = SystemLog;

    /** Parameter: table name where to write log.
      * If table is not exists, then it get created with specified engine.
      * If it already exists, then its structure is checked to be compatible with structure of log record.
      *  If it is compatible, then existing table will be used.
      *  If not - then existing table will be renamed to same name but with suffix '_N' at end,
      *   where N - is a minimal number from 1, for that table with corresponding name doesn't exist yet;
      *   and new table get created - as if previous table was not exist.
      */
    SystemLog(
        ContextPtr context_,
        const String & database_name_,
        const String & table_name_,
        const String & storage_def_,
        size_t flush_interval_milliseconds_);

    /** Append a record into log.
      * Writing to table will be done asynchronously and in case of failure, record could be lost.
      */
    void add(const LogElement & element);

    void stopFlushThread();

    /// Flush data in the buffer to disk
    void flush(bool force = false) override;

    /// Start the background thread.
    void startup() override;

    /// Stop the background flush thread before destructor. No more data will be written.
    void shutdown() override
    {
        stopFlushThread();
        if (table)
            table->flushAndShutdown();
    }

    String getName() override
    {
        return LogElement::name();
    }

    ASTPtr getCreateTableQuery() override;

protected:
    Poco::Logger * log;

private:
    /* Saving thread data */
    const StorageID table_id;
    const String storage_def;
    StoragePtr table;
    bool is_prepared = false;
    const size_t flush_interval_milliseconds;
    ThreadFromGlobalPool saving_thread;

    /* Data shared between callers of add()/flush()/shutdown(), and the saving thread */
    std::mutex mutex;
    // Queue is bounded. But its size is quite large to not block in all normal cases.
    std::vector<LogElement> queue;
    // An always-incrementing index of the first message currently in the queue.
    // We use it to give a global sequential index to every message, so that we
    // can wait until a particular message is flushed. This is used to implement
    // synchronous log flushing for SYSTEM FLUSH LOGS.
    uint64_t queue_front_index = 0;
    bool is_shutdown = false;
    // A flag that says we must create the tables even if the queue is empty.
    bool is_force_prepare_tables = false;
    std::condition_variable flush_event;
    // Requested to flush logs up to this index, exclusive
    uint64_t requested_flush_up_to = 0;
    // Flushed log up to this index, exclusive
    uint64_t flushed_up_to = 0;
    // Logged overflow message at this queue front index
    uint64_t logged_queue_full_at_index = -1;

    void savingThreadFunction();

    /** Creates new table if it does not exist.
      * Renames old table if its structure is not suitable.
      * This cannot be done in constructor to avoid deadlock while renaming a table under locked Context when SystemLog object is created.
      */
    void prepareTable() override;

    /// flushImpl can be executed only in saving_thread.
    void flushImpl(const std::vector<LogElement> & to_flush, uint64_t to_flush_end);
};


template <typename LogElement>
SystemLog<LogElement>::SystemLog(
    ContextPtr context_,
    const String & database_name_,
    const String & table_name_,
    const String & storage_def_,
    size_t flush_interval_milliseconds_)
    : WithContext(context_)
    , table_id(database_name_, table_name_)
    , storage_def(storage_def_)
    , flush_interval_milliseconds(flush_interval_milliseconds_)
{
    assert(database_name_ == DatabaseCatalog::SYSTEM_DATABASE);
    log = &Poco::Logger::get("SystemLog (" + database_name_ + "." + table_name_ + ")");
}


template <typename LogElement>
void SystemLog<LogElement>::startup()
{
    std::lock_guard lock(mutex);
    saving_thread = ThreadFromGlobalPool([this] { savingThreadFunction(); });
}


static thread_local bool recursive_add_call = false;

template <typename LogElement>
void SystemLog<LogElement>::add(const LogElement & element)
{
    /// It is possible that the method will be called recursively.
    /// Better to drop these events to avoid complications.
    if (recursive_add_call)
        return;
    recursive_add_call = true;
    SCOPE_EXIT({ recursive_add_call = false; });

    /// Memory can be allocated while resizing on queue.push_back.
    /// The size of allocation can be in order of a few megabytes.
    /// But this should not be accounted for query memory usage.
    /// Otherwise the tests like 01017_uniqCombined_memory_usage.sql will be flacky.
    MemoryTracker::BlockerInThread temporarily_disable_memory_tracker(VariableContext::Global);

    /// Should not log messages under mutex.
    bool queue_is_half_full = false;

    {
        std::unique_lock lock(mutex);

        if (is_shutdown)
            return;

        if (queue.size() == DBMS_SYSTEM_LOG_QUEUE_SIZE / 2)
        {
            queue_is_half_full = true;

            // The queue more than half full, time to flush.
            // We only check for strict equality, because messages are added one
            // by one, under exclusive lock, so we will see each message count.
            // It is enough to only wake the flushing thread once, after the message
            // count increases past half available size.
            const uint64_t queue_end = queue_front_index + queue.size();
            if (requested_flush_up_to < queue_end)
                requested_flush_up_to = queue_end;

            flush_event.notify_all();
        }

        if (queue.size() >= DBMS_SYSTEM_LOG_QUEUE_SIZE)
        {
            // Ignore all further entries until the queue is flushed.
            // Log a message about that. Don't spam it -- this might be especially
            // problematic in case of trace log. Remember what the front index of the
            // queue was when we last logged the message. If it changed, it means the
            // queue was flushed, and we can log again.
            if (queue_front_index != logged_queue_full_at_index)
            {
                logged_queue_full_at_index = queue_front_index;

                // TextLog sets its logger level to 0, so this log is a noop and
                // there is no recursive logging.
                lock.unlock();
                LOG_ERROR(log, "Queue is full for system log '{}' at {}", demangle(typeid(*this).name()), queue_front_index);
            }

            return;
        }

        queue.push_back(element);
    }

    if (queue_is_half_full)
        LOG_INFO(log, "Queue is half full for system log '{}'.", demangle(typeid(*this).name()));
}


template <typename LogElement>
void SystemLog<LogElement>::flush(bool force)
{
    uint64_t this_thread_requested_offset;

    {
        std::unique_lock lock(mutex);

        if (is_shutdown)
            return;

        this_thread_requested_offset = queue_front_index + queue.size();

        // Publish our flush request, taking care not to overwrite the requests
        // made by other threads.
        is_force_prepare_tables |= force;
        requested_flush_up_to = std::max(requested_flush_up_to,
            this_thread_requested_offset);

        flush_event.notify_all();
    }

    LOG_DEBUG(log, "Requested flush up to offset {}",
        this_thread_requested_offset);

    // Use an arbitrary timeout to avoid endless waiting. 60s proved to be
    // too fast for our parallel functional tests, probably because they
    // heavily load the disk.
    const int timeout_seconds = 180;
    std::unique_lock lock(mutex);
    bool result = flush_event.wait_for(lock, std::chrono::seconds(timeout_seconds),
        [&] { return flushed_up_to >= this_thread_requested_offset
                && !is_force_prepare_tables; });

    if (!result)
    {
        throw Exception("Timeout exceeded (" + toString(timeout_seconds) + " s) while flushing system log '" + demangle(typeid(*this).name()) + "'.",
            ErrorCodes::TIMEOUT_EXCEEDED);
    }
}


template <typename LogElement>
void SystemLog<LogElement>::stopFlushThread()
{
    {
        std::lock_guard lock(mutex);

        if (!saving_thread.joinable())
        {
            return;
        }

        if (is_shutdown)
        {
            return;
        }

        is_shutdown = true;

        /// Tell thread to shutdown.
        flush_event.notify_all();
    }

    saving_thread.join();
}


template <typename LogElement>
void SystemLog<LogElement>::savingThreadFunction()
{
    setThreadName("SystemLogFlush");

    std::vector<LogElement> to_flush;
    bool exit_this_thread = false;
    while (!exit_this_thread)
    {
        try
        {
            // The end index (exclusive, like std end()) of the messages we are
            // going to flush.
            uint64_t to_flush_end = 0;
            // Should we prepare table even if there are no new messages.
            bool should_prepare_tables_anyway = false;

            {
                std::unique_lock lock(mutex);
                flush_event.wait_for(lock,
                    std::chrono::milliseconds(flush_interval_milliseconds),
                    [&] ()
                    {
                        return requested_flush_up_to > flushed_up_to || is_shutdown || is_force_prepare_tables;
                    }
                );

                queue_front_index += queue.size();
                to_flush_end = queue_front_index;
                // Swap with existing array from previous flush, to save memory
                // allocations.
                to_flush.resize(0);
                queue.swap(to_flush);

                should_prepare_tables_anyway = is_force_prepare_tables;

                exit_this_thread = is_shutdown;
            }

            if (to_flush.empty())
            {
                if (should_prepare_tables_anyway)
                {
                    prepareTable();
                    LOG_TRACE(log, "Table created (force)");

                    std::lock_guard lock(mutex);
                    is_force_prepare_tables = false;
                    flush_event.notify_all();
                }
            }
            else
            {
                flushImpl(to_flush, to_flush_end);
            }
        }
        catch (...)
        {
            tryLogCurrentException(__PRETTY_FUNCTION__);
        }
    }
    LOG_TRACE(log, "Terminating");
}


template <typename LogElement>
void SystemLog<LogElement>::flushImpl(const std::vector<LogElement> & to_flush, uint64_t to_flush_end)
{
    try
    {
        LOG_TRACE(log, "Flushing system log, {} entries to flush up to offset {}",
            to_flush.size(), to_flush_end);

        /// We check for existence of the table and create it as needed at every
        /// flush. This is done to allow user to drop the table at any moment
        /// (new empty table will be created automatically). BTW, flush method
        /// is called from single thread.
        prepareTable();

        ColumnsWithTypeAndName log_element_columns;
        auto log_element_names_and_types = LogElement::getNamesAndTypes();

        for (auto name_and_type : log_element_names_and_types)
            log_element_columns.emplace_back(name_and_type.type, name_and_type.name);

        Block block(std::move(log_element_columns));

        MutableColumns columns = block.mutateColumns();
        for (const auto & elem : to_flush)
            elem.appendToBlock(columns);

        block.setColumns(std::move(columns));

        /// We write to table indirectly, using InterpreterInsertQuery.
        /// This is needed to support DEFAULT-columns in table.

        std::unique_ptr<ASTInsertQuery> insert = std::make_unique<ASTInsertQuery>();
        insert->table_id = table_id;
        ASTPtr query_ptr(insert.release());

        // we need query context to do inserts to target table with MV containing subqueries or joins
        auto insert_context = Context::createCopy(context);
        insert_context->makeQueryContext();

        InterpreterInsertQuery interpreter(query_ptr, insert_context);
        BlockIO io = interpreter.execute();

        io.out->writePrefix();
        io.out->write(block);
        io.out->writeSuffix();
    }
    catch (...)
    {
        tryLogCurrentException(__PRETTY_FUNCTION__);
    }

    {
        std::lock_guard lock(mutex);
        flushed_up_to = to_flush_end;
        is_force_prepare_tables = false;
        flush_event.notify_all();
    }

    LOG_TRACE(log, "Flushed system log up to offset {}", to_flush_end);
}


template <typename LogElement>
void SystemLog<LogElement>::prepareTable()
{
    String description = table_id.getNameForLogs();

    table = DatabaseCatalog::instance().tryGetTable(table_id, getContext());

    if (table)
    {
        auto metadata_columns = table->getInMemoryMetadataPtr()->getColumns();
        auto old_query = InterpreterCreateQuery::formatColumns(metadata_columns);

        auto ordinary_columns = LogElement::getNamesAndTypes();
        auto alias_columns = LogElement::getNamesAndAliases();
        auto current_query = InterpreterCreateQuery::formatColumns(ordinary_columns, alias_columns);

        if (old_query->getTreeHash() != current_query->getTreeHash())
        {
            /// Rename the existing table.
            int suffix = 0;
            while (DatabaseCatalog::instance().isTableExist(
                {table_id.database_name, table_id.table_name + "_" + toString(suffix)}, getContext()))
                ++suffix;

            auto rename = std::make_shared<ASTRenameQuery>();

            ASTRenameQuery::Table from;
            from.database = table_id.database_name;
            from.table = table_id.table_name;

            ASTRenameQuery::Table to;
            to.database = table_id.database_name;
            to.table = table_id.table_name + "_" + toString(suffix);

            ASTRenameQuery::Element elem;
            elem.from = from;
            elem.to = to;

            rename->elements.emplace_back(elem);

            LOG_DEBUG(
                log,
                "Existing table {} for system log has obsolete or different structure. Renaming it to {}",
                description,
                backQuoteIfNeed(to.table));

            auto query_context = Context::createCopy(context);
            query_context->makeQueryContext();
            InterpreterRenameQuery(rename, query_context).execute();

            /// The required table will be created.
            table = nullptr;
        }
        else if (!is_prepared)
            LOG_DEBUG(log, "Will use existing table {} for {}", description, LogElement::name());
    }

    if (!table)
    {
        /// Create the table.
        LOG_DEBUG(log, "Creating new table {} for {}", description, LogElement::name());

        auto create = getCreateTableQuery();


        auto query_context = Context::createCopy(context);
        query_context->makeQueryContext();

        InterpreterCreateQuery interpreter(create, query_context);
        interpreter.setInternal(true);
        interpreter.execute();

        table = DatabaseCatalog::instance().getTable(table_id, getContext());
    }

    is_prepared = true;
}


template <typename LogElement>
ASTPtr SystemLog<LogElement>::getCreateTableQuery()
{
    auto create = std::make_shared<ASTCreateQuery>();

    create->database = table_id.database_name;
    create->table = table_id.table_name;

    auto ordinary_columns = LogElement::getNamesAndTypes();
    auto alias_columns = LogElement::getNamesAndAliases();
    auto new_columns_list = std::make_shared<ASTColumns>();
    new_columns_list->set(new_columns_list->columns, InterpreterCreateQuery::formatColumns(ordinary_columns, alias_columns));
    create->set(create->columns_list, new_columns_list);

    ParserStorage storage_parser;
    ASTPtr storage_ast = parseQuery(
        storage_parser, storage_def.data(), storage_def.data() + storage_def.size(),
        "Storage to create table for " + LogElement::name(), 0, DBMS_DEFAULT_MAX_PARSER_DEPTH);
    create->set(create->storage, storage_ast);

    return create;
}

}<|MERGE_RESOLUTION|>--- conflicted
+++ resolved
@@ -74,11 +74,8 @@
 class MetricLog;
 class AsynchronousMetricLog;
 class OpenTelemetrySpanLog;
-<<<<<<< HEAD
 class QueryViewsLog;
-=======
 class ZooKeeperLog;
->>>>>>> 1277db44
 
 
 class ISystemLog
@@ -115,13 +112,10 @@
     std::shared_ptr<AsynchronousMetricLog> asynchronous_metric_log;
     /// OpenTelemetry trace spans.
     std::shared_ptr<OpenTelemetrySpanLog> opentelemetry_span_log;
-<<<<<<< HEAD
     /// Used to log queries of materialized and live views
     std::shared_ptr<QueryViewsLog> query_views_log;
-=======
     /// Used to log all actions of ZooKeeper client
     std::shared_ptr<ZooKeeperLog> zookeeper_log;
->>>>>>> 1277db44
 
     std::vector<ISystemLog *> logs;
 };
