system.merges
-------------
Содержит информацию о производящихся прямо сейчас слияниях для таблиц семейства MergeTree.

Столбцы:
<<<<<<< HEAD
=======

>>>>>>> 4cd9df27
.. code-block:: text

  database String                    - имя базы данных, в которой находится таблица
  table String                       - имя таблицы
  elapsed Float64                    - время в секундах, прошедшее от начала выполнения слияния
  progress Float64                   - доля выполненной работы от 0 до 1
  num_parts UInt64                   - количество сливаемых кусков
  result_part_name String            - имя куска, который будет образован в результате слияния
  total_size_bytes_compressed UInt64 - суммарный размер сжатых данных сливаемых кусков
  total_size_marks UInt64            - суммарное количество засечек в сливаемых кусках
  bytes_read_uncompressed UInt64     - количество прочитанных байт, разжатых
  rows_read UInt64                   - количество прочитанных строк
  bytes_written_uncompressed UInt64  - количество записанных байт, несжатых
  rows_written UInt64                - количество записанных строк<|MERGE_RESOLUTION|>--- conflicted
+++ resolved
@@ -3,10 +3,7 @@
 Содержит информацию о производящихся прямо сейчас слияниях для таблиц семейства MergeTree.
 
 Столбцы:
-<<<<<<< HEAD
-=======
 
->>>>>>> 4cd9df27
 .. code-block:: text
 
   database String                    - имя базы данных, в которой находится таблица
