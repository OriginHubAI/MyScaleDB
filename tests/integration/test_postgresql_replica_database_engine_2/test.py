--- conflicted
+++ resolved
@@ -922,7 +922,28 @@
     )
 
 
-<<<<<<< HEAD
+def test_symbols_in_publication_name(started_cluster):
+    table = "test_symbols_in_publication_name"
+
+    pg_manager3.create_postgres_table(table)
+    instance.query(
+        f"INSERT INTO `{pg_manager3.get_default_database()}`.`{table}` SELECT number, number from numbers(0, 50)"
+    )
+
+    pg_manager3.create_materialized_db(
+        ip=started_cluster.postgres_ip,
+        port=started_cluster.postgres_port,
+        settings=[
+            f"materialized_postgresql_tables_list = '{table}'",
+            "materialized_postgresql_backoff_min_ms = 100",
+            "materialized_postgresql_backoff_max_ms = 100",
+        ],
+    )
+    check_tables_are_synchronized(
+        instance, table, postgres_database=pg_manager3.get_default_database()
+    )
+
+
 def test_generated_columns(started_cluster):
     table = "test_generated_columns"
 
@@ -941,17 +962,6 @@
     pg_manager.execute(f"insert into {table} (key, x, z) values (2,2,'2');")
 
     pg_manager.create_materialized_db(
-=======
-def test_symbols_in_publication_name(started_cluster):
-    table = "test_symbols_in_publication_name"
-
-    pg_manager3.create_postgres_table(table)
-    instance.query(
-        f"INSERT INTO `{pg_manager3.get_default_database()}`.`{table}` SELECT number, number from numbers(0, 50)"
-    )
-
-    pg_manager3.create_materialized_db(
->>>>>>> efb82a93
         ip=started_cluster.postgres_ip,
         port=started_cluster.postgres_port,
         settings=[
@@ -960,7 +970,6 @@
             "materialized_postgresql_backoff_max_ms = 100",
         ],
     )
-<<<<<<< HEAD
 
     check_tables_are_synchronized(
         instance, table, postgres_database=pg_manager.get_default_database()
@@ -1026,10 +1035,6 @@
 
     check_tables_are_synchronized(
         instance, table, postgres_database=pg_manager.get_default_database()
-=======
-    check_tables_are_synchronized(
-        instance, table, postgres_database=pg_manager3.get_default_database()
->>>>>>> efb82a93
     )
 
 
