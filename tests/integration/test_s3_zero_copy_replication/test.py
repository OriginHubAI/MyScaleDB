--- conflicted
+++ resolved
@@ -283,7 +283,6 @@
         node2.query("DROP TABLE IF EXISTS ttl_delete_test NO DELAY")
 
 
-<<<<<<< HEAD
 def wait_mutations(node, table, seconds):
     time.sleep(1)
     while seconds > 0:
@@ -414,7 +413,8 @@
     wait_mutations(node2, "drop_detached_test", 10)
 
     check_objects_not_exisis(cluster, objects1)
-=======
+
+
 def test_s3_zero_copy_concurrent_merge(cluster):
     node1 = cluster.instances["node1"]
     node2 = cluster.instances["node2"]
@@ -459,5 +459,4 @@
     wait_for_active_parts(node2, 1, 'concurrent_merge')
 
     for node in (node1, node2):
-        assert node.query('select sum(id) from concurrent_merge').strip() == '1600'
->>>>>>> 8759636a
+        assert node.query('select sum(id) from concurrent_merge').strip() == '1600'