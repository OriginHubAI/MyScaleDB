--- conflicted
+++ resolved
@@ -8,18 +8,11 @@
   v2 Int64,
   Sign Int8
 ) ENGINE CollapsingMergeTree(Sign) PARTITION BY toYYYYMM(p) ORDER BY k
-<<<<<<< HEAD
-    SETTINGS index_granularity_bytes=20, write_final_mark = 0,
-    min_bytes_for_wide_part = 0,
-    enable_vertical_merge_algorithm=1,
-    vertical_merge_algorithm_min_rows_to_activate=0,
-    vertical_merge_algorithm_min_columns_to_activate=0;
-=======
   SETTINGS index_granularity_bytes=20, min_index_granularity_bytes=10, write_final_mark = 0,
+           min_bytes_for_wide_part = 0,
            enable_vertical_merge_algorithm=1,
            vertical_merge_algorithm_min_rows_to_activate=0,
            vertical_merge_algorithm_min_columns_to_activate=0;
->>>>>>> f60267a3
 
 INSERT INTO zero_rows_per_granule (p, k, v1, v2, Sign) VALUES ('2018-05-15', 1, 1000, 2000, 1), ('2018-05-16', 2, 3000, 4000, 1), ('2018-05-17', 3, 5000, 6000, 1), ('2018-05-18', 4, 7000, 8000, 1);
 
@@ -47,18 +40,11 @@
   v2 Int64,
   Sign Int8
 ) ENGINE CollapsingMergeTree(Sign) PARTITION BY toYYYYMM(p) ORDER BY k
-<<<<<<< HEAD
-    SETTINGS index_granularity_bytes=110, write_final_mark = 0,
-    min_bytes_for_wide_part = 0,
-    enable_vertical_merge_algorithm=1,
-    vertical_merge_algorithm_min_rows_to_activate=0,
-    vertical_merge_algorithm_min_columns_to_activate=0;
-=======
   SETTINGS index_granularity_bytes=110, min_index_granularity_bytes=100, write_final_mark = 0,
+  
   enable_vertical_merge_algorithm=1,
   vertical_merge_algorithm_min_rows_to_activate=0,
   vertical_merge_algorithm_min_columns_to_activate=0;
->>>>>>> f60267a3
 
 INSERT INTO four_rows_per_granule (p, k, v1, v2, Sign) VALUES ('2018-05-15', 1, 1000, 2000, 1), ('2018-05-16', 2, 3000, 4000, 1), ('2018-05-17', 3, 5000, 6000, 1), ('2018-05-18', 4, 7000, 8000, 1);
 
