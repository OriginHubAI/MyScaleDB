/** List of tests which should be skipped depending on clickhouse build options.
  * This file in json format, but javascript-style comments are allowed.
  */
{
    "thread-sanitizer": [
        "00877",
        "query_profiler",
        "memory_profiler",
        "01103_check_cpu_instructions_at_startup",
        "00152_insert_different_granularity",
        "00151_replace_partition_with_different_granularity",
        "00157_cache_dictionary",
        "01193_metadata_loading",
        "01473_event_time_microseconds",
        "01526_max_untracked_memory", /// requires TraceCollector, does not available under sanitizers
        "01474_executable_dictionary", /// informational stderr from sanitizer at start
        "functions_bad_arguments", /// Too long for TSan
        "01603_read_with_backoff_bug", /// Too long for TSan
        "01646_system_restart_replicas_smoke", /// RESTART REPLICAS can acquire too much locks, while only 64 is possible from one thread under TSan
        "01641_memory_tracking_insert_optimize", /// INSERT lots of rows is too heavy for TSan
        "01017_uniqCombined_memory_usage" /// Fine thresholds on memory usage
    ],
    "address-sanitizer": [
        "00877",
        "query_profiler",
        "memory_profiler",
        "odbc_roundtrip",
        "01103_check_cpu_instructions_at_startup",
        "01473_event_time_microseconds",
        "01526_max_untracked_memory", /// requires TraceCollector, does not available under sanitizers
        "01193_metadata_loading",
        "01017_uniqCombined_memory_usage" /// Fine thresholds on memory usage
    ],
    "ub-sanitizer": [
        "capnproto",
        "query_profiler",
        "memory_profiler",
        "01103_check_cpu_instructions_at_startup",
        "00900_orc_load",
        "01473_event_time_microseconds",
        "01526_max_untracked_memory", /// requires TraceCollector, does not available under sanitizers
        "01193_metadata_loading"
    ],
    "memory-sanitizer": [
        "capnproto",
        "query_profiler",
        "memory_profiler",
        "01103_check_cpu_instructions_at_startup",
        "01086_odbc_roundtrip", /// can't pass because odbc libraries are not instrumented
        "00877_memory_limit_for_new_delete", /// memory limits don't work correctly under msan because it replaces malloc/free
        "01473_event_time_microseconds",
        "01526_max_untracked_memory", /// requires TraceCollector, does not available under sanitizers
        "01193_metadata_loading",
        "01017_uniqCombined_memory_usage" /// Fine thresholds on memory usage
    ],
    "debug-build": [
        "query_profiler",
        "memory_profiler",
        "00899_long_attach",
        "00980_alter_settings_race",
        "00834_kill_mutation_replicated_zookeeper",
        "00834_kill_mutation",
        "01200_mutations_memory_consumption",
        "01103_check_cpu_instructions_at_startup",
        "01037_polygon_dicts_",
        "hyperscan",
        "01193_metadata_loading",
        "01473_event_time_microseconds",
        "01396_inactive_replica_cleanup_nodes",
        "01641_memory_tracking_insert_optimize" /// INSERT lots of rows is too heavy in debug build
    ],
    "unbundled-build": [
        "00429",
        "00877",
        "pocopatch",
        "parquet",
        "xxhash",
        "_h3",
        "query_profiler",
        "memory_profiler",
        "orc_load",
        "01033_storage_odbc_parsing_exception_check",
        "avro",
        "01072_optimize_skip_unused_shards_const_expr_eval",
        "00505_secure",
        "00505_shard_secure",
        "odbc_roundtrip",
        "01103_check_cpu_instructions_at_startup",
        "01114_mysql_database_engine_segfault",
        "00834_cancel_http_readonly_queries_on_client_close",
        "_arrow",
        "01099_parallel_distributed_insert_select",
        "01300_client_save_history_when_terminated",
        "orc_output",
        "01370_client_autocomplete_word_break_characters",
        "01676_clickhouse_client_autocomplete",
        "01193_metadata_loading",
        "01455_time_zones"
    ],
    "release-build": [
    ],
    "database-ordinary": [
        "00604_show_create_database",
        "00609_mv_index_in_in",
        "00510_materizlized_view_and_deduplication_zookeeper",
        "00738_lock_for_inner_table"
    ],
    "database-replicated": [
        /// Tests with DETACH TABLE (it's not allowed)
        /// and tests with SET (session and query settings are not supported)
        "memory_tracking",
        "memory_usage",
        "live_view",
        "01413_alter_update_supertype",
        "01149_zookeeper_mutation_stuck_after_replace_partition",
        "00836_indices_alter_replicated_zookeeper",
        "00652_mutations_alter_update",
        "01715_tuple_insert_null_as_default",
        "00825_protobuf_format_map",
        "00152_insert_different_granularity",
        "01715_background_checker_blather_zookeeper",
        "01714_alter_drop_version",
        "01114_materialize_clear_index_compact_parts",
        "00814_replicated_minimalistic_part_header_zookeeper",
        "01188_attach_table_from_pat",
        "01415_sticking_mutations",
        "01130_in_memory_parts",
        "01110_dictionary_layout_without_arguments",
        "01018_ddl_dictionaries_create",
        "01018_ddl_dictionaries_select",
        "01414_freeze_does_not_prevent_alters",
        "01018_ddl_dictionaries_bad_queries",
        "01686_rocksdb",
        "01550_mutation_subquery",
        "01070_mutations_with_dependencies",
        "01070_materialize_ttl",
        "01055_compact_parts",
        "01017_mutations_with_nondeterministic_functions_zookeeper",
        "00926_adaptive_index_granularity_pk",
        "00910_zookeeper_test_alter_compression_codecs",
        "00908_bloom_filter_index",
        "00616_final_single_part",
        "00446_clear_column_in_partition_zookeeper",
        "01533_multiple_nested",
        "01213_alter_rename_column_zookeeper",
        "01575_disable_detach_table_of_dictionary",
        "01457_create_as_table_function_structure",
        "01415_inconsistent_merge_tree_settings",
        "01413_allow_non_metadata_alters",
        "01378_alter_rename_with_ttl_zookeeper",
        "01349_mutation_datetime_key",
        "01325_freeze_mutation_stuck",
        "01272_suspicious_codecs",
        "01181_db_atomic_drop_on_cluster",
        "00957_delta_diff_bug",
        "00910_zookeeper_custom_compression_codecs_replicated",
        "00899_long_attach_memory_limit",
        "00804_test_custom_compression_codes_log_storages",
        "00804_test_alter_compression_codecs",
        "00804_test_delta_codec_no_type_alter",
        "00804_test_custom_compression_codecs",
        "00753_alter_attach",
        "00715_fetch_merged_or_mutated_part_zookeeper",
        "00688_low_cardinality_serialization",
        "01575_disable_detach_table_of_dictionary",
        "00738_lock_for_inner_table",
        "01666_blns",
        "01652_ignore_and_low_cardinality",
        "01651_map_functions",
        "01650_fetch_patition_with_macro_in_zk_path",
        "01648_mutations_and_escaping",
        "01640_marks_corruption_regression",
        "01622_byte_size",
        "01611_string_to_low_cardinality_key_alter",
        "01602_show_create_view",
        "01600_log_queries_with_extensive_info",
        "01560_ttl_remove_empty_parts",
        "01554_bloom_filter_index_big_integer_uuid",
        "01550_type_map_formats_input",
        "01550_type_map_formats",
        "01550_create_map_type",
        "01532_primary_key_without_order_by_zookeeper",
        "01511_alter_version_versioned_collapsing_merge_tree_zookeeper",
        "01509_parallel_quorum_insert_no_replicas",
        "01504_compression_multiple_streams",
        "01494_storage_join_persistency",
        "01493_storage_set_persistency",
        "01493_alter_remove_properties_zookeeper",
        "01475_read_subcolumns_storages",
        "01475_read_subcolumns",
        "01451_replicated_detach_drop_part",
        "01451_detach_drop_part",
        "01440_big_int_exotic_casts",
        "01430_modify_sample_by_zookeeper",
        "01417_freeze_partition_verbose_zookeeper",
        "01417_freeze_partition_verbose",
        "01396_inactive_replica_cleanup_nodes_zookeeper",
        "01375_compact_parts_codecs",
        "01357_version_collapsing_attach_detach_zookeeper",
        "01355_alter_column_with_order",
        "01291_geo_types",
        "01270_optimize_skip_unused_shards_low_cardinality",
        "01182_materialized_view_different_structure",
        "01150_ddl_guard_rwr",
        "01148_zookeeper_path_macros_unfolding",
        "01135_default_and_alter_zookeeper",
        "01130_in_memory_parts_partitons",
        "01127_month_partitioning_consistency_select",
        "01114_database_atomic",
        "01083_expressions_in_engine_arguments",
        "01073_attach_if_not_exists",
        "01072_optimize_skip_unused_shards_const_expr_eval",
        "01071_prohibition_secondary_index_with_old_format_merge_tree",
        "01062_alter_on_mutataion_zookeeper",
        "01060_shutdown_table_after_detach",
        "01056_create_table_as",
        "01035_avg",
        "01021_only_tuple_columns",
        "01019_alter_materialized_view_query",
        "01019_alter_materialized_view_consistent",
        "01019_alter_materialized_view_atomic",
        "01015_attach_part",
        "00989_parallel_parts_loading",
        "00980_zookeeper_merge_tree_alter_settings",
        "00980_merge_alter_settings",
        "00955_test_final_mark",
        "00933_reserved_word",
        "00926_zookeeper_adaptive_index_granularity_replicated_merge_tree",
        "00926_adaptive_index_granularity_replacing_merge_tree",
        "00926_adaptive_index_granularity_merge_tree",
        "00925_zookeeper_empty_replicated_merge_tree_optimize_final",
        "00800_low_cardinality_distinct_numeric",
        "00754_alter_modify_order_by_replicated_zookeeper",
        "00751_low_cardinality_nullable_group_by",
        "00751_default_databasename_for_view",
        "00719_parallel_ddl_table",
        "00718_low_cardinaliry_alter",
        "00717_low_cardinaliry_distributed_group_by",
        "00688_low_cardinality_syntax",
        "00688_low_cardinality_nullable_cast",
        "00688_low_cardinality_in",
        "00652_replicated_mutations_zookeeper",
        "00634_rename_view",
        "00626_replace_partition_from_table",
        "00625_arrays_in_nested",
        "00623_replicated_truncate_table_zookeeper",
        "00619_union_highlite",
        "00599_create_view_with_subquery",
        "00571_non_exist_database_when_create_materializ_view",
        "00553_buff_exists_materlized_column",
        "00516_deduplication_after_drop_partition_zookeeper",
        "00508_materialized_view_to",
        "00446_clear_column_in_partition_concurrent_zookeeper",
        "00423_storage_log_single_thread",
        "00311_array_primary_key",
        "00236_replicated_drop_on_non_leader_zookeeper",
        "00226_zookeeper_deduplication_and_unexpected_parts",
        "00215_primary_key_order_zookeeper",
        "00180_attach_materialized_view",
        "00121_drop_column_zookeeper",
        "00116_storage_set",
        "00083_create_merge_tree_zookeeper",
        "00062_replicated_merge_tree_alter_zookeeper",
        "01720_constraints_complex_types",
        "01747_alter_partition_key_enum_zookeeper"
    ],
    "polymorphic-parts": [
        "01508_partition_pruning_long", /// bug, shoud be fixed
        "01482_move_to_prewhere_and_cast" /// bug, shoud be fixed
    ],
    "antlr": [
        "00186_very_long_arrays",
        "00233_position_function_sql_comparibilty",
        "00417_kill_query",
        "00534_functions_bad_arguments12",
        "00534_functions_bad_arguments2",
        "00534_functions_bad_arguments4",
        "00534_functions_bad_arguments9",
        "00564_temporary_table_management",
        "00626_replace_partition_from_table_zookeeper",
        "00652_replicated_mutations_zookeeper",
        "00687_top_and_offset",
        "00746_sql_fuzzy",
        "00763_create_query_as_table_engine_bug",
        "00765_sql_compatibility_aliases",
        "00825_protobuf_format_array_3dim",
        "00825_protobuf_format_array_of_arrays",
        "00825_protobuf_format_enum_mapping",
        "00825_protobuf_format_map",
        "00825_protobuf_format_nested_in_nested",
        "00825_protobuf_format_nested_optional",
        "00825_protobuf_format_no_length_delimiter",
        "00825_protobuf_format_persons",
        "00825_protobuf_format_squares",
        "00825_protobuf_format_table_default",
        "00826_cross_to_inner_join",
        "00834_not_between",
        "00909_kill_not_initialized_query",
        "00938_template_input_format",
        "00939_limit_by_offset",
        "00943_materialize_index",
        "00944_clear_index_in_partition",
        "00952_input_function",
        "00953_constraints_operations",
        "00954_client_prepared_statements",
        "00956_sensitive_data_masking",
        "00969_columns_clause",
        "00975_indices_mutation_replicated_zookeeper",
        "00975_values_list",
        "00976_system_stop_ttl_merges",
        "00977_int_div",
        "00978_table_function_values_alias",
        "00980_merge_alter_settings",
        "00980_zookeeper_merge_tree_alter_settings",
        "00982_array_enumerate_uniq_ranked",
        "00984_materialized_view_to_columns",
        "00988_constraints_replication_zookeeper",
        "00995_order_by_with_fill",
        "01001_enums_in_in_section",
        "01011_group_uniq_array_memsan",
        "01011_test_create_as_skip_indices",
        "01014_format_custom_separated",
        "01015_attach_part",
        "01015_database_bad_tables",
        "01017_uniqCombined_memory_usage",
        "01018_ddl_dictionaries_concurrent_requrests",  /// Cannot parse ATTACH DICTIONARY IF NOT EXISTS
        "01019_alter_materialized_view_atomic",
        "01019_alter_materialized_view_consistent",
        "01019_alter_materialized_view_query",
        "01021_tuple_parser",
        "01025_array_compact_generic",
        "01030_limit_by_with_ties_error",
        "01033_quota_dcl",
        "01034_with_fill_and_push_down_predicate",
        "01035_avg_weighted_long",
        "01039_row_policy_dcl",
        "01039_test_setting_parse",
        "01042_system_reload_dictionary_reloads_completely",
        "01045_dictionaries_restrictions",
        "01055_compact_parts_1",
        "01056_create_table_as",
        "01066_bit_count",
        "01070_materialize_ttl",
        "01070_mutations_with_dependencies",
        "01073_grant_and_revoke",
        "01073_show_tables_not_like",
        "01074_partial_revokes",
        "01075_allowed_client_hosts",
        "01085_regexp_input_format",
        "01086_regexp_input_format_skip_unmatched",
        "01089_alter_settings_old_format",
        "01095_tpch_like_smoke",
        "01107_atomic_db_detach_attach",
        "01109_exchange_tables",
        "01109_sc0rp10_string_hash_map_zero_bytes",
        "01110_dictionary_layout_without_arguments",
        "01114_database_atomic",
        "01114_materialize_clear_index_compact_parts",
        "01115_join_with_dictionary",
        "01117_comma_and_others_join_mix",
        "01125_dict_ddl_cannot_add_column",
        "01130_in_memory_parts",
        "01144_multiple_joins_rewriter_v2_and_lambdas",
        "01144_multiword_data_types",
        "01145_with_fill_const",
        "01149_zookeeper_mutation_stuck_after_replace_partition",
        "01150_ddl_guard_rwr",
        "01185_create_or_replace_table",
        "01187_set_profile_as_setting",
        "01188_attach_table_from_path",
        "01190_full_attach_syntax",
        "01191_rename_dictionary",
        "01192_rename_database_zookeeper",
        "01213_alter_rename_column",
        "01232_untuple",
        "01244_optimize_distributed_group_by_sharding_key",
        "01254_dict_load_after_detach_attach",
        "01256_misspell_layout_name_podshumok",
        "01257_dictionary_mismatch_types",
        "01267_alter_default_key_columns_zookeeper",
        "01268_mv_scalars",
        "01269_create_with_null",
        "01271_show_privileges",
        "01272_offset_without_limit",
        "01277_alter_rename_column_constraint_zookeeper",
        "01278_min_insert_block_size_rows_for_materialized_views",
        "01280_min_map_max_map",
        "01280_null_in",
        "01280_ttl_where_group_by_negative",
        "01280_ttl_where_group_by",
        "01280_unicode_whitespaces_lexer",
        "01292_create_user",
        "01293_create_role",
        "01293_pretty_max_value_width",
        "01293_show_settings",
        "01294_create_settings_profile",
        "01294_lazy_database_concurrent_recreate_reattach_and_show_tables",
        "01295_create_row_policy",
        "01296_create_row_policy_in_current_database",
        "01297_create_quota",
        "01308_row_policy_and_trivial_count_query",
        "01317_no_password_in_command_line",
        "01318_map_add_map_subtract",
        "01322_any_input_optimize",
        "01324_if_transform_strings_to_enum",
        "01337_mysql_global_variables",
        "01355_alter_column_with_order",
        "01355_ilike",
        "01373_is_zero_or_null",
        "01374_if_nullable_filimonov",
        "01378_alter_rename_with_ttl_zookeeper",
        "01379_with_fill_several_columns",
        "01397_in_bad_arguments",
        "01412_mod_float",
        "01415_table_function_view",
        "01417_freeze_partition_verbose_zookeeper",
        "01417_freeze_partition_verbose",
        "01419_merge_tree_settings_sanity_check",
        "01430_modify_sample_by_zookeeper",
        "01447_json_strings",
        "01449_json_compact_strings",
        "01451_detach_drop_part",
        "01451_replicated_detach_drop_and_quorum",
        "01451_replicated_detach_drop_part",
        "01457_create_as_table_function_structure",
        "01460_allow_dollar_and_number_in_identifier",
        "01463_test_alter_live_view_refresh",
        "01465_ttl_recompression",
        "01470_columns_transformers",
        "01470_columns_transformers2",
        "01470_explain",
        "01470_show_databases_like",
        "01470_test_insert_select_asterisk",
        "01491_nested_multiline_comments",
        "01493_table_function_null",
        "01495_subqueries_in_with_statement_2",
        "01495_subqueries_in_with_statement_3",
        "01495_subqueries_in_with_statement",
        "01501_clickhouse_client_INSERT_exception",
        "01504_compression_multiple_streams",
        "01508_explain_header",
        "01508_partition_pruning_long",
        "01509_check_parallel_quorum_inserts",
        "01509_parallel_quorum_and_merge",
        "01515_mv_and_array_join_optimisation_bag",
        "01516_create_table_primary_key",
        "01517_drop_mv_with_inner_table",
        "01523_client_local_queries_file_parameter",
        "01523_interval_operator_support_string_literal",
        "01525_select_with_offset_fetch_clause",
        "01526_client_start_and_exit",
        "01529_union_distinct_and_setting_union_default_mode",
        "01530_drop_database_atomic_sync",
        "01532_execute_merges_on_single_replica",
        "01532_primary_key_without_order_by_zookeeper",
        "01541_max_memory_usage_for_user_long",
        "01551_mergetree_read_in_order_spread",
        "01552_dict_fixedstring",
        "01554_bloom_filter_index_big_integer_uuid",
        "01556_explain_select_with_union_query",
        "01561_aggregate_functions_of_key_with_join",
        "01562_optimize_monotonous_functions_in_order_by",
        "01581_deduplicate_by_columns_local",
        "01581_deduplicate_by_columns_replicated",
        "01582_distinct_optimization",
        "01590_countSubstrings",
        "01593_insert_settings",
        "01594_too_low_memory_limits",
        "01596_setting_limit_offset",
        "01600_log_queries_with_extensive_info",
        "01600_quota_by_forwarded_ip",
        "01601_detach_permanently",
        "01602_show_create_view",
        "01603_read_with_backoff_bug",
        "01604_explain_ast_of_nonselect_query",
        "01605_drop_settings_profile_while_assigned",
        "01605_skip_idx_compact_parts",
        "01606_git_import",
        "01606_merge_from_wide_to_compact",
        "01614_with_fill_with_limit",
        "01632_max_partitions_to_read",
        "01638_div_mod_ambiguities",
        "01642_if_nullable_regression",
        "01643_system_suspend",
        "01655_plan_optimizations",
        "01475_read_subcolumns_storages",
        "01674_clickhouse_client_query_param_cte",
        "01666_merge_tree_max_query_limit"
    ],
    "parallel":
    [
        /// Pessimistic list of tests which work badly in parallel.
        /// Probably they need better investigation.
        "00062_replicated_merge_tree_alter_zookeeper",
        "00080_show_tables_and_system_tables",
        "00101_materialized_views_and_insert_without_explicit_database",
        "00109_shard_totals_after_having",
        "00110_external_sort",
        "00116_storage_set",
        "00121_drop_column_zookeeper",
        "00133_long_shard_memory_tracker_and_exception_safety",
        "00158_buffer_and_nonexistent_table",
        "00180_attach_materialized_view",
        "00226_zookeeper_deduplication_and_unexpected_parts",
        "00236_replicated_drop_on_non_leader_zookeeper",
        "00305_http_and_readonly",
        "00311_array_primary_key",
        "00417_kill_query",
        "00423_storage_log_single_thread",
        "00429_long_http_bufferization",
        "00446_clear_column_in_partition_concurrent_zookeeper",
        "00446_clear_column_in_partition_zookeeper",
        "00463_long_sessions_in_http_interface",
        "00505_shard_secure",
        "00508_materialized_view_to",
        "00516_deduplication_after_drop_partition_zookeeper",
        "00534_functions_bad_arguments10",
        "00552_or_nullable",
        "00564_versioned_collapsing_merge_tree",
        "00571_non_exist_database_when_create_materializ_view",
        "00575_illegal_column_exception_when_drop_depen_column",
        "00599_create_view_with_subquery",
        "00604_show_create_database",
        "00612_http_max_query_size",
        "00619_union_highlite",
        "00620_optimize_on_nonleader_replica_zookeeper",
        "00623_truncate_table",
        "00623_truncate_table_throw_exception",
        "00625_arrays_in_nested",
        "00626_replace_partition_from_table",
        "00626_replace_partition_from_table_zookeeper",
        "00633_materialized_view_and_too_many_parts_zookeeper",
        "00643_cast_zookeeper",
        "00652_mergetree_mutations",
        "00652_replicated_mutations_zookeeper",
        "00682_empty_parts_merge",
        "00688_low_cardinality_serialization",
        "00693_max_block_size_system_tables_columns",
        "00699_materialized_view_mutations",
        "00701_rollup",
        "00715_fetch_merged_or_mutated_part_zookeeper",
        "00716_allow_ddl",
        "00719_parallel_ddl_db",
        "00740_database_in_nested_view",
        "00741_client_comment_multiline",
        "00751_default_databasename_for_view",
        "00753_alter_attach",
        "00754_alter_modify_column_partitions",
        "00754_alter_modify_order_by_replicated_zookeeper",
        "00763_long_lock_buffer_alter_destination_table",
        "00800_versatile_storage_join",
        "00804_test_alter_compression_codecs",
        "00804_test_custom_compression_codecs",
        "00804_test_custom_compression_codes_log_storages",
        "00804_test_delta_codec_compression",
        "00815_left_join_on_stepanel",
        "00834_cancel_http_readonly_queries_on_client_close",
        "00834_kill_mutation",
        "00834_kill_mutation_replicated_zookeeper",
        "00840_long_concurrent_select_and_drop_deadlock",
        "00857_global_joinsavel_table_alias",
        "00899_long_attach_memory_limit",
        "00910_buffer_prewhere",
        "00910_zookeeper_custom_compression_codecs_replicated",
        "00926_adaptive_index_granularity_merge_tree",
        "00926_adaptive_index_granularity_pk",
        "00926_adaptive_index_granularity_replacing_merge_tree",
        "00926_zookeeper_adaptive_index_granularity_replicated_merge_tree",
        "00933_alter_ttl",
        "00933_reserved_word",
        "00933_test_fix_extra_seek_on_compressed_cache",
        "00933_ttl_replicated_zookeeper",
        "00933_ttl_with_default",
        "00955_test_final_mark",
        "00976_ttl_with_old_parts",
        "00980_merge_alter_settings",
        "00980_zookeeper_merge_tree_alter_settings",
        "00988_constraints_replication_zookeeper",
        "00989_parallel_parts_loading",
        "00993_system_parts_race_condition_drop_zookeeper",
        "01012_show_tables_limit",
        "01013_sync_replica_timeout_zookeeper",
        "01014_lazy_database_basic",
        "01014_lazy_database_concurrent_recreate_reattach_and_show_tables",
        "01015_attach_part",
        "01015_database_bad_tables",
        "01018_ddl_dictionaries_concurrent_requrests",
        "01018_ddl_dictionaries_create",
        "01018_ddl_dictionaries_select",
        "01018_ddl_dictionaries_special",
        "01018_dictionaries_from_dictionaries",
        "01018_ip_dictionary",
        "01021_only_tuple_columns",
        "01023_materialized_view_query_context",
        "01031_mutations_interpreter_and_context",
        "01033_dictionaries_lifetime",
        "01035_concurrent_move_partition_from_table_zookeeper",
        "01036_no_superfluous_dict_reload_on_create_database",
        "01036_no_superfluous_dict_reload_on_create_database_2",
        "01037_polygon_dicts_correctness_all",
        "01037_polygon_dicts_correctness_fast",
        "01037_polygon_dicts_simple_functions",
        "01038_dictionary_lifetime_min_zero_sec",
        "01040_dictionary_invalidate_query_switchover_long",
        "01041_create_dictionary_if_not_exists",
        "01042_system_reload_dictionary_reloads_completely",
        "01043_dictionary_attribute_properties_values",
        "01045_dictionaries_restrictions",
        "01045_zookeeper_system_mutations_with_parts_names",
        "01048_exists_query",
        "01053_drop_database_mat_view",
        "01053_ssd_dictionary",
        "01054_cache_dictionary_bunch_update",
        "01054_cache_dictionary_overflow_cell",
        "01055_compact_parts_1",
        "01056_create_table_as",
        "01060_avro",
        "01060_shutdown_table_after_detach",
        "01069_database_memory",
        "01070_materialize_ttl",
        "01070_modify_ttl",
        "01070_mutations_with_dependencies",
        "01071_live_view_detach_dependency",
        "01071_prohibition_secondary_index_with_old_format_merge_tree",
        "01073_attach_if_not_exists",
        "01073_show_tables_not_like",
        "01076_cache_dictionary_datarace_exception_ptr",
        "01076_parallel_alter_replicated_zookeeper",
        "01079_parallel_alter_add_drop_column_zookeeper",
        "01079_parallel_alter_detach_table_zookeeper",
        "01080_check_for_error_incorrect_size_of_nested_column",
        "01083_expressions_in_engine_arguments",
        "01084_regexp_empty",
        "01085_max_distributed_connections_http",
        "01092_memory_profiler",
        "01098_temporary_and_external_tables",
        "01103_distributed_product_mode_local_column_renames",
        "01107_atomic_db_detach_attach",
        "01108_restart_replicas_rename_deadlock_zookeeper",
        "01109_exchange_tables",
        "01110_dictionary_layout_without_arguments",
        "01113_local_dictionary_type_conversion",
        "01114_database_atomic",
        "01114_mysql_database_engine_segfault",
        "01115_join_with_dictionary",
        "01125_dict_ddl_cannot_add_column",
        "01127_month_partitioning_consistency_select",
        "01130_in_memory_parts_partitons",
        "01135_default_and_alter_zookeeper",
        "01148_zookeeper_path_macros_unfolding",
        "01150_ddl_guard_rwr",
        "01185_create_or_replace_table",
        "01190_full_attach_syntax",
        "01191_rename_dictionary",
        "01192_rename_database_zookeeper",
        "01193_metadata_loading",
        "01200_mutations_memory_consumption",
        "01224_no_superfluous_dict_reload",
        "01225_drop_dictionary_as_table",
        "01225_show_create_table_from_dictionary",
        "01231_distributed_aggregation_memory_efficient_mix_levels",
        "01232_extremes",
        "01238_http_memory_tracking",
        "01249_bad_arguments_for_bloom_filter",
        "01251_dict_is_in_infinite_loop",
        "01254_dict_create_without_db",
        "01254_dict_load_after_detach_attach",
        "01257_dictionary_mismatch_types",
        "01259_dictionary_custom_settings_ddl",
        "01267_alter_default_key_columns_zookeeper",
        "01268_dictionary_direct_layout",
        "01269_alias_type_differs",
        "01272_suspicious_codecs",
        "01277_alter_rename_column_constraint_zookeeper",
        "01280_ssd_complex_key_dictionary",
        "01280_ttl_where_group_by",
        "01281_group_by_limit_memory_tracking",
        "01281_unsucceeded_insert_select_queries_counter",
        "01293_system_distribution_queue",
        "01294_lazy_database_concurrent",
        "01294_lazy_database_concurrent_recreate_reattach_and_show_tables",
        "01294_system_distributed_on_cluster",
        "01296_create_row_policy_in_current_database",
        "01297_create_quota",
        "01305_replica_create_drop_zookeeper",
        "01307_multiple_leaders_zookeeper",
        "01318_long_unsuccessful_mutation_zookeeper",
        "01319_manual_write_to_replicas",
        "01320_create_sync_race_condition_zookeeper",
        "01338_long_select_and_alter",
        "01338_long_select_and_alter_zookeeper",
        "01355_alter_column_with_order",
        "01355_ilike",
        "01357_version_collapsing_attach_detach_zookeeper",
        "01375_compact_parts_codecs",
        "01376_GROUP_BY_injective_elimination_dictGet",
        "01378_alter_rename_with_ttl_zookeeper",
        "01383_remote_ambiguous_column_shard",
        "01388_clear_all_columns",
        "01391_join_on_dict_crash",
        "01392_column_resolve",
        "01396_inactive_replica_cleanup_nodes_zookeeper",
        "01412_cache_dictionary_race",
        "01414_mutations_and_errors_zookeeper",
        "01415_inconsistent_merge_tree_settings",
        "01415_sticking_mutations",
        "01417_freeze_partition_verbose",
        "01417_freeze_partition_verbose_zookeeper",
        "01430_modify_sample_by_zookeeper",
        "01444_create_table_drop_database_race",
        "01454_storagememory_data_race_challenge",
        "01455_rank_correlation_spearman",
        "01456_modify_column_type_via_add_drop_update",
        "01457_create_as_table_function_structure",
        "01459_manual_write_to_replicas",
        "01460_DistributedFilesToInsert",
        "01465_ttl_recompression",
        "01470_show_databases_like",
        "01471_calculate_ttl_during_merge",
        "01487_distributed_in_not_default_db",
        "01493_alter_remove_properties_zookeeper",
        "01493_storage_set_persistency",
        "01494_storage_join_persistency",
        "01501_cache_dictionary_all_fields",
        "01507_clickhouse_server_start_with_embedded_config",
        "01509_dictionary_preallocate",
        "01516_create_table_primary_key",
        "01516_drop_table_stress",
        "01517_drop_mv_with_inner_table",
        "01526_complex_key_dict_direct_layout",
        "01527_clickhouse_local_optimize",
        "01527_dist_sharding_key_dictGet_reload",
        "01530_drop_database_atomic_sync",
        "01541_max_memory_usage_for_user_long",
        "01542_dictionary_load_exception_race",
        "01575_disable_detach_table_of_dictionary",
        "01593_concurrent_alter_mutations_kill",
        "01593_concurrent_alter_mutations_kill_many_replicas",
        "01600_count_of_parts_metrics", // tests global system metrics
        "01600_detach_permanently",
        "01600_log_queries_with_extensive_info",
        "01600_multiple_left_join_with_aliases",
        "01601_detach_permanently",
        "01602_show_create_view",
        "01603_rename_overwrite_bug",
        "01646_system_restart_replicas_smoke", // system restart replicas is a global query
        "01656_test_query_log_factories_info",
        "01669_columns_declaration_serde",
        "01676_dictget_in_default_expression",
        "01700_system_zookeeper_path_in",
        "01715_background_checker_blather_zookeeper",
        "01747_alter_partition_key_enum_zookeeper",
        "attach",
        "ddl_dictionaries",
        "dictionary",
        "limit_memory",
        "live_view",
        "memory_leak",
        "memory_limit",
        "polygon_dicts", // they use an explicitly specified database
        "01658_read_file_to_stringcolumn",
        "01721_engine_file_truncate_on_insert", // It's ok to execute in parallel but not several instances of the same test.
<<<<<<< HEAD
        "01702_system_query_log" // It's ok to execute in parallel but not several instances of the same test.
=======
        "01748_dictionary_table_dot" // creates database
>>>>>>> b5995a32
    ]
}<|MERGE_RESOLUTION|>--- conflicted
+++ resolved
@@ -760,10 +760,7 @@
         "polygon_dicts", // they use an explicitly specified database
         "01658_read_file_to_stringcolumn",
         "01721_engine_file_truncate_on_insert", // It's ok to execute in parallel but not several instances of the same test.
-<<<<<<< HEAD
         "01702_system_query_log" // It's ok to execute in parallel but not several instances of the same test.
-=======
         "01748_dictionary_table_dot" // creates database
->>>>>>> b5995a32
     ]
 }