import json
import logging

import pytest

from helpers.cluster import ClickHouseCluster, ClickHouseInstance

import helpers.client


logging.getLogger().setLevel(logging.INFO)
logging.getLogger().addHandler(logging.StreamHandler())


# Creates S3 bucket for tests and allows anonymous read-write access to it.
def prepare_s3_bucket(cluster):
    minio_client = cluster.minio_client

    if minio_client.bucket_exists(cluster.minio_bucket):
        minio_client.remove_bucket(cluster.minio_bucket)

    minio_client.make_bucket(cluster.minio_bucket)

    # Allows read-write access for bucket without authorization.
    bucket_read_write_policy = {"Version": "2012-10-17",
                                "Statement": [
                                    {
                                        "Sid": "",
                                        "Effect": "Allow",
                                        "Principal": {"AWS": "*"},
                                        "Action": "s3:GetBucketLocation",
                                        "Resource": "arn:aws:s3:::root"
                                    },
                                    {
                                        "Sid": "",
                                        "Effect": "Allow",
                                        "Principal": {"AWS": "*"},
                                        "Action": "s3:ListBucket",
                                        "Resource": "arn:aws:s3:::root"
                                    },
                                    {
                                        "Sid": "",
                                        "Effect": "Allow",
                                        "Principal": {"AWS": "*"},
                                        "Action": "s3:GetObject",
                                        "Resource": "arn:aws:s3:::root/*"
                                    },
                                    {
                                        "Sid": "",
                                        "Effect": "Allow",
                                        "Principal": {"AWS": "*"},
                                        "Action": "s3:PutObject",
                                        "Resource": "arn:aws:s3:::root/*"
                                    }
                                ]}

    minio_client.set_bucket_policy(cluster.minio_bucket, json.dumps(bucket_read_write_policy))

    cluster.minio_restricted_bucket = "{}-with-auth".format(cluster.minio_bucket)
    if minio_client.bucket_exists(cluster.minio_restricted_bucket):
        minio_client.remove_bucket(cluster.minio_restricted_bucket)

    minio_client.make_bucket(cluster.minio_restricted_bucket)


# Returns content of given S3 file as string.
def get_s3_file_content(cluster, bucket, filename):
    # type: (ClickHouseCluster, str) -> str

    data = cluster.minio_client.get_object(bucket, filename)
    data_str = ""
    for chunk in data.stream():
        data_str += chunk
    return data_str


# Returns nginx access log lines.
def get_nginx_access_logs():
    handle = open("/nginx/access.log", "r")
    data = handle.readlines()
    handle.close()
    return data


@pytest.fixture(scope="module")
def cluster():
    try:
        cluster = ClickHouseCluster(__file__)
        cluster.add_instance("dummy", with_minio=True)
        logging.info("Starting cluster...")
        cluster.start()
        logging.info("Cluster started")

        prepare_s3_bucket(cluster)
        logging.info("S3 bucket created")

        yield cluster
    finally:
        cluster.shutdown()


def run_query(instance, query, stdin=None, settings=None):
    # type: (ClickHouseInstance, str, object, dict) -> str

    logging.info("Running query '{}'...".format(query))
    result = instance.query(query, stdin=stdin, settings=settings)
    logging.info("Query finished")

    return result


# Test simple put.
@pytest.mark.parametrize("maybe_auth,positive", [
    ("",True),
    ("'minio','minio123',",True),
    ("'wrongid','wrongkey',",False)
])
def test_put(cluster, maybe_auth, positive):
    # type: (ClickHouseCluster) -> None

    bucket = cluster.minio_bucket if not maybe_auth else cluster.minio_restricted_bucket
    instance = cluster.instances["dummy"]  # type: ClickHouseInstance
    table_format = "column1 UInt32, column2 UInt32, column3 UInt32"
    values = "(1, 2, 3), (3, 2, 1), (78, 43, 45)"
    values_csv = "1,2,3\n3,2,1\n78,43,45\n"
    filename = "test.csv"
    put_query = "insert into table function s3('http://{}:{}/{}/{}', {}'CSV', '{}') values {}".format(
        cluster.minio_host, cluster.minio_port, bucket, filename, maybe_auth, table_format, values)

    try:
        run_query(instance, put_query)
    except helpers.client.QueryRuntimeException:
        assert not positive
    else:
        assert positive
        assert values_csv == get_s3_file_content(cluster, bucket, filename)


# Test put values in CSV format.
@pytest.mark.parametrize("maybe_auth,positive", [
    ("",True),
    ("'minio','minio123',",True),
    ("'wrongid','wrongkey',",False)
])
def test_put_csv(cluster, maybe_auth, positive):
    # type: (ClickHouseCluster) -> None

    bucket = cluster.minio_bucket if not maybe_auth else cluster.minio_restricted_bucket
    instance = cluster.instances["dummy"]  # type: ClickHouseInstance
    table_format = "column1 UInt32, column2 UInt32, column3 UInt32"
    filename = "test.csv"
    put_query = "insert into table function s3('http://{}:{}/{}/{}', {}'CSV', '{}') format CSV".format(
        cluster.minio_host, cluster.minio_port, bucket, filename, maybe_auth, table_format)
    csv_data = "8,9,16\n11,18,13\n22,14,2\n"

    try:
        run_query(instance, put_query, stdin=csv_data)
    except helpers.client.QueryRuntimeException:
        assert not positive
    else:
        assert positive
        assert csv_data == get_s3_file_content(cluster, bucket, filename)


# Test put and get with S3 server redirect.
def test_put_get_with_redirect(cluster):
    # type: (ClickHouseCluster) -> None

    bucket = cluster.minio_bucket
    instance = cluster.instances["dummy"]  # type: ClickHouseInstance
    table_format = "column1 UInt32, column2 UInt32, column3 UInt32"
    values = "(1, 1, 1), (1, 1, 1), (11, 11, 11)"
    values_csv = "1,1,1\n1,1,1\n11,11,11\n"
    filename = "test.csv"
    query = "insert into table function s3('http://{}:{}/{}/{}', 'CSV', '{}') values {}".format(
        cluster.minio_redirect_host, cluster.minio_redirect_port, bucket, filename, table_format, values)
    run_query(instance, query)

    assert values_csv == get_s3_file_content(cluster, bucket, filename)

    query = "select *, column1*column2*column3 from s3('http://{}:{}/{}/{}', 'CSV', '{}')".format(
        cluster.minio_redirect_host, cluster.minio_redirect_port, bucket, filename, table_format)
    stdout = run_query(instance, query)

    assert list(map(str.split, stdout.splitlines())) == [
        ["1", "1", "1", "1"],
        ["1", "1", "1", "1"],
        ["11", "11", "11", "1331"],
    ]


# Test multipart put.
@pytest.mark.parametrize("maybe_auth,positive", [
    ("",True),
    ("'minio','minio123',",True),
    ("'wrongid','wrongkey',",False)
])
def test_multipart_put(cluster, maybe_auth, positive):
    # type: (ClickHouseCluster) -> None

    bucket = cluster.minio_bucket if not maybe_auth else cluster.minio_restricted_bucket
    instance = cluster.instances["dummy"]  # type: ClickHouseInstance
    table_format = "column1 UInt32, column2 UInt32, column3 UInt32"

    # Minimum size of part is 5 Mb for Minio.
    # See: https://github.com/minio/minio/blob/master/docs/minio-limits.md
    min_part_size_bytes = 5 * 1024 * 1024
    csv_size_bytes = int(min_part_size_bytes * 1.5)  # To have 2 parts.

    one_line_length = 6  # 3 digits, 2 commas, 1 line separator.

    # Generate data having size more than one part
    int_data = [[1, 2, 3] for i in range(csv_size_bytes / one_line_length)]
    csv_data = "".join(["{},{},{}\n".format(x, y, z) for x, y, z in int_data])

    assert len(csv_data) > min_part_size_bytes

    filename = "test_multipart.csv"
    put_query = "insert into table function s3('http://{}:{}/{}/{}', {}'CSV', '{}') format CSV".format(
        cluster.minio_redirect_host, cluster.minio_redirect_port, bucket, filename, maybe_auth, table_format)

<<<<<<< HEAD
    # Use Nginx access logs to count number of parts uploaded to Minio.
    nginx_logs = get_nginx_access_logs()
    uploaded_parts = filter(lambda log_line: log_line.find(filename) >= 0 and log_line.find("PUT") >= 0, nginx_logs)
    assert uploaded_parts > 1

    assert csv_data == get_s3_file_content(cluster, filename)


def test_remote_host_filter(started_cluster):
    instance = started_cluster.instances["dummy"]
    format = "column1 UInt32, column2 UInt32, column3 UInt32"

    put_communication_data(started_cluster, "=== RemoteHostFilter test ===")
    query = "select *, column1*column2*column3 from s3('http://{}:{}/', 'CSV', '{}')".format("invalid_host", started_cluster.redirecting_to_http_port, format)
    assert "not allowed in config.xml" in instance.query_and_get_error(query)

    other_values = "(1, 1, 1), (1, 1, 1), (11, 11, 11)"
    query = "insert into table function s3('http://{}:{}/{}/test.csv', 'CSV', '{}') values {}".format("invalid_host", started_cluster.redirecting_preserving_data_port, started_cluster.bucket, format, other_values)
    assert "not allowed in config.xml" in instance.query_and_get_error(query)
=======
    try:
        run_query(instance, put_query, stdin=csv_data, settings={'s3_min_upload_part_size': min_part_size_bytes})
    except helpers.client.QueryRuntimeException:
        assert not positive
    else:
        assert positive

        # Use Nginx access logs to count number of parts uploaded to Minio.
        nginx_logs = get_nginx_access_logs()
        uploaded_parts = filter(lambda log_line: log_line.find(filename) >= 0 and log_line.find("PUT") >= 0, nginx_logs)
        assert uploaded_parts > 1

        assert csv_data == get_s3_file_content(cluster, bucket, filename)
>>>>>>> 8cb54021
<|MERGE_RESOLUTION|>--- conflicted
+++ resolved
@@ -219,27 +219,6 @@
     put_query = "insert into table function s3('http://{}:{}/{}/{}', {}'CSV', '{}') format CSV".format(
         cluster.minio_redirect_host, cluster.minio_redirect_port, bucket, filename, maybe_auth, table_format)
 
-<<<<<<< HEAD
-    # Use Nginx access logs to count number of parts uploaded to Minio.
-    nginx_logs = get_nginx_access_logs()
-    uploaded_parts = filter(lambda log_line: log_line.find(filename) >= 0 and log_line.find("PUT") >= 0, nginx_logs)
-    assert uploaded_parts > 1
-
-    assert csv_data == get_s3_file_content(cluster, filename)
-
-
-def test_remote_host_filter(started_cluster):
-    instance = started_cluster.instances["dummy"]
-    format = "column1 UInt32, column2 UInt32, column3 UInt32"
-
-    put_communication_data(started_cluster, "=== RemoteHostFilter test ===")
-    query = "select *, column1*column2*column3 from s3('http://{}:{}/', 'CSV', '{}')".format("invalid_host", started_cluster.redirecting_to_http_port, format)
-    assert "not allowed in config.xml" in instance.query_and_get_error(query)
-
-    other_values = "(1, 1, 1), (1, 1, 1), (11, 11, 11)"
-    query = "insert into table function s3('http://{}:{}/{}/test.csv', 'CSV', '{}') values {}".format("invalid_host", started_cluster.redirecting_preserving_data_port, started_cluster.bucket, format, other_values)
-    assert "not allowed in config.xml" in instance.query_and_get_error(query)
-=======
     try:
         run_query(instance, put_query, stdin=csv_data, settings={'s3_min_upload_part_size': min_part_size_bytes})
     except helpers.client.QueryRuntimeException:
@@ -253,4 +232,15 @@
         assert uploaded_parts > 1
 
         assert csv_data == get_s3_file_content(cluster, bucket, filename)
->>>>>>> 8cb54021
+
+def test_remote_host_filter(started_cluster):
+    instance = started_cluster.instances["dummy"]
+    format = "column1 UInt32, column2 UInt32, column3 UInt32"
+
+    put_communication_data(started_cluster, "=== RemoteHostFilter test ===")
+    query = "select *, column1*column2*column3 from s3('http://{}:{}/', 'CSV', '{}')".format("invalid_host", started_cluster.redirecting_to_http_port, format)
+    assert "not allowed in config.xml" in instance.query_and_get_error(query)
+
+    other_values = "(1, 1, 1), (1, 1, 1), (11, 11, 11)"
+    query = "insert into table function s3('http://{}:{}/{}/test.csv', 'CSV', '{}') values {}".format("invalid_host", started_cluster.redirecting_preserving_data_port, started_cluster.bucket, format, other_values)
+    assert "not allowed in config.xml" in instance.query_and_get_error(query)