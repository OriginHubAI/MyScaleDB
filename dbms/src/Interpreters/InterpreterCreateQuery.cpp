--- conflicted
+++ resolved
@@ -55,11 +55,8 @@
     extern const int DUPLICATE_COLUMN;
     extern const int READONLY;
     extern const int ILLEGAL_COLUMN;
-<<<<<<< HEAD
     extern const int DATABASE_ALREADY_EXISTS;
-=======
     extern const int QUERY_IS_PROHIBITED;
->>>>>>> 67d559f3
 }
 
 
