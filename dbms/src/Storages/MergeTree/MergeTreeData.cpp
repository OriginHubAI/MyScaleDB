#include <Storages/MergeTree/MergeTreeData.h>
#include <Interpreters/SyntaxAnalyzer.h>
#include <Interpreters/ExpressionAnalyzer.h>
#include <Storages/MergeTree/MergeTreeSequentialBlockInputStream.h>
#include <Storages/MergeTree/MergedBlockOutputStream.h>
#include <Storages/MergeTree/MergedColumnOnlyOutputStream.h>
#include <Storages/MergeTree/MergeTreeDataPartCompact.h>
#include <Storages/MergeTree/MergeTreeDataPartWide.h>
#include <Storages/MergeTree/checkDataPart.h>
#include <Storages/StorageMergeTree.h>
#include <Storages/StorageReplicatedMergeTree.h>
#include <Storages/AlterCommands.h>
#include <Parsers/ASTNameTypePair.h>
#include <Parsers/ASTLiteral.h>
#include <Parsers/ASTFunction.h>
#include <Parsers/ASTPartition.h>
#include <Parsers/ASTSetQuery.h>
#include <Parsers/ExpressionListParsers.h>
#include <Parsers/parseQuery.h>
#include <Parsers/queryToString.h>
#include <DataStreams/ExpressionBlockInputStream.h>
#include <Formats/FormatFactory.h>
#include <DataStreams/copyData.h>
#include <IO/WriteBufferFromFile.h>
#include <IO/WriteBufferFromString.h>
#include <Compression/CompressedReadBuffer.h>
#include <IO/ReadBufferFromMemory.h>
#include <IO/ConcatReadBuffer.h>
#include <IO/HexWriteBuffer.h>
#include <IO/Operators.h>
#include <DataTypes/DataTypeDate.h>
#include <DataTypes/DataTypeDateTime.h>
#include <DataTypes/DataTypeEnum.h>
#include <DataTypes/NestedUtils.h>
#include <DataTypes/DataTypeArray.h>
#include <DataTypes/DataTypeNullable.h>
#include <Functions/FunctionFactory.h>
#include <Functions/IFunction.h>
#include <Common/Increment.h>
#include <Common/SimpleIncrement.h>
#include <Common/escapeForFileName.h>
#include <Common/quoteString.h>
#include <Common/StringUtils/StringUtils.h>
#include <Common/Stopwatch.h>
#include <Common/typeid_cast.h>
#include <Common/localBackup.h>
#include <Interpreters/PartLog.h>

#include <Poco/DirectoryIterator.h>

#include <boost/range/adaptor/filtered.hpp>

#include <algorithm>
#include <iomanip>
#include <optional>
#include <set>
#include <thread>
#include <typeinfo>
#include <typeindex>
#include <unordered_set>


namespace ProfileEvents
{
    extern const Event RejectedInserts;
    extern const Event DelayedInserts;
    extern const Event DelayedInsertsMilliseconds;
}

namespace CurrentMetrics
{
    extern const Metric DelayedInserts;
}


namespace
{
    constexpr UInt64 RESERVATION_MIN_ESTIMATION_SIZE = 1u * 1024u * 1024u; /// 1MB
}


namespace DB
{

namespace ErrorCodes
{
    extern const int NO_SUCH_DATA_PART;
    extern const int TABLE_DIFFERS_TOO_MUCH;
    extern const int NOT_IMPLEMENTED;
    extern const int DIRECTORY_ALREADY_EXISTS;
    extern const int TOO_MANY_UNEXPECTED_DATA_PARTS;
    extern const int DUPLICATE_DATA_PART;
    extern const int NO_SUCH_COLUMN_IN_TABLE;
    extern const int LOGICAL_ERROR;
    extern const int ILLEGAL_COLUMN;
    extern const int CORRUPTED_DATA;
    extern const int BAD_TYPE_OF_FIELD;
    extern const int BAD_ARGUMENTS;
    extern const int MEMORY_LIMIT_EXCEEDED;
    extern const int INVALID_PARTITION_VALUE;
    extern const int METADATA_MISMATCH;
    extern const int PART_IS_TEMPORARILY_LOCKED;
    extern const int TOO_MANY_PARTS;
    extern const int INCOMPATIBLE_COLUMNS;
    extern const int CANNOT_ALLOCATE_MEMORY;
    extern const int CANNOT_MUNMAP;
    extern const int CANNOT_MREMAP;
    extern const int BAD_TTL_EXPRESSION;
    extern const int INCORRECT_FILE_NAME;
    extern const int BAD_DATA_PART_NAME;
    extern const int UNKNOWN_SETTING;
    extern const int READONLY_SETTING;
    extern const int ABORTED;
    extern const int UNKNOWN_PART_TYPE;
    extern const int UNEXPECTED_AST_STRUCTURE;
    extern const int UNKNOWN_DISK;
    extern const int NOT_ENOUGH_SPACE;
}


namespace
{
    const char * DELETE_ON_DESTROY_MARKER_PATH = "delete-on-destroy.txt";
}


MergeTreeData::MergeTreeData(
    const StorageID & table_id_,
    const String & relative_data_path_,
    const StorageInMemoryMetadata & metadata,
    Context & context_,
    const String & date_column_name,
    const MergingParams & merging_params_,
    std::unique_ptr<MergeTreeSettings> storage_settings_,
    bool require_part_metadata_,
    bool attach,
    BrokenPartCallback broken_part_callback_)
    : IStorage(table_id_)
    , global_context(context_)
    , merging_params(merging_params_)
    , partition_by_ast(metadata.partition_by_ast)
    , sample_by_ast(metadata.sample_by_ast)
    , settings_ast(metadata.settings_ast)
    , require_part_metadata(require_part_metadata_)
    , relative_data_path(relative_data_path_)
    , broken_part_callback(broken_part_callback_)
    , log_name(table_id_.getNameForLogs())
    , log(&Logger::get(log_name))
    , storage_settings(std::move(storage_settings_))
    , data_parts_by_info(data_parts_indexes.get<TagByInfo>())
    , data_parts_by_state_and_info(data_parts_indexes.get<TagByStateAndInfo>())
    , parts_mover(this)
{
    if (relative_data_path.empty())
        throw Exception("MergeTree storages require data path", ErrorCodes::INCORRECT_FILE_NAME);

    const auto settings = getSettings();
    setProperties(metadata);

    /// NOTE: using the same columns list as is read when performing actual merges.
    merging_params.check(getColumns().getAllPhysical());

    if (sample_by_ast)
    {
        sampling_expr_column_name = sample_by_ast->getColumnName();

        if (!primary_key_sample.has(sampling_expr_column_name)
            && !attach && !settings->compatibility_allow_sampling_expression_not_in_primary_key) /// This is for backward compatibility.
            throw Exception("Sampling expression must be present in the primary key", ErrorCodes::BAD_ARGUMENTS);

        auto syntax = SyntaxAnalyzer(global_context).analyze(sample_by_ast, getColumns().getAllPhysical());
        columns_required_for_sampling = syntax->requiredSourceColumns();
    }

    MergeTreeDataFormatVersion min_format_version(0);
    if (!date_column_name.empty())
    {
        try
        {
            partition_by_ast = makeASTFunction("toYYYYMM", std::make_shared<ASTIdentifier>(date_column_name));
            initPartitionKey();

            if (minmax_idx_date_column_pos == -1)
                throw Exception("Could not find Date column", ErrorCodes::BAD_TYPE_OF_FIELD);
        }
        catch (Exception & e)
        {
            /// Better error message.
            e.addMessage("(while initializing MergeTree partition key from date column " + backQuote(date_column_name) + ")");
            throw;
        }
    }
    else
    {
        is_custom_partitioned = true;
        initPartitionKey();
        min_format_version = MERGE_TREE_DATA_MIN_FORMAT_VERSION_WITH_CUSTOM_PARTITIONING;
    }

    setTTLExpressions(metadata.columns.getColumnTTLs(), metadata.ttl_for_table_ast);

    /// format_file always contained on any data path
    PathWithDisk version_file;
    /// Creating directories, if not exist.
    for (const auto & [path, disk] : getRelativeDataPathsWithDisks())
    {
        disk->createDirectories(path);
        disk->createDirectories(path + "detached");
        auto current_version_file_path = path + "format_version.txt";
        if (disk->exists(current_version_file_path))
        {
            if (!version_file.first.empty())
            {
                LOG_ERROR(log, "Duplication of version file " <<
                fullPath(version_file.second, version_file.first) << " and " << current_version_file_path);
                throw Exception("Multiple format_version.txt file", ErrorCodes::CORRUPTED_DATA);
            }
            version_file = {current_version_file_path, disk};
        }
    }

    /// If not choose any
    if (version_file.first.empty())
        version_file = {relative_data_path + "format_version.txt", getStoragePolicy()->getAnyDisk()};

    bool version_file_exists = version_file.second->exists(version_file.first);

    // When data path or file not exists, ignore the format_version check
    if (!attach || !version_file_exists)
    {
        format_version = min_format_version;
        auto buf = version_file.second->writeFile(version_file.first);
        writeIntText(format_version.toUnderType(), *buf);
    }
    else
    {
        auto buf = version_file.second->readFile(version_file.first);
        UInt32 read_format_version;
        readIntText(read_format_version, *buf);
        format_version = read_format_version;
        if (!buf->eof())
            throw Exception("Bad version file: " + fullPath(version_file.second, version_file.first), ErrorCodes::CORRUPTED_DATA);
    }

    if (format_version < min_format_version)
    {
        if (min_format_version == MERGE_TREE_DATA_MIN_FORMAT_VERSION_WITH_CUSTOM_PARTITIONING.toUnderType())
            throw Exception(
                "MergeTree data format version on disk doesn't support custom partitioning",
                ErrorCodes::METADATA_MISMATCH);
    }

    String reason;
    if (!canUsePolymorphicParts(*settings, &reason) && !reason.empty())
        LOG_WARNING(log, reason + " Settings 'min_bytes_for_wide_part' and 'min_bytes_for_wide_part' will be ignored.");
}


StorageInMemoryMetadata MergeTreeData::getInMemoryMetadata() const
{
    StorageInMemoryMetadata metadata(getColumns(), getIndices(), getConstraints());

    if (partition_by_ast)
        metadata.partition_by_ast = partition_by_ast->clone();

    if (order_by_ast)
        metadata.order_by_ast = order_by_ast->clone();

    if (primary_key_ast)
        metadata.primary_key_ast = primary_key_ast->clone();

    if (ttl_table_ast)
        metadata.ttl_for_table_ast = ttl_table_ast->clone();

    if (sample_by_ast)
        metadata.sample_by_ast = sample_by_ast->clone();

    if (settings_ast)
        metadata.settings_ast = settings_ast->clone();

    return metadata;
}

StoragePolicyPtr MergeTreeData::getStoragePolicy() const
{
    return global_context.getStoragePolicy(getSettings()->storage_policy);
}

static void checkKeyExpression(const ExpressionActions & expr, const Block & sample_block, const String & key_name)
{
    for (const ExpressionAction & action : expr.getActions())
    {
        if (action.type == ExpressionAction::ARRAY_JOIN)
            throw Exception(key_name + " key cannot contain array joins", ErrorCodes::ILLEGAL_COLUMN);

        if (action.type == ExpressionAction::APPLY_FUNCTION)
        {
            IFunctionBase & func = *action.function_base;
            if (!func.isDeterministic())
                throw Exception(key_name + " key cannot contain non-deterministic functions, "
                    "but contains function " + func.getName(),
                    ErrorCodes::BAD_ARGUMENTS);
        }
    }

    for (const ColumnWithTypeAndName & element : sample_block)
    {
        const ColumnPtr & column = element.column;
        if (column && (isColumnConst(*column) || column->isDummy()))
            throw Exception{key_name + " key cannot contain constants", ErrorCodes::ILLEGAL_COLUMN};

        if (element.type->isNullable())
            throw Exception{key_name + " key cannot contain nullable columns", ErrorCodes::ILLEGAL_COLUMN};
    }
}

void MergeTreeData::setProperties(const StorageInMemoryMetadata & metadata, bool only_check)
{
    if (!metadata.order_by_ast)
        throw Exception("ORDER BY cannot be empty", ErrorCodes::BAD_ARGUMENTS);

    ASTPtr new_sorting_key_expr_list = extractKeyExpressionList(metadata.order_by_ast);
    ASTPtr new_primary_key_expr_list = metadata.primary_key_ast
        ? extractKeyExpressionList(metadata.primary_key_ast) : new_sorting_key_expr_list->clone();

    if (merging_params.mode == MergeTreeData::MergingParams::VersionedCollapsing)
        new_sorting_key_expr_list->children.push_back(std::make_shared<ASTIdentifier>(merging_params.version_column));

    size_t primary_key_size = new_primary_key_expr_list->children.size();
    size_t sorting_key_size = new_sorting_key_expr_list->children.size();
    if (primary_key_size > sorting_key_size)
        throw Exception("Primary key must be a prefix of the sorting key, but its length: "
            + toString(primary_key_size) + " is greater than the sorting key length: " + toString(sorting_key_size),
            ErrorCodes::BAD_ARGUMENTS);

    Names new_primary_key_columns;
    Names new_sorting_key_columns;
    NameSet primary_key_columns_set;

    for (size_t i = 0; i < sorting_key_size; ++i)
    {
        String sorting_key_column = new_sorting_key_expr_list->children[i]->getColumnName();
        new_sorting_key_columns.push_back(sorting_key_column);

        if (i < primary_key_size)
        {
            String pk_column = new_primary_key_expr_list->children[i]->getColumnName();
            if (pk_column != sorting_key_column)
                throw Exception("Primary key must be a prefix of the sorting key, but in position "
                    + toString(i) + " its column is " + pk_column + ", not " + sorting_key_column,
                    ErrorCodes::BAD_ARGUMENTS);

            if (!primary_key_columns_set.emplace(pk_column).second)
                throw Exception("Primary key contains duplicate columns", ErrorCodes::BAD_ARGUMENTS);

            new_primary_key_columns.push_back(pk_column);
        }
    }

    auto all_columns = metadata.columns.getAllPhysical();

    /// Order by check AST
    if (order_by_ast && only_check)
    {
        /// This is ALTER, not CREATE/ATTACH TABLE. Let us check that all new columns used in the sorting key
        /// expression have just been added (so that the sorting order is guaranteed to be valid with the new key).

        ASTPtr added_key_column_expr_list = std::make_shared<ASTExpressionList>();
        for (size_t new_i = 0, old_i = 0; new_i < sorting_key_size; ++new_i)
        {
            if (old_i < sorting_key_columns.size())
            {
                if (new_sorting_key_columns[new_i] != sorting_key_columns[old_i])
                    added_key_column_expr_list->children.push_back(new_sorting_key_expr_list->children[new_i]);
                else
                    ++old_i;
            }
            else
                added_key_column_expr_list->children.push_back(new_sorting_key_expr_list->children[new_i]);
        }

        if (!added_key_column_expr_list->children.empty())
        {
            auto syntax = SyntaxAnalyzer(global_context).analyze(added_key_column_expr_list, all_columns);
            Names used_columns = syntax->requiredSourceColumns();

            NamesAndTypesList deleted_columns;
            NamesAndTypesList added_columns;
            getColumns().getAllPhysical().getDifference(all_columns, deleted_columns, added_columns);

            for (const String & col : used_columns)
            {
                if (!added_columns.contains(col) || deleted_columns.contains(col))
                    throw Exception("Existing column " + col + " is used in the expression that was "
                        "added to the sorting key. You can add expressions that use only the newly added columns",
                        ErrorCodes::BAD_ARGUMENTS);

                if (metadata.columns.getDefaults().count(col))
                    throw Exception("Newly added column " + col + " has a default expression, so adding "
                        "expressions that use it to the sorting key is forbidden",
                        ErrorCodes::BAD_ARGUMENTS);
            }
        }
    }

    auto new_sorting_key_syntax = SyntaxAnalyzer(global_context).analyze(new_sorting_key_expr_list, all_columns);
    auto new_sorting_key_expr = ExpressionAnalyzer(new_sorting_key_expr_list, new_sorting_key_syntax, global_context)
        .getActions(false);
    auto new_sorting_key_sample =
        ExpressionAnalyzer(new_sorting_key_expr_list, new_sorting_key_syntax, global_context)
        .getActions(true)->getSampleBlock();

    checkKeyExpression(*new_sorting_key_expr, new_sorting_key_sample, "Sorting");

    auto new_primary_key_syntax = SyntaxAnalyzer(global_context).analyze(new_primary_key_expr_list, all_columns);
    auto new_primary_key_expr = ExpressionAnalyzer(new_primary_key_expr_list, new_primary_key_syntax, global_context)
        .getActions(false);

    Block new_primary_key_sample;
    DataTypes new_primary_key_data_types;
    for (size_t i = 0; i < primary_key_size; ++i)
    {
        const auto & elem = new_sorting_key_sample.getByPosition(i);
        new_primary_key_sample.insert(elem);
        new_primary_key_data_types.push_back(elem.type);
    }

    ASTPtr skip_indices_with_primary_key_expr_list = new_primary_key_expr_list->clone();
    ASTPtr skip_indices_with_sorting_key_expr_list = new_sorting_key_expr_list->clone();

    MergeTreeIndices new_indices;

    if (!metadata.indices.indices.empty())
    {
        std::set<String> indices_names;

        for (const auto & index_ast : metadata.indices.indices)
        {
            const auto & index_decl = std::dynamic_pointer_cast<ASTIndexDeclaration>(index_ast);

            new_indices.push_back(
                 MergeTreeIndexFactory::instance().get(
                        all_columns,
                        std::dynamic_pointer_cast<ASTIndexDeclaration>(index_decl->clone()),
                        global_context));

            if (indices_names.find(new_indices.back()->name) != indices_names.end())
                throw Exception(
                        "Index with name " + backQuote(new_indices.back()->name) + " already exsists",
                        ErrorCodes::LOGICAL_ERROR);

            ASTPtr expr_list = MergeTreeData::extractKeyExpressionList(index_decl->expr->clone());
            for (const auto & expr : expr_list->children)
            {
                skip_indices_with_primary_key_expr_list->children.push_back(expr->clone());
                skip_indices_with_sorting_key_expr_list->children.push_back(expr->clone());
            }

            indices_names.insert(new_indices.back()->name);
        }
    }
    auto syntax_primary = SyntaxAnalyzer(global_context).analyze(
            skip_indices_with_primary_key_expr_list, all_columns);
    auto new_indices_with_primary_key_expr = ExpressionAnalyzer(
            skip_indices_with_primary_key_expr_list, syntax_primary, global_context).getActions(false);

    auto syntax_sorting = SyntaxAnalyzer(global_context).analyze(
            skip_indices_with_sorting_key_expr_list, all_columns);
    auto new_indices_with_sorting_key_expr = ExpressionAnalyzer(
            skip_indices_with_sorting_key_expr_list, syntax_sorting, global_context).getActions(false);

    if (!only_check)
    {
        setColumns(std::move(metadata.columns));

        order_by_ast = metadata.order_by_ast;
        sorting_key_columns = std::move(new_sorting_key_columns);
        sorting_key_expr_ast = std::move(new_sorting_key_expr_list);
        sorting_key_expr = std::move(new_sorting_key_expr);

        primary_key_ast = metadata.primary_key_ast;
        primary_key_columns = std::move(new_primary_key_columns);
        primary_key_expr_ast = std::move(new_primary_key_expr_list);
        primary_key_expr = std::move(new_primary_key_expr);
        primary_key_sample = std::move(new_primary_key_sample);
        primary_key_data_types = std::move(new_primary_key_data_types);

        setIndices(metadata.indices);
        skip_indices = std::move(new_indices);

        setConstraints(metadata.constraints);

        primary_key_and_skip_indices_expr = new_indices_with_primary_key_expr;
        sorting_key_and_skip_indices_expr = new_indices_with_sorting_key_expr;
    }
}


ASTPtr MergeTreeData::extractKeyExpressionList(const ASTPtr & node)
{
    if (!node)
        return std::make_shared<ASTExpressionList>();

    const auto * expr_func = node->as<ASTFunction>();

    if (expr_func && expr_func->name == "tuple")
    {
        /// Primary key is specified in tuple, extract its arguments.
        return expr_func->arguments->clone();
    }
    else
    {
        /// Primary key consists of one column.
        auto res = std::make_shared<ASTExpressionList>();
        res->children.push_back(node);
        return res;
    }
}


void MergeTreeData::initPartitionKey()
{
    ASTPtr partition_key_expr_list = extractKeyExpressionList(partition_by_ast);

    if (partition_key_expr_list->children.empty())
        return;

    {
        auto syntax_result = SyntaxAnalyzer(global_context).analyze(partition_key_expr_list, getColumns().getAllPhysical());
        partition_key_expr = ExpressionAnalyzer(partition_key_expr_list, syntax_result, global_context).getActions(false);
    }

    for (const ASTPtr & ast : partition_key_expr_list->children)
    {
        String col_name = ast->getColumnName();
        partition_key_sample.insert(partition_key_expr->getSampleBlock().getByName(col_name));
    }

    checkKeyExpression(*partition_key_expr, partition_key_sample, "Partition");

    /// Add all columns used in the partition key to the min-max index.
    const NamesAndTypesList & minmax_idx_columns_with_types = partition_key_expr->getRequiredColumnsWithTypes();
    minmax_idx_expr = std::make_shared<ExpressionActions>(minmax_idx_columns_with_types, global_context);
    for (const NameAndTypePair & column : minmax_idx_columns_with_types)
    {
        minmax_idx_columns.emplace_back(column.name);
        minmax_idx_column_types.emplace_back(column.type);
    }

    /// Try to find the date column in columns used by the partition key (a common case).
    bool encountered_date_column = false;
    for (size_t i = 0; i < minmax_idx_column_types.size(); ++i)
    {
        if (typeid_cast<const DataTypeDate *>(minmax_idx_column_types[i].get()))
        {
            if (!encountered_date_column)
            {
                minmax_idx_date_column_pos = i;
                encountered_date_column = true;
            }
            else
            {
                /// There is more than one Date column in partition key and we don't know which one to choose.
                minmax_idx_date_column_pos = -1;
            }
        }
    }
    if (!encountered_date_column)
    {
        for (size_t i = 0; i < minmax_idx_column_types.size(); ++i)
        {
            if (typeid_cast<const DataTypeDateTime *>(minmax_idx_column_types[i].get()))
            {
                if (!encountered_date_column)
                {
                    minmax_idx_time_column_pos = i;
                    encountered_date_column = true;
                }
                else
                {
                    /// There is more than one DateTime column in partition key and we don't know which one to choose.
                   minmax_idx_time_column_pos = -1;
                }
            }
        }
    }
}

namespace
{

void checkTTLExpression(const ExpressionActionsPtr & ttl_expression, const String & result_column_name)
{
    for (const auto & action : ttl_expression->getActions())
    {
        if (action.type == ExpressionAction::APPLY_FUNCTION)
        {
            IFunctionBase & func = *action.function_base;
            if (!func.isDeterministic())
                throw Exception("TTL expression cannot contain non-deterministic functions, "
                    "but contains function " + func.getName(), ErrorCodes::BAD_ARGUMENTS);
        }
    }

    const auto & result_column = ttl_expression->getSampleBlock().getByName(result_column_name);

    if (!typeid_cast<const DataTypeDateTime *>(result_column.type.get())
        && !typeid_cast<const DataTypeDate *>(result_column.type.get()))
    {
        throw Exception("TTL expression result column should have DateTime or Date type, but has "
            + result_column.type->getName(), ErrorCodes::BAD_TTL_EXPRESSION);
    }
}

}


void MergeTreeData::setTTLExpressions(const ColumnsDescription::ColumnTTLs & new_column_ttls,
        const ASTPtr & new_ttl_table_ast, bool only_check)
{
    auto create_ttl_entry = [this](ASTPtr ttl_ast)
    {
        TTLEntry result;

        auto syntax_result = SyntaxAnalyzer(global_context).analyze(ttl_ast, getColumns().getAllPhysical());
        result.expression = ExpressionAnalyzer(ttl_ast, syntax_result, global_context).getActions(false);
        result.destination_type = PartDestinationType::DELETE;
        result.result_column = ttl_ast->getColumnName();

        checkTTLExpression(result.expression, result.result_column);
        return result;
    };

    if (!new_column_ttls.empty())
    {
        NameSet columns_ttl_forbidden;

        if (partition_key_expr)
            for (const auto & col : partition_key_expr->getRequiredColumns())
                columns_ttl_forbidden.insert(col);

        if (sorting_key_expr)
            for (const auto & col : sorting_key_expr->getRequiredColumns())
                columns_ttl_forbidden.insert(col);

        for (const auto & [name, ast] : new_column_ttls)
        {
            if (columns_ttl_forbidden.count(name))
                throw Exception("Trying to set TTL for key column " + name, ErrorCodes::ILLEGAL_COLUMN);
            else
            {
                auto new_ttl_entry = create_ttl_entry(ast);
                if (!only_check)
                    column_ttl_entries_by_name[name] = new_ttl_entry;
            }
        }
    }

    if (new_ttl_table_ast)
    {
        std::vector<TTLEntry> update_move_ttl_entries;
        TTLEntry update_rows_ttl_entry;

        bool seen_delete_ttl = false;
        for (const auto & ttl_element_ptr : new_ttl_table_ast->children)
        {
            const auto * ttl_element = ttl_element_ptr->as<ASTTTLElement>();
            if (!ttl_element)
                throw Exception("Unexpected AST element in TTL expression", ErrorCodes::UNEXPECTED_AST_STRUCTURE);

            if (ttl_element->destination_type == PartDestinationType::DELETE)
            {
                if (seen_delete_ttl)
                {
                    throw Exception("More than one DELETE TTL expression is not allowed", ErrorCodes::BAD_TTL_EXPRESSION);
                }

                auto new_rows_ttl_entry = create_ttl_entry(ttl_element->children[0]);
                if (!only_check)
                    update_rows_ttl_entry = new_rows_ttl_entry;

                seen_delete_ttl = true;
            }
            else
            {
                auto new_ttl_entry = create_ttl_entry(ttl_element->children[0]);

                new_ttl_entry.entry_ast = ttl_element_ptr;
                new_ttl_entry.destination_type = ttl_element->destination_type;
                new_ttl_entry.destination_name = ttl_element->destination_name;
                if (!new_ttl_entry.getDestination(getStoragePolicy()))
                {
                    String message;
                    if (new_ttl_entry.destination_type == PartDestinationType::DISK)
                        message = "No such disk " + backQuote(new_ttl_entry.destination_name) + " for given storage policy.";
                    else
                        message = "No such volume " + backQuote(new_ttl_entry.destination_name) + " for given storage policy.";
                    throw Exception(message, ErrorCodes::BAD_TTL_EXPRESSION);
                }

                if (!only_check)
                    update_move_ttl_entries.emplace_back(std::move(new_ttl_entry));
            }
        }

        if (!only_check)
        {
            rows_ttl_entry = update_rows_ttl_entry;
            ttl_table_ast = new_ttl_table_ast;

            auto move_ttl_entries_lock = std::lock_guard<std::mutex>(move_ttl_entries_mutex);
            move_ttl_entries = update_move_ttl_entries;
        }
    }
}


void MergeTreeData::checkStoragePolicy(const StoragePolicyPtr & new_storage_policy)
{
    const auto old_storage_policy = getStoragePolicy();
    old_storage_policy->checkCompatibleWith(new_storage_policy);
}


void MergeTreeData::MergingParams::check(const NamesAndTypesList & columns) const
{
    if (!sign_column.empty() && mode != MergingParams::Collapsing && mode != MergingParams::VersionedCollapsing)
        throw Exception("Sign column for MergeTree cannot be specified in modes except Collapsing or VersionedCollapsing.",
                        ErrorCodes::LOGICAL_ERROR);

    if (!version_column.empty() && mode != MergingParams::Replacing && mode != MergingParams::VersionedCollapsing)
        throw Exception("Version column for MergeTree cannot be specified in modes except Replacing or VersionedCollapsing.",
                        ErrorCodes::LOGICAL_ERROR);

    if (!columns_to_sum.empty() && mode != MergingParams::Summing)
        throw Exception("List of columns to sum for MergeTree cannot be specified in all modes except Summing.",
                        ErrorCodes::LOGICAL_ERROR);

    /// Check that if the sign column is needed, it exists and is of type Int8.
    auto check_sign_column = [this, & columns](bool is_optional, const std::string & storage)
    {
        if (sign_column.empty())
        {
            if (is_optional)
                return;

            throw Exception("Logical error: Sign column for storage " + storage + " is empty", ErrorCodes::LOGICAL_ERROR);
        }

        bool miss_column = true;
        for (const auto & column : columns)
        {
            if (column.name == sign_column)
            {
                if (!typeid_cast<const DataTypeInt8 *>(column.type.get()))
                    throw Exception("Sign column (" + sign_column + ") for storage " + storage + " must have type Int8."
                            " Provided column of type " + column.type->getName() + ".", ErrorCodes::BAD_TYPE_OF_FIELD);
                miss_column = false;
                break;
            }
        }
        if (miss_column)
            throw Exception("Sign column " + sign_column + " does not exist in table declaration.", ErrorCodes::NO_SUCH_COLUMN_IN_TABLE);
    };

    /// that if the version_column column is needed, it exists and is of unsigned integer type.
    auto check_version_column = [this, & columns](bool is_optional, const std::string & storage)
    {
        if (version_column.empty())
        {
            if (is_optional)
                return;

            throw Exception("Logical error: Version column for storage " + storage + " is empty", ErrorCodes::LOGICAL_ERROR);
        }

        bool miss_column = true;
        for (const auto & column : columns)
        {
            if (column.name == version_column)
            {
                if (!column.type->canBeUsedAsVersion())
                    throw Exception("The column " + version_column +
                        " cannot be used as a version column for storage " + storage +
                        " because it is of type " + column.type->getName() +
                        " (must be of an integer type or of type Date or DateTime)", ErrorCodes::BAD_TYPE_OF_FIELD);
                miss_column = false;
                break;
            }
        }
        if (miss_column)
            throw Exception("Version column " + version_column + " does not exist in table declaration.", ErrorCodes::NO_SUCH_COLUMN_IN_TABLE);
    };

    if (mode == MergingParams::Collapsing)
        check_sign_column(false, "CollapsingMergeTree");

    if (mode == MergingParams::Summing)
    {
        /// If columns_to_sum are set, then check that such columns exist.
        for (const auto & column_to_sum : columns_to_sum)
        {
            auto check_column_to_sum_exists = [& column_to_sum](const NameAndTypePair & name_and_type)
            {
                return column_to_sum == Nested::extractTableName(name_and_type.name);
            };
            if (columns.end() == std::find_if(columns.begin(), columns.end(), check_column_to_sum_exists))
                throw Exception(
                        "Column " + column_to_sum + " listed in columns to sum does not exist in table declaration.", ErrorCodes::NO_SUCH_COLUMN_IN_TABLE);
        }
    }

    if (mode == MergingParams::Replacing)
        check_version_column(true, "ReplacingMergeTree");

    if (mode == MergingParams::VersionedCollapsing)
    {
        check_sign_column(false, "VersionedCollapsingMergeTree");
        check_version_column(false, "VersionedCollapsingMergeTree");
    }

    /// TODO Checks for Graphite mode.
}


String MergeTreeData::MergingParams::getModeName() const
{
    switch (mode)
    {
        case Ordinary:      return "";
        case Collapsing:    return "Collapsing";
        case Summing:       return "Summing";
        case Aggregating:   return "Aggregating";
        case Replacing:     return "Replacing";
        case Graphite:      return "Graphite";
        case VersionedCollapsing: return "VersionedCollapsing";
    }

    __builtin_unreachable();
}


Int64 MergeTreeData::getMaxBlockNumber() const
{
    auto lock = lockParts();

    Int64 max_block_num = 0;
    for (const DataPartPtr & part : data_parts_by_info)
        max_block_num = std::max({max_block_num, part->info.max_block, part->info.mutation});

    return max_block_num;
}


void MergeTreeData::loadDataParts(bool skip_sanity_checks)
{
    LOG_DEBUG(log, "Loading data parts");

    const auto settings = getSettings();
    std::vector<std::pair<String, DiskPtr>> part_names_with_disks;
    Strings part_file_names;
    Poco::DirectoryIterator end;

    auto disks = getStoragePolicy()->getDisks();

    /// Only check if user did touch storage configuration for this table.
    if (!getStoragePolicy()->isDefaultPolicy() && !skip_sanity_checks)
    {
        /// Check extra parts at different disks, in order to not allow to miss data parts at undefined disks.
        std::unordered_set<String> defined_disk_names;
        for (const auto & disk_ptr : disks)
            defined_disk_names.insert(disk_ptr->getName());

        for (auto & [disk_name, disk] : global_context.getDiskSelector()->getDisksMap())
        {
            if (defined_disk_names.count(disk_name) == 0 && disk->exists(relative_data_path))
            {
                for (const auto it = disk->iterateDirectory(relative_data_path); it->isValid(); it->next())
                {
                    MergeTreePartInfo part_info;
                    if (MergeTreePartInfo::tryParsePartName(it->name(), &part_info, format_version))
                        throw Exception("Part " + backQuote(it->name()) + " was found on disk " + backQuote(disk_name) + " which is not defined in the storage policy", ErrorCodes::UNKNOWN_DISK);
                }
            }
        }
    }

    /// Reversed order to load part from low priority disks firstly.
    /// Used for keep part on low priority disk if duplication found
    for (auto disk_it = disks.rbegin(); disk_it != disks.rend(); ++disk_it)
    {
        auto disk_ptr = *disk_it;
        for (auto it = disk_ptr->iterateDirectory(relative_data_path); it->isValid(); it->next())
        {
            /// Skip temporary directories.
            if (startsWith(it->name(), "tmp"))
                continue;

            part_names_with_disks.emplace_back(it->name(), disk_ptr);
        }
    }

    auto part_lock = lockParts();
    data_parts_indexes.clear();

    if (part_names_with_disks.empty())
    {
        LOG_DEBUG(log, "There is no data parts");
        return;
    }

    /// Parallel loading of data parts.
    size_t num_threads = std::min(size_t(settings->max_part_loading_threads), part_names_with_disks.size());

    std::mutex mutex;

    DataPartsVector broken_parts_to_remove;
    DataPartsVector broken_parts_to_detach;
    size_t suspicious_broken_parts = 0;

    std::atomic<bool> has_adaptive_parts = false;
    std::atomic<bool> has_non_adaptive_parts = false;

    ThreadPool pool(num_threads);

    for (size_t i = 0; i < part_names_with_disks.size(); ++i)
    {
        pool.scheduleOrThrowOnError([&, i]
        {
            const auto & part_name = part_names_with_disks[i].first;
            const auto part_disk_ptr = part_names_with_disks[i].second;

            MergeTreePartInfo part_info;
            if (!MergeTreePartInfo::tryParsePartName(part_name, &part_info, format_version))
                return;

            auto part = createPart(part_name, part_info, part_disk_ptr, part_name);
            bool broken = false;

            String part_path = relative_data_path + "/" + part_name;
            String marker_path = part_path + "/" + DELETE_ON_DESTROY_MARKER_PATH;
            if (part_disk_ptr->exists(marker_path))
            {
                LOG_WARNING(log, "Detaching stale part " << getFullPathOnDisk(part_disk_ptr) << part_name << ", which should have been deleted after a move. That can only happen after unclean restart of ClickHouse after move of a part having an operation blocking that stale copy of part.");
                std::lock_guard loading_lock(mutex);
                broken_parts_to_detach.push_back(part);
                ++suspicious_broken_parts;
                return;
            }

            try
            {
                part->loadColumnsChecksumsIndexes(require_part_metadata, true);
            }
            catch (const Exception & e)
            {
                /// Don't count the part as broken if there is not enough memory to load it.
                /// In fact, there can be many similar situations.
                /// But it is OK, because there is a safety guard against deleting too many parts.
                if (e.code() == ErrorCodes::MEMORY_LIMIT_EXCEEDED
                    || e.code() == ErrorCodes::CANNOT_ALLOCATE_MEMORY
                    || e.code() == ErrorCodes::CANNOT_MUNMAP
                    || e.code() == ErrorCodes::CANNOT_MREMAP)
                    throw;

                broken = true;
                tryLogCurrentException(__PRETTY_FUNCTION__);
            }
            catch (...)
            {
                broken = true;
                tryLogCurrentException(__PRETTY_FUNCTION__);
            }

            /// Ignore and possibly delete broken parts that can appear as a result of hard server restart.
            if (broken)
            {
                if (part->info.level == 0)
                {
                    /// It is impossible to restore level 0 parts.
                    LOG_ERROR(log, "Considering to remove broken part " << getFullPathOnDisk(part_disk_ptr) << part_name << " because it's impossible to repair.");
                    std::lock_guard loading_lock(mutex);
                    broken_parts_to_remove.push_back(part);
                }
                else
                {
                    /// Count the number of parts covered by the broken part. If it is at least two, assume that
                    /// the broken part was created as a result of merging them and we won't lose data if we
                    /// delete it.
                    size_t contained_parts = 0;

                    LOG_ERROR(log, "Part " << getFullPathOnDisk(part_disk_ptr) << part_name << " is broken. Looking for parts to replace it.");

                    for (const auto & [contained_name, contained_disk_ptr] : part_names_with_disks)
                    {
                        if (contained_name == part_name)
                            continue;

                        MergeTreePartInfo contained_part_info;
                        if (!MergeTreePartInfo::tryParsePartName(contained_name, &contained_part_info, format_version))
                            continue;

                        if (part->info.contains(contained_part_info))
                        {
                            LOG_ERROR(log, "Found part " << getFullPathOnDisk(contained_disk_ptr) << contained_name);
                            ++contained_parts;
                        }
                    }

                    if (contained_parts >= 2)
                    {
                        LOG_ERROR(log, "Considering to remove broken part " << getFullPathOnDisk(part_disk_ptr) << part_name << " because it covers at least 2 other parts");
                        std::lock_guard loading_lock(mutex);
                        broken_parts_to_remove.push_back(part);
                    }
                    else
                    {
                        LOG_ERROR(log, "Detaching broken part " << getFullPathOnDisk(part_disk_ptr) << part_name
                            << " because it covers less than 2 parts. You need to resolve this manually");
                        std::lock_guard loading_lock(mutex);
                        broken_parts_to_detach.push_back(part);
                        ++suspicious_broken_parts;
                    }
                }

                return;
            }
            if (!part->index_granularity_info.is_adaptive)
                has_non_adaptive_parts.store(true, std::memory_order_relaxed);
            else
                has_adaptive_parts.store(true, std::memory_order_relaxed);

            part->modification_time = part_disk_ptr->getLastModified(relative_data_path + part_name).epochTime();
            /// Assume that all parts are Committed, covered parts will be detected and marked as Outdated later
            part->state = DataPartState::Committed;

            std::lock_guard loading_lock(mutex);
            if (!data_parts_indexes.insert(part).second)
                throw Exception("Part " + part->name + " already exists", ErrorCodes::DUPLICATE_DATA_PART);
        });
    }

    pool.wait();

    if (has_non_adaptive_parts && has_adaptive_parts && !settings->enable_mixed_granularity_parts)
        throw Exception("Table contains parts with adaptive and non adaptive marks, but `setting enable_mixed_granularity_parts` is disabled", ErrorCodes::LOGICAL_ERROR);

    has_non_adaptive_index_granularity_parts = has_non_adaptive_parts;

    if (suspicious_broken_parts > settings->max_suspicious_broken_parts && !skip_sanity_checks)
        throw Exception("Suspiciously many (" + toString(suspicious_broken_parts) + ") broken parts to remove.",
            ErrorCodes::TOO_MANY_UNEXPECTED_DATA_PARTS);

    for (auto & part : broken_parts_to_remove)
        part->remove();
    for (auto & part : broken_parts_to_detach)
        part->renameToDetached("");

    /// Delete from the set of current parts those parts that are covered by another part (those parts that
    /// were merged), but that for some reason are still not deleted from the filesystem.
    /// Deletion of files will be performed later in the clearOldParts() method.

    if (data_parts_indexes.size() >= 2)
    {
        /// Now all parts are committed, so data_parts_by_state_and_info == committed_parts_range
        auto prev_jt = data_parts_by_state_and_info.begin();
        auto curr_jt = std::next(prev_jt);

        auto deactivate_part = [&] (DataPartIteratorByStateAndInfo it)
        {
            (*it)->remove_time.store((*it)->modification_time, std::memory_order_relaxed);
            modifyPartState(it, DataPartState::Outdated);
        };

        (*prev_jt)->assertState({DataPartState::Committed});

        while (curr_jt != data_parts_by_state_and_info.end() && (*curr_jt)->state == DataPartState::Committed)
        {
            /// Don't consider data parts belonging to different partitions.
            if ((*curr_jt)->info.partition_id != (*prev_jt)->info.partition_id)
            {
                ++prev_jt;
                ++curr_jt;
                continue;
            }

            if ((*curr_jt)->contains(**prev_jt))
            {
                deactivate_part(prev_jt);
                prev_jt = curr_jt;
                ++curr_jt;
            }
            else if ((*prev_jt)->contains(**curr_jt))
            {
                auto next = std::next(curr_jt);
                deactivate_part(curr_jt);
                curr_jt = next;
            }
            else
            {
                ++prev_jt;
                ++curr_jt;
            }
        }
    }

    calculateColumnSizesImpl();

    LOG_DEBUG(log, "Loaded data parts (" << data_parts_indexes.size() << " items)");
}


/// Is the part directory old.
/// True if its modification time and the modification time of all files inside it is less then threshold.
/// (Only files on the first level of nesting are considered).
static bool isOldPartDirectory(const DiskPtr & disk, const String & directory_path, time_t threshold)
{
    if (disk->getLastModified(directory_path).epochTime() >= threshold)
        return false;

    for (auto it = disk->iterateDirectory(directory_path); it->isValid(); it->next())
        if (disk->getLastModified(it->path()).epochTime() >= threshold)
            return false;

    return true;
}


void MergeTreeData::clearOldTemporaryDirectories(ssize_t custom_directories_lifetime_seconds)
{
    /// If the method is already called from another thread, then we don't need to do anything.
    std::unique_lock lock(clear_old_temporary_directories_mutex, std::defer_lock);
    if (!lock.try_lock())
        return;

    const auto settings = getSettings();
    time_t current_time = time(nullptr);
    ssize_t deadline = (custom_directories_lifetime_seconds >= 0)
        ? current_time - custom_directories_lifetime_seconds
        : current_time - settings->temporary_directories_lifetime.totalSeconds();

    /// Delete temporary directories older than a day.
    for (const auto & [path, disk] : getRelativeDataPathsWithDisks())
    {
        for (auto it = disk->iterateDirectory(path); it->isValid(); it->next())
        {
            if (startsWith(it->name(), "tmp_"))
            {
                try
                {
                    if (disk->isDirectory(it->path()) && isOldPartDirectory(disk, it->path(), deadline))
                    {
                        LOG_WARNING(log, "Removing temporary directory " << fullPath(disk, it->path()));
                        disk->removeRecursive(it->path());
                    }
                }
                catch (const Poco::FileNotFoundException &)
                {
                    /// If the file is already deleted, do nothing.
                }
            }
        }
    }
}


MergeTreeData::DataPartsVector MergeTreeData::grabOldParts(bool force)
{
    DataPartsVector res;

    /// If the method is already called from another thread, then we don't need to do anything.
    std::unique_lock lock(grab_old_parts_mutex, std::defer_lock);
    if (!lock.try_lock())
        return res;

    time_t now = time(nullptr);
    std::vector<DataPartIteratorByStateAndInfo> parts_to_delete;

    {
        auto parts_lock = lockParts();

        auto outdated_parts_range = getDataPartsStateRange(DataPartState::Outdated);
        for (auto it = outdated_parts_range.begin(); it != outdated_parts_range.end(); ++it)
        {
            const DataPartPtr & part = *it;

            auto part_remove_time = part->remove_time.load(std::memory_order_relaxed);

            if (part.unique() && /// Grab only parts that are not used by anyone (SELECTs for example).
                ((part_remove_time < now &&
                now - part_remove_time > getSettings()->old_parts_lifetime.totalSeconds()) || force))
            {
                parts_to_delete.emplace_back(it);
            }
        }

        res.reserve(parts_to_delete.size());
        for (const auto & it_to_delete : parts_to_delete)
        {
            res.emplace_back(*it_to_delete);
            modifyPartState(it_to_delete, DataPartState::Deleting);
        }
    }

    if (!res.empty())
        LOG_TRACE(log, "Found " << res.size() << " old parts to remove.");

    return res;
}


void MergeTreeData::rollbackDeletingParts(const MergeTreeData::DataPartsVector & parts)
{
    auto lock = lockParts();
    for (auto & part : parts)
    {
        /// We should modify it under data_parts_mutex
        part->assertState({DataPartState::Deleting});
        modifyPartState(part, DataPartState::Outdated);
    }
}

void MergeTreeData::removePartsFinally(const MergeTreeData::DataPartsVector & parts)
{
    {
        auto lock = lockParts();

        /// TODO: use data_parts iterators instead of pointers
        for (auto & part : parts)
        {
            auto it = data_parts_by_info.find(part->info);
            if (it == data_parts_by_info.end())
                throw Exception("Deleting data part " + part->name + " doesn't exist", ErrorCodes::LOGICAL_ERROR);

            (*it)->assertState({DataPartState::Deleting});

            data_parts_indexes.erase(it);
        }
    }

    /// Data parts is still alive (since DataPartsVector holds shared_ptrs) and contain useful metainformation for logging
    /// NOTE: There is no need to log parts deletion somewhere else, all deleting parts pass through this function and pass away

    auto table_id = getStorageID();
    if (auto part_log = global_context.getPartLog(table_id.database_name))
    {
        PartLogElement part_log_elem;

        part_log_elem.event_type = PartLogElement::REMOVE_PART;
        part_log_elem.event_time = time(nullptr);
        part_log_elem.duration_ms = 0;

        part_log_elem.database_name = table_id.database_name;
        part_log_elem.table_name = table_id.table_name;

        for (auto & part : parts)
        {
            part_log_elem.partition_id = part->info.partition_id;
            part_log_elem.part_name = part->name;
            part_log_elem.bytes_compressed_on_disk = part->bytes_on_disk;
            part_log_elem.rows = part->rows_count;

            part_log->add(part_log_elem);
        }
    }
}

void MergeTreeData::clearOldPartsFromFilesystem(bool force)
{
    DataPartsVector parts_to_remove = grabOldParts(force);
    clearPartsFromFilesystem(parts_to_remove);
    removePartsFinally(parts_to_remove);
}

void MergeTreeData::clearPartsFromFilesystem(const DataPartsVector & parts_to_remove)
{
    const auto settings = getSettings();
    if (parts_to_remove.size() > 1 && settings->max_part_removal_threads > 1 && parts_to_remove.size() > settings->concurrent_part_removal_threshold)
    {
        /// Parallel parts removal.

        size_t num_threads = std::min(size_t(settings->max_part_removal_threads), parts_to_remove.size());
        ThreadPool pool(num_threads);

        /// NOTE: Under heavy system load you may get "Cannot schedule a task" from ThreadPool.
        for (const DataPartPtr & part : parts_to_remove)
        {
            pool.scheduleOrThrowOnError([&]
            {
                LOG_DEBUG(log, "Removing part from filesystem " << part->name);
                part->remove();
            });
        }

        pool.wait();
    }
    else
    {
        for (const DataPartPtr & part : parts_to_remove)
        {
            LOG_DEBUG(log, "Removing part from filesystem " << part->name);
            part->remove();
        }
    }
}

void MergeTreeData::rename(
    const String & new_table_path, const String & new_database_name,
    const String & new_table_name, TableStructureWriteLockHolder &)
{
    auto disks = getStoragePolicy()->getDisks();

    for (const auto & disk : disks)
    {
        if (disk->exists(new_table_path))
            throw Exception{"Target path already exists: " + fullPath(disk, new_table_path), ErrorCodes::DIRECTORY_ALREADY_EXISTS};
    }

    for (const auto & disk : disks)
    {
        auto new_table_path_parent = Poco::Path(new_table_path).makeParent().toString();
        disk->createDirectories(new_table_path_parent);
        disk->moveDirectory(relative_data_path, new_table_path);
    }

    global_context.dropCaches();

    relative_data_path = new_table_path;
    renameInMemory(new_database_name, new_table_name);
}

void MergeTreeData::dropAllData()
{
    LOG_TRACE(log, "dropAllData: waiting for locks.");

    auto lock = lockParts();

    LOG_TRACE(log, "dropAllData: removing data from memory.");

    DataPartsVector all_parts(data_parts_by_info.begin(), data_parts_by_info.end());

    data_parts_indexes.clear();
    column_sizes.clear();

    global_context.dropCaches();

    LOG_TRACE(log, "dropAllData: removing data from filesystem.");

    /// Removing of each data part before recursive removal of directory is to speed-up removal, because there will be less number of syscalls.
    clearPartsFromFilesystem(all_parts);

<<<<<<< HEAD
    auto full_paths = getDataPaths();

    for (auto && full_data_path : full_paths)
        if (Poco::File(full_data_path).exists())
            Poco::File(full_data_path).remove(true);
=======
    for (const auto & [path, disk] : getRelativeDataPathsWithDisks())
        disk->removeRecursive(path);
>>>>>>> 11d4fc98

    LOG_TRACE(log, "dropAllData: done.");
}

namespace
{

/// If true, then in order to ALTER the type of the column from the type from to the type to
/// we don't need to rewrite the data, we only need to update metadata and columns.txt in part directories.
/// The function works for Arrays and Nullables of the same structure.
bool isMetadataOnlyConversion(const IDataType * from, const IDataType * to)
{
    if (from->getName() == to->getName())
        return true;

    static const std::unordered_multimap<std::type_index, const std::type_info &> ALLOWED_CONVERSIONS =
        {
            { typeid(DataTypeEnum8),    typeid(DataTypeEnum8)    },
            { typeid(DataTypeEnum8),    typeid(DataTypeInt8)     },
            { typeid(DataTypeEnum16),   typeid(DataTypeEnum16)   },
            { typeid(DataTypeEnum16),   typeid(DataTypeInt16)    },
            { typeid(DataTypeDateTime), typeid(DataTypeUInt32)   },
            { typeid(DataTypeUInt32),   typeid(DataTypeDateTime) },
            { typeid(DataTypeDate),     typeid(DataTypeUInt16)   },
            { typeid(DataTypeUInt16),   typeid(DataTypeDate)     },
        };

    while (true)
    {
        auto it_range = ALLOWED_CONVERSIONS.equal_range(typeid(*from));
        for (auto it = it_range.first; it != it_range.second; ++it)
        {
            if (it->second == typeid(*to))
                return true;
        }

        const auto * arr_from = typeid_cast<const DataTypeArray *>(from);
        const auto * arr_to = typeid_cast<const DataTypeArray *>(to);
        if (arr_from && arr_to)
        {
            from = arr_from->getNestedType().get();
            to = arr_to->getNestedType().get();
            continue;
        }

        const auto * nullable_from = typeid_cast<const DataTypeNullable *>(from);
        const auto * nullable_to = typeid_cast<const DataTypeNullable *>(to);
        if (nullable_from && nullable_to)
        {
            from = nullable_from->getNestedType().get();
            to = nullable_to->getNestedType().get();
            continue;
        }

        return false;
    }
}

}

void MergeTreeData::checkAlterIsPossible(const AlterCommands & commands, const Settings & settings)
{
    /// Check that needed transformations can be applied to the list of columns without considering type conversions.
    StorageInMemoryMetadata metadata = getInMemoryMetadata();
    commands.apply(metadata);
    if (getIndices().empty() && !metadata.indices.empty() &&
            !settings.allow_experimental_data_skipping_indices)
        throw Exception("You must set the setting `allow_experimental_data_skipping_indices` to 1 " \
                        "before using data skipping indices.", ErrorCodes::BAD_ARGUMENTS);

    /// Set of columns that shouldn't be altered.
    NameSet columns_alter_type_forbidden;

    /// Primary key columns can be ALTERed only if they are used in the key as-is
    /// (and not as a part of some expression) and if the ALTER only affects column metadata.
    NameSet columns_alter_type_metadata_only;

    if (partition_key_expr)
    {
        /// Forbid altering partition key columns because it can change partition ID format.
        /// TODO: in some cases (e.g. adding an Enum value) a partition key column can still be ALTERed.
        /// We should allow it.
        for (const String & col : partition_key_expr->getRequiredColumns())
            columns_alter_type_forbidden.insert(col);
    }

    for (const auto & index : skip_indices)
    {
        for (const String & col : index->expr->getRequiredColumns())
            columns_alter_type_forbidden.insert(col);
    }

    if (sorting_key_expr)
    {
        for (const ExpressionAction & action : sorting_key_expr->getActions())
        {
            auto action_columns = action.getNeededColumns();
            columns_alter_type_forbidden.insert(action_columns.begin(), action_columns.end());
        }
        for (const String & col : sorting_key_expr->getRequiredColumns())
            columns_alter_type_metadata_only.insert(col);

        /// We don't process sample_by_ast separately because it must be among the primary key columns
        /// and we don't process primary_key_expr separately because it is a prefix of sorting_key_expr.
    }
    if (!merging_params.sign_column.empty())
        columns_alter_type_forbidden.insert(merging_params.sign_column);

    std::map<String, const IDataType *> old_types;
    for (const auto & column : getColumns().getAllPhysical())
        old_types.emplace(column.name, column.type.get());

    for (const AlterCommand & command : commands)
    {
        if (command.type == AlterCommand::MODIFY_ORDER_BY && !is_custom_partitioned)
        {
            throw Exception(
                "ALTER MODIFY ORDER BY is not supported for default-partitioned tables created with the old syntax",
                ErrorCodes::BAD_ARGUMENTS);
        }
        if (command.type == AlterCommand::ADD_INDEX && !is_custom_partitioned)
        {
            throw Exception(
                "ALTER ADD INDEX is not supported for tables with the old syntax",
                ErrorCodes::BAD_ARGUMENTS);
        }
        else if (command.isModifyingData())
        {
            if (columns_alter_type_forbidden.count(command.column_name))
                throw Exception("Trying to ALTER key column " + command.column_name, ErrorCodes::ILLEGAL_COLUMN);

            if (columns_alter_type_metadata_only.count(command.column_name))
            {
                if (command.type == AlterCommand::MODIFY_COLUMN)
                {
                    auto it = old_types.find(command.column_name);
                    if (it == old_types.end() || !isMetadataOnlyConversion(it->second, command.data_type.get()))
                        throw Exception("ALTER of key column " + command.column_name + " must be metadata-only", ErrorCodes::ILLEGAL_COLUMN);
                }
            }
        }
    }

    setProperties(metadata, /* only_check = */ true);

    setTTLExpressions(metadata.columns.getColumnTTLs(), metadata.ttl_for_table_ast, /* only_check = */ true);

    if (settings_ast)
    {
        const auto & current_changes = settings_ast->as<const ASTSetQuery &>().changes;
        const auto & new_changes = metadata.settings_ast->as<const ASTSetQuery &>().changes;
        for (const auto & changed_setting : new_changes)
        {
            if (MergeTreeSettings::findIndex(changed_setting.name) == MergeTreeSettings::npos)
                throw Exception{"Storage '" + getName() + "' doesn't have setting '" + changed_setting.name + "'",
                                ErrorCodes::UNKNOWN_SETTING};

            auto comparator = [&changed_setting](const auto & change) { return change.name == changed_setting.name; };

            auto current_setting_it
                = std::find_if(current_changes.begin(), current_changes.end(), comparator);

            if ((current_setting_it == current_changes.end() || *current_setting_it != changed_setting)
                && MergeTreeSettings::isReadonlySetting(changed_setting.name))
            {
                throw Exception{"Setting '" + changed_setting.name + "' is readonly for storage '" + getName() + "'",
                                 ErrorCodes::READONLY_SETTING};
            }

            if (current_setting_it == current_changes.end()
                && MergeTreeSettings::isPartFormatSetting(changed_setting.name))
            {
                MergeTreeSettings copy = *getSettings();
                copy.applyChange(changed_setting);
                String reason;
                if (!canUsePolymorphicParts(copy, &reason) && !reason.empty())
                    throw Exception("Can't change settings. Reason: " + reason, ErrorCodes::NOT_IMPLEMENTED);
            }

            if (changed_setting.name == "storage_policy")
                checkStoragePolicy(global_context.getStoragePolicy(changed_setting.value.safeGet<String>()));
        }
    }

    if (commands.isModifyingData())
        analyzeAlterConversions(getColumns().getAllPhysical(), metadata.columns.getAllPhysical(), getIndices().indices, metadata.indices.indices);
}


AlterAnalysisResult MergeTreeData::analyzeAlterConversions(
    const NamesAndTypesList & old_columns,
    const NamesAndTypesList & new_columns,
    const IndicesASTs & old_indices,
    const IndicesASTs & new_indices) const
{
    AlterAnalysisResult res;

    /// Remove old indices
    std::unordered_set<String> new_indices_set;
    for (const auto & index_decl : new_indices)
        new_indices_set.emplace(index_decl->as<ASTIndexDeclaration &>().name);
    for (const auto & index_decl : old_indices)
    {
        const auto & index = index_decl->as<ASTIndexDeclaration &>();
        if (!new_indices_set.count(index.name))
            res.removed_indices.push_back(index.name);
    }

    for (const NameAndTypePair & column : new_columns)
        res.new_types.emplace(column.name, column.type.get());

    for (const NameAndTypePair & column : old_columns)
    {
        if (!res.new_types.count(column.name))
        {
            res.removed_columns.push_back(column);
        }
        else
        {
            /// The column was converted. Collect conversions.
            const auto * new_type = res.new_types[column.name];
            const String new_type_name = new_type->getName();
            const auto * old_type = column.type.get();

            if (!new_type->equals(*old_type))
            {
                if (isMetadataOnlyConversion(old_type, new_type))
                {
                    res.force_update_metadata = true;
                    continue;
                }

                /// Need to modify column type.
                if (!res.expression)
                    res.expression = std::make_shared<ExpressionActions>(NamesAndTypesList(), global_context);

                res.expression->addInput(ColumnWithTypeAndName(nullptr, column.type, column.name));

                Names out_names;

                /// This is temporary name for expression. TODO Invent the name more safely.
                const String new_type_name_column = '#' + new_type_name + "_column";
                res.expression->add(ExpressionAction::addColumn(
                    { DataTypeString().createColumnConst(1, new_type_name), std::make_shared<DataTypeString>(), new_type_name_column }));

                const auto & function = FunctionFactory::instance().get("CAST", global_context);
                res.expression->add(ExpressionAction::applyFunction(
                    function, Names{column.name, new_type_name_column}), out_names);

                res.expression->add(ExpressionAction::removeColumn(new_type_name_column));
                res.expression->add(ExpressionAction::removeColumn(column.name));

                res.conversions.emplace_back(column.name, out_names.at(0));
            }
        }
    }

    return res;
}


MergeTreeDataPartType MergeTreeData::choosePartType(size_t bytes_uncompressed, size_t rows_count) const
{
    if (!canUseAdaptiveGranularity())
        return MergeTreeDataPartType::WIDE;

    const auto settings = getSettings();
    if (bytes_uncompressed < settings->min_bytes_for_wide_part || rows_count < settings->min_rows_for_wide_part)
        return MergeTreeDataPartType::COMPACT;

    return MergeTreeDataPartType::WIDE;
}


MergeTreeData::MutableDataPartPtr MergeTreeData::createPart(const String & name,
    MergeTreeDataPartType type, const MergeTreePartInfo & part_info,
    const DiskPtr & disk, const String & relative_path) const
{
    if (type == MergeTreeDataPartType::COMPACT)
        return std::make_shared<MergeTreeDataPartCompact>(*this, name, part_info, disk, relative_path);
    else if (type == MergeTreeDataPartType::WIDE)
        return std::make_shared<MergeTreeDataPartWide>(*this, name, part_info, disk, relative_path);
    else
        throw Exception("Unknown type in part " + relative_path, ErrorCodes::UNKNOWN_PART_TYPE);
}

static MergeTreeDataPartType getPartTypeFromMarkExtension(const String & mrk_ext)
{
    if (mrk_ext == getNonAdaptiveMrkExtension())
        return MergeTreeDataPartType::WIDE;
    if (mrk_ext == getAdaptiveMrkExtension(MergeTreeDataPartType::WIDE))
        return MergeTreeDataPartType::WIDE;
    if (mrk_ext == getAdaptiveMrkExtension(MergeTreeDataPartType::COMPACT))
        return MergeTreeDataPartType::COMPACT;

    throw Exception("Can't determine part type, because of unknown mark extension " + mrk_ext, ErrorCodes::UNKNOWN_PART_TYPE);
}

MergeTreeData::MutableDataPartPtr MergeTreeData::createPart(
    const String & name, const DiskPtr & disk, const String & relative_path) const
{
    return createPart(name, MergeTreePartInfo::fromPartName(name, format_version), disk, relative_path);
}

MergeTreeData::MutableDataPartPtr MergeTreeData::createPart(
    const String & name, const MergeTreePartInfo & part_info,
    const DiskPtr & disk, const String & relative_path) const
{
    MergeTreeDataPartType type;
    auto full_path = relative_data_path + relative_path + "/";
    auto mrk_ext = MergeTreeIndexGranularityInfo::getMarksExtensionFromFilesystem(disk, full_path);

    if (mrk_ext)
        type = getPartTypeFromMarkExtension(*mrk_ext);
    else
    {
        /// Didn't find any mark file, suppose that part is empty.
        type = choosePartType(0, 0);
    }

    return createPart(name, type, part_info, disk, relative_path);
}

/// This code is not used anymore in StorageReplicatedMergeTree
/// soon it will be removed from StorageMergeTree as well
/// TODO(alesap)
void MergeTreeData::alterDataPart(
    const NamesAndTypesList & new_columns,
    const IndicesASTs & new_indices,
    bool skip_sanity_checks,
    AlterDataPartTransactionPtr & transaction)
{
    const auto settings = getSettings();
    const auto & part = transaction->getDataPart();

    auto res = analyzeAlterConversions(part->getColumns(), new_columns, getIndices().indices, new_indices);

    NamesAndTypesList additional_columns;
    transaction->rename_map = part->createRenameMapForAlter(res, part->getColumns());

    if (!transaction->rename_map.empty())
    {
        WriteBufferFromOwnString out;
        out << "Will ";
        bool first = true;
        for (const auto & [from, to] : transaction->rename_map)
        {
            if (!first)
                out << ", ";
            first = false;
            if (to.empty())
                out << "remove " << from;
            else
                out << "rename " << from << " to " << to;
        }
        out << " in part " << part->name;
        LOG_DEBUG(log, out.str());
    }

    size_t num_files_to_modify = transaction->rename_map.size();
    size_t num_files_to_remove = 0;

    for (const auto & from_to : transaction->rename_map)
        if (from_to.second.empty())
            ++num_files_to_remove;

    if (!skip_sanity_checks
        && (num_files_to_modify > settings->max_files_to_modify_in_alter_columns
            || num_files_to_remove > settings->max_files_to_remove_in_alter_columns))
    {
        transaction->clear();

        const bool forbidden_because_of_modify = num_files_to_modify > settings->max_files_to_modify_in_alter_columns;

        std::stringstream exception_message;
        exception_message
            << "Suspiciously many ("
            << (forbidden_because_of_modify ? num_files_to_modify : num_files_to_remove)
            << ") files (";

        bool first = true;
        for (const auto & from_to : transaction->rename_map)
        {
            if (!first)
                exception_message << ", ";
            if (forbidden_because_of_modify)
            {
                exception_message << "from " << backQuote(from_to.first) << " to " << backQuote(from_to.second);
                first = false;
            }
            else if (from_to.second.empty())
            {
                exception_message << backQuote(from_to.first);
                first = false;
            }
        }

        exception_message
            << ") need to be "
            << (forbidden_because_of_modify ? "modified" : "removed")
            << " in part " << part->name << " of table at " << part->getFullPath() << ". Aborting just in case."
            << " If it is not an error, you could increase merge_tree/"
            << (forbidden_because_of_modify ? "max_files_to_modify_in_alter_columns" : "max_files_to_remove_in_alter_columns")
            << " parameter in configuration file (current value: "
            << (forbidden_because_of_modify ? settings->max_files_to_modify_in_alter_columns : settings->max_files_to_remove_in_alter_columns)
            << ")";

        throw Exception(exception_message.str(), ErrorCodes::TABLE_DIFFERS_TOO_MUCH);
    }

    DataPart::Checksums add_checksums;

    if (transaction->rename_map.empty() && !res.force_update_metadata)
    {
        transaction->clear();
        return;
    }

    /// Apply the expression and write the result to temporary files.
    if (res.expression)
    {
        BlockInputStreamPtr part_in = std::make_shared<MergeTreeSequentialBlockInputStream>(
                *this, part, res.expression->getRequiredColumns(), false, /* take_column_types_from_storage = */ false);

        auto compression_codec = global_context.chooseCompressionCodec(
            part->bytes_on_disk,
            static_cast<double>(part->bytes_on_disk) / this->getTotalActiveSizeInBytes());
        ExpressionBlockInputStream in(part_in, res.expression);

        /** Don't write offsets for arrays, because ALTER never change them
         *  (MODIFY COLUMN could only change types of elements but never modify array sizes).
          * Also note that they does not participate in 'rename_map'.
          * Also note, that for columns, that are parts of Nested,
          *  temporary column name ('converting_column_name') created in 'createConvertExpression' method
          *  will have old name of shared offsets for arrays.
          */

        MergedColumnOnlyOutputStream out(
            part,
            in.getHeader(),
            true /* sync */,
            compression_codec,
            true /* skip_offsets */,
            /// Don't recalc indices because indices alter is restricted
            std::vector<MergeTreeIndexPtr>{},
            nullptr /* offset_columns */,
            part->index_granularity,
            &part->index_granularity_info,
            true /* is_writing_temp_files */);

        in.readPrefix();
        out.writePrefix();

        while (Block b = in.read())
            out.write(b);

        in.readSuffix();
        add_checksums = out.writeSuffixAndGetChecksums();
    }

    /// Update the checksums.
    DataPart::Checksums new_checksums = part->checksums;
    for (const auto & it : transaction->rename_map)
    {
        if (it.second.empty())
            new_checksums.files.erase(it.first);
        else
            new_checksums.files[it.second] = add_checksums.files[it.first];
    }

    /// Write the checksums to the temporary file.
    if (!part->checksums.empty())
    {
        transaction->new_checksums = new_checksums;
        WriteBufferFromFile checksums_file(part->getFullPath() + "checksums.txt.tmp", 4096);
        new_checksums.write(checksums_file);
        transaction->rename_map["checksums.txt.tmp"] = "checksums.txt";
    }

    /// Write the new column list to the temporary file.
    {
        transaction->new_columns = new_columns.filter(part->getColumns().getNames());
        WriteBufferFromFile columns_file(part->getFullPath() + "columns.txt.tmp", 4096);
        transaction->new_columns.writeText(columns_file);
        transaction->rename_map["columns.txt.tmp"] = "columns.txt";
    }
}

void MergeTreeData::changeSettings(
        const ASTPtr & new_settings,
        TableStructureWriteLockHolder & /* table_lock_holder */)
{
    if (new_settings)
    {
        const auto & new_changes = new_settings->as<const ASTSetQuery &>().changes;

        for (const auto & change : new_changes)
            if (change.name == "storage_policy")
            {
                StoragePolicyPtr new_storage_policy = global_context.getStoragePolicy(change.value.safeGet<String>());
                StoragePolicyPtr old_storage_policy = getStoragePolicy();

                checkStoragePolicy(new_storage_policy);

                std::unordered_set<String> all_diff_disk_names;
                for (const auto & disk : new_storage_policy->getDisks())
                    all_diff_disk_names.insert(disk->getName());
                for (const auto & disk : old_storage_policy->getDisks())
                    all_diff_disk_names.erase(disk->getName());

                for (const String & disk_name : all_diff_disk_names)
                {
                    const auto & path = getFullPathOnDisk(new_storage_policy->getDiskByName(disk_name));
                    if (Poco::File(path).exists())
                        throw Exception("New storage policy contain disks which already contain data of a table with the same name", ErrorCodes::LOGICAL_ERROR);
                }

                for (const String & disk_name : all_diff_disk_names)
                {
                    const auto & path = getFullPathOnDisk(new_storage_policy->getDiskByName(disk_name));
                    Poco::File(path).createDirectories();
                    Poco::File(path + "detached").createDirectory();
                }
                /// FIXME how would that be done while reloading configuration???
            }

        MergeTreeSettings copy = *getSettings();
        copy.applyChanges(new_changes);
        storage_settings.set(std::make_unique<const MergeTreeSettings>(copy));
        settings_ast = new_settings;
    }
}

void MergeTreeData::removeEmptyColumnsFromPart(MergeTreeData::MutableDataPartPtr & data_part)
{
    auto & empty_columns = data_part->expired_columns;
    if (empty_columns.empty())
        return;

    NamesAndTypesList new_columns;
    for (const auto & [name, type] : data_part->getColumns())
        if (!empty_columns.count(name))
            new_columns.emplace_back(name, type);

    std::stringstream log_message;
    for (auto it = empty_columns.begin(); it != empty_columns.end(); ++it)
    {
        if (it != empty_columns.begin())
            log_message << ", ";
        log_message << *it;
    }

    LOG_INFO(log, "Removing empty columns: " << log_message.str() << " from part " << data_part->name);
    AlterDataPartTransactionPtr transaction(new AlterDataPartTransaction(data_part));
    alterDataPart(new_columns, getIndices().indices, false, transaction);
    if (transaction->isValid())
        transaction->commit();

    empty_columns.clear();
}

void MergeTreeData::freezeAll(const String & with_name, const Context & context, TableStructureReadLockHolder &)
{
    freezePartitionsByMatcher([] (const DataPartPtr &){ return true; }, with_name, context);
}


bool MergeTreeData::AlterDataPartTransaction::isValid() const
{
    return valid && data_part;
}

void MergeTreeData::AlterDataPartTransaction::clear()
{
    valid = false;
}

void MergeTreeData::AlterDataPartTransaction::commit()
{
    if (!isValid())
        return;
    if (!data_part)
        return;

    try
    {
        std::unique_lock<std::shared_mutex> lock(data_part->columns_lock);

        String path = data_part->getFullPath();

        /// NOTE: checking that a file exists before renaming or deleting it
        /// is justified by the fact that, when converting an ordinary column
        /// to a nullable column, new files are created which did not exist
        /// before, i.e. they do not have older versions.

        /// 1) Rename the old files.
        for (const auto & from_to : rename_map)
        {
            String name = from_to.second.empty() ? from_to.first : from_to.second;
            Poco::File file{path + name};
            if (file.exists())
                file.renameTo(path + name + ".tmp2");
        }

        /// 2) Move new files in the place of old and update the metadata in memory.
        for (const auto & from_to : rename_map)
        {
            if (!from_to.second.empty())
                Poco::File{path + from_to.first}.renameTo(path + from_to.second);
        }

        auto & mutable_part = const_cast<DataPart &>(*data_part);
        mutable_part.checksums = new_checksums;
        mutable_part.setColumns(new_columns);

        /// 3) Delete the old files and drop required columns (DROP COLUMN)
        for (const auto & from_to : rename_map)
        {
            String name = from_to.second.empty() ? from_to.first : from_to.second;
            Poco::File file{path + name + ".tmp2"};
            if (file.exists())
                file.remove();
        }

        mutable_part.bytes_on_disk = new_checksums.getTotalSizeOnDisk();

        /// TODO: we can skip resetting caches when the column is added.
        data_part->storage.global_context.dropCaches();

        clear();
    }
    catch (...)
    {
        /// Don't delete temporary files in the destructor in case something went wrong.
        clear();
        throw;
    }
}

MergeTreeData::AlterDataPartTransaction::~AlterDataPartTransaction()
{

    if (!isValid())
        return;
    if (!data_part)
        return;

    try
    {
        LOG_WARNING(data_part->storage.log, "Aborting ALTER of part " << data_part->relative_path);

        String path = data_part->getFullPath();
        for (const auto & from_to : rename_map)
        {
            if (!from_to.second.empty())
            {
                try
                {
                    Poco::File file(path + from_to.first);
                    if (file.exists())
                        file.remove();
                }
                catch (Poco::Exception & e)
                {
                    LOG_WARNING(data_part->storage.log, "Can't remove " << path + from_to.first << ": " << e.displayText());
                }
            }
        }
    }
    catch (...)
    {
        tryLogCurrentException(__PRETTY_FUNCTION__);
    }
}

void MergeTreeData::PartsTemporaryRename::addPart(const String & old_name, const String & new_name)
{
    old_and_new_names.push_back({old_name, new_name});
    const auto paths = storage.getDataPaths();
    for (const auto & full_path : paths)
    {
        for (Poco::DirectoryIterator it = Poco::DirectoryIterator(full_path + source_dir); it != Poco::DirectoryIterator(); ++it)
        {
            String name = it.name();
            if (name == old_name)
            {
                old_part_name_to_full_path[old_name] = full_path;
                break;
            }
        }
    }
}

void MergeTreeData::PartsTemporaryRename::tryRenameAll()
{
    renamed = true;
    for (size_t i = 0; i < old_and_new_names.size(); ++i)
    {
        try
        {
            const auto & names = old_and_new_names[i];
            if (names.first.empty() || names.second.empty())
                throw DB::Exception("Empty part name. Most likely it's a bug.", ErrorCodes::INCORRECT_FILE_NAME);
            const auto full_path = old_part_name_to_full_path[names.first] + source_dir; /// old_name
            Poco::File(full_path + names.first).renameTo(full_path + names.second);
        }
        catch (...)
        {
            old_and_new_names.resize(i);
            LOG_WARNING(storage.log, "Cannot rename parts to perform operation on them: " << getCurrentExceptionMessage(false));
            throw;
        }
    }
}

MergeTreeData::PartsTemporaryRename::~PartsTemporaryRename()
{
    // TODO what if server had crashed before this destructor was called?
    if (!renamed)
        return;
    for (const auto & names : old_and_new_names)
    {
        if (names.first.empty())
            continue;

        try
        {
            const auto full_path = old_part_name_to_full_path[names.first] + source_dir; /// old_name
            Poco::File(full_path + names.second).renameTo(full_path + names.first);
        }
        catch (...)
        {
            tryLogCurrentException(__PRETTY_FUNCTION__);
        }
    }
}


MergeTreeData::DataPartsVector MergeTreeData::getActivePartsToReplace(
    const MergeTreePartInfo & new_part_info,
    const String & new_part_name,
    DataPartPtr & out_covering_part,
    DataPartsLock & /* data_parts_lock */) const
{
    /// Parts contained in the part are consecutive in data_parts, intersecting the insertion place for the part itself.
    auto it_middle = data_parts_by_state_and_info.lower_bound(DataPartStateAndInfo{DataPartState::Committed, new_part_info});
    auto committed_parts_range = getDataPartsStateRange(DataPartState::Committed);

    /// Go to the left.
    DataPartIteratorByStateAndInfo begin = it_middle;
    while (begin != committed_parts_range.begin())
    {
        auto prev = std::prev(begin);

        if (!new_part_info.contains((*prev)->info))
        {
            if ((*prev)->info.contains(new_part_info))
            {
                out_covering_part = *prev;
                return {};
            }

            if (!new_part_info.isDisjoint((*prev)->info))
                throw Exception("Part " + new_part_name + " intersects previous part " + (*prev)->getNameWithState() +
                    ". It is a bug.", ErrorCodes::LOGICAL_ERROR);

            break;
        }

        begin = prev;
    }

    /// Go to the right.
    DataPartIteratorByStateAndInfo end = it_middle;
    while (end != committed_parts_range.end())
    {
        if ((*end)->info == new_part_info)
            throw Exception("Unexpected duplicate part " + (*end)->getNameWithState() + ". It is a bug.", ErrorCodes::LOGICAL_ERROR);

        if (!new_part_info.contains((*end)->info))
        {
            if ((*end)->info.contains(new_part_info))
            {
                out_covering_part = *end;
                return {};
            }

            if (!new_part_info.isDisjoint((*end)->info))
                throw Exception("Part " + new_part_name + " intersects next part " + (*end)->getNameWithState() +
                    ". It is a bug.", ErrorCodes::LOGICAL_ERROR);

            break;
        }

        ++end;
    }

    return DataPartsVector{begin, end};
}


void MergeTreeData::renameTempPartAndAdd(MutableDataPartPtr & part, SimpleIncrement * increment, Transaction * out_transaction)
{
    auto removed = renameTempPartAndReplace(part, increment, out_transaction);
    if (!removed.empty())
        throw Exception("Added part " + part->name + " covers " + toString(removed.size())
            + " existing part(s) (including " + removed[0]->name + ")", ErrorCodes::LOGICAL_ERROR);
}


void MergeTreeData::renameTempPartAndReplace(
    MutableDataPartPtr & part, SimpleIncrement * increment, Transaction * out_transaction,
    std::unique_lock<std::mutex> & lock, DataPartsVector * out_covered_parts)
{
    if (out_transaction && &out_transaction->data != this)
        throw Exception("MergeTreeData::Transaction for one table cannot be used with another. It is a bug.",
            ErrorCodes::LOGICAL_ERROR);

    part->assertState({DataPartState::Temporary});

    MergeTreePartInfo part_info = part->info;
    String part_name;

    if (DataPartPtr existing_part_in_partition = getAnyPartInPartition(part->info.partition_id, lock))
    {
        if (part->partition.value != existing_part_in_partition->partition.value)
            throw Exception(
                "Partition value mismatch between two parts with the same partition ID. Existing part: "
                + existing_part_in_partition->name + ", newly added part: " + part->name,
                ErrorCodes::CORRUPTED_DATA);
    }

    /** It is important that obtaining new block number and adding that block to parts set is done atomically.
      * Otherwise there is race condition - merge of blocks could happen in interval that doesn't yet contain new part.
      */
    if (increment)
    {
        part_info.min_block = part_info.max_block = increment->get();
        part_info.mutation = 0; /// it's equal to min_block by default
        part_name = part->getNewName(part_info);
    }
    else
        part_name = part->name;

    LOG_TRACE(log, "Renaming temporary part " << part->relative_path << " to " << part_name << ".");

    auto it_duplicate = data_parts_by_info.find(part_info);
    if (it_duplicate != data_parts_by_info.end())
    {
        String message = "Part " + (*it_duplicate)->getNameWithState() + " already exists";

        if ((*it_duplicate)->checkState({DataPartState::Outdated, DataPartState::Deleting}))
            throw Exception(message + ", but it will be deleted soon", ErrorCodes::PART_IS_TEMPORARILY_LOCKED);

        throw Exception(message, ErrorCodes::DUPLICATE_DATA_PART);
    }

    DataPartPtr covering_part;
    DataPartsVector covered_parts = getActivePartsToReplace(part_info, part_name, covering_part, lock);

    if (covering_part)
    {
        LOG_WARNING(log, "Tried to add obsolete part " << part_name << " covered by " << covering_part->getNameWithState());
        return;
    }

    /// All checks are passed. Now we can rename the part on disk.
    /// So, we maintain invariant: if a non-temporary part in filesystem then it is in data_parts
    ///
    /// If out_transaction is null, we commit the part to the active set immediately, else add it to the transaction.
    part->name = part_name;
    part->info = part_info;
    part->is_temp = false;
    part->state = DataPartState::PreCommitted;
    part->renameTo(part_name);

    auto part_it = data_parts_indexes.insert(part).first;

    if (out_transaction)
    {
        out_transaction->precommitted_parts.insert(part);
    }
    else
    {
        auto current_time = time(nullptr);
        for (const DataPartPtr & covered_part : covered_parts)
        {
            covered_part->remove_time.store(current_time, std::memory_order_relaxed);
            modifyPartState(covered_part, DataPartState::Outdated);
            removePartContributionToColumnSizes(covered_part);
        }

        modifyPartState(part_it, DataPartState::Committed);
        addPartContributionToColumnSizes(part);
    }

    if (out_covered_parts)
    {
        for (DataPartPtr & covered_part : covered_parts)
            out_covered_parts->emplace_back(std::move(covered_part));
    }
}

MergeTreeData::DataPartsVector MergeTreeData::renameTempPartAndReplace(
    MutableDataPartPtr & part, SimpleIncrement * increment, Transaction * out_transaction)
{
    if (out_transaction && &out_transaction->data != this)
        throw Exception("MergeTreeData::Transaction for one table cannot be used with another. It is a bug.",
            ErrorCodes::LOGICAL_ERROR);

    DataPartsVector covered_parts;
    {
        auto lock = lockParts();
        renameTempPartAndReplace(part, increment, out_transaction, lock, &covered_parts);
    }
    return covered_parts;
}

void MergeTreeData::removePartsFromWorkingSet(const MergeTreeData::DataPartsVector & remove, bool clear_without_timeout, DataPartsLock & /*acquired_lock*/)
{
    auto remove_time = clear_without_timeout ? 0 : time(nullptr);

    for (const DataPartPtr & part : remove)
    {
        if (part->state == IMergeTreeDataPart::State::Committed)
            removePartContributionToColumnSizes(part);

        if (part->state == IMergeTreeDataPart::State::Committed || clear_without_timeout)
            part->remove_time.store(remove_time, std::memory_order_relaxed);

        if (part->state != IMergeTreeDataPart::State::Outdated)
            modifyPartState(part,IMergeTreeDataPart::State::Outdated);
    }
}

void MergeTreeData::removePartsFromWorkingSet(const DataPartsVector & remove, bool clear_without_timeout, DataPartsLock * acquired_lock)
{
    auto lock = (acquired_lock) ? DataPartsLock() : lockParts();

    for (auto & part : remove)
    {
        if (!data_parts_by_info.count(part->info))
            throw Exception("Part " + part->getNameWithState() + " not found in data_parts", ErrorCodes::LOGICAL_ERROR);

        part->assertState({DataPartState::PreCommitted, DataPartState::Committed, DataPartState::Outdated});
    }

    removePartsFromWorkingSet(remove, clear_without_timeout, lock);
}

MergeTreeData::DataPartsVector MergeTreeData::removePartsInRangeFromWorkingSet(const MergeTreePartInfo & drop_range, bool clear_without_timeout,
                                                                               bool skip_intersecting_parts, DataPartsLock & lock)
{
    DataPartsVector parts_to_remove;

    if (drop_range.min_block > drop_range.max_block)
        return parts_to_remove;

    auto partition_range = getDataPartsPartitionRange(drop_range.partition_id);

    for (const DataPartPtr & part : partition_range)
    {
        if (part->info.partition_id != drop_range.partition_id)
            throw Exception("Unexpected partition_id of part " + part->name + ". This is a bug.", ErrorCodes::LOGICAL_ERROR);

        if (part->info.min_block < drop_range.min_block)
        {
            if (drop_range.min_block <= part->info.max_block)
            {
                /// Intersect left border
                String error = "Unexpected merged part " + part->name + " intersecting drop range " + drop_range.getPartName();
                if (!skip_intersecting_parts)
                    throw Exception(error, ErrorCodes::LOGICAL_ERROR);

                LOG_WARNING(log, error);
            }

            continue;
        }

        /// Stop on new parts
        if (part->info.min_block > drop_range.max_block)
            break;

        if (part->info.min_block <= drop_range.max_block && drop_range.max_block < part->info.max_block)
        {
            /// Intersect right border
            String error = "Unexpected merged part " + part->name + " intersecting drop range " + drop_range.getPartName();
            if (!skip_intersecting_parts)
                throw Exception(error, ErrorCodes::LOGICAL_ERROR);

            LOG_WARNING(log, error);
            continue;
        }

        if (part->state != DataPartState::Deleting)
            parts_to_remove.emplace_back(part);
    }

    removePartsFromWorkingSet(parts_to_remove, clear_without_timeout, lock);

    return parts_to_remove;
}

void MergeTreeData::forgetPartAndMoveToDetached(const MergeTreeData::DataPartPtr & part_to_detach, const String & prefix, bool
restore_covered)
{
    LOG_INFO(log, "Renaming " << part_to_detach->relative_path << " to " << prefix << part_to_detach->name << " and forgiving it.");

    auto lock = lockParts();

    auto it_part = data_parts_by_info.find(part_to_detach->info);
    if (it_part == data_parts_by_info.end())
        throw Exception("No such data part " + part_to_detach->getNameWithState(), ErrorCodes::NO_SUCH_DATA_PART);

    /// What if part_to_detach is a reference to *it_part? Make a new owner just in case.
    DataPartPtr part = *it_part;

    if (part->state == DataPartState::Committed)
        removePartContributionToColumnSizes(part);
    modifyPartState(it_part, DataPartState::Deleting);

    part->renameToDetached(prefix);

    data_parts_indexes.erase(it_part);

    if (restore_covered && part->info.level == 0)
    {
        LOG_WARNING(log, "Will not recover parts covered by zero-level part " << part->name);
        return;
    }

    if (restore_covered)
    {
        Strings restored;
        bool error = false;
        String error_parts;

        Int64 pos = part->info.min_block;

        auto is_appropriate_state = [] (DataPartState state)
        {
            return state == DataPartState::Committed || state == DataPartState::Outdated;
        };

        auto update_error = [&] (DataPartIteratorByInfo it)
        {
            error = true;
            error_parts += (*it)->getNameWithState() + " ";
        };

        auto it_middle = data_parts_by_info.lower_bound(part->info);

        /// Restore the leftmost part covered by the part
        if (it_middle != data_parts_by_info.begin())
        {
            auto it = std::prev(it_middle);

            if (part->contains(**it) && is_appropriate_state((*it)->state))
            {
                /// Maybe, we must consider part level somehow
                if ((*it)->info.min_block != part->info.min_block)
                    update_error(it);

                if ((*it)->state != DataPartState::Committed)
                {
                    addPartContributionToColumnSizes(*it);
                    modifyPartState(it, DataPartState::Committed); // iterator is not invalidated here
                }

                pos = (*it)->info.max_block + 1;
                restored.push_back((*it)->name);
            }
            else
                update_error(it);
        }
        else
            error = true;

        /// Restore "right" parts
        for (auto it = it_middle; it != data_parts_by_info.end() && part->contains(**it); ++it)
        {
            if ((*it)->info.min_block < pos)
                continue;

            if (!is_appropriate_state((*it)->state))
            {
                update_error(it);
                continue;
            }

            if ((*it)->info.min_block > pos)
                update_error(it);

            if ((*it)->state != DataPartState::Committed)
            {
                addPartContributionToColumnSizes(*it);
                modifyPartState(it, DataPartState::Committed);
            }

            pos = (*it)->info.max_block + 1;
            restored.push_back((*it)->name);
        }

        if (pos != part->info.max_block + 1)
            error = true;

        for (const String & name : restored)
        {
            LOG_INFO(log, "Activated part " << name);
        }

        if (error)
        {
            LOG_ERROR(log, "The set of parts restored in place of " << part->name << " looks incomplete."
                           << " There might or might not be a data loss."
                           << (error_parts.empty() ? "" : " Suspicious parts: " + error_parts));
        }
    }
}


void MergeTreeData::tryRemovePartImmediately(DataPartPtr && part)
{
    DataPartPtr part_to_delete;
    {
        auto lock = lockParts();

        LOG_TRACE(log, "Trying to immediately remove part " << part->getNameWithState());

        auto it = data_parts_by_info.find(part->info);
        if (it == data_parts_by_info.end() || (*it).get() != part.get())
            throw Exception("Part " + part->name + " doesn't exist", ErrorCodes::LOGICAL_ERROR);

        part.reset();

        if (!((*it)->state == DataPartState::Outdated && it->unique()))
            return;

        modifyPartState(it, DataPartState::Deleting);
        part_to_delete = *it;
    }

    try
    {
        part_to_delete->remove();
    }
    catch (...)
    {
        rollbackDeletingParts({part_to_delete});
        throw;
    }

    removePartsFinally({part_to_delete});
    LOG_TRACE(log, "Removed part " << part_to_delete->name);
}


size_t MergeTreeData::getTotalActiveSizeInBytes() const
{
    size_t res = 0;
    {
        auto lock = lockParts();

        for (auto & part : getDataPartsStateRange(DataPartState::Committed))
            res += part->bytes_on_disk;
    }

    return res;
}


size_t MergeTreeData::getTotalActiveSizeInRows() const
{
    size_t res = 0;
    {
        auto lock = lockParts();

        for (auto & part : getDataPartsStateRange(DataPartState::Committed))
            res += part->rows_count;
    }

    return res;
}


size_t MergeTreeData::getPartsCount() const
{
    auto lock = lockParts();

    size_t res = 0;
    for (const auto & part [[maybe_unused]] : getDataPartsStateRange(DataPartState::Committed))
        ++res;

    return res;
}


size_t MergeTreeData::getMaxPartsCountForPartition() const
{
    auto lock = lockParts();

    size_t res = 0;
    size_t cur_count = 0;
    const String * cur_partition_id = nullptr;

    for (const auto & part : getDataPartsStateRange(DataPartState::Committed))
    {
        if (cur_partition_id && part->info.partition_id == *cur_partition_id)
        {
            ++cur_count;
        }
        else
        {
            cur_partition_id = &part->info.partition_id;
            cur_count = 1;
        }

        res = std::max(res, cur_count);
    }

    return res;
}


std::optional<Int64> MergeTreeData::getMinPartDataVersion() const
{
    auto lock = lockParts();

    std::optional<Int64> result;
    for (const auto & part : getDataPartsStateRange(DataPartState::Committed))
    {
        if (!result || *result > part->info.getDataVersion())
            result = part->info.getDataVersion();
    }

    return result;
}


void MergeTreeData::delayInsertOrThrowIfNeeded(Poco::Event * until) const
{
    const auto settings = getSettings();
    const size_t parts_count_in_total = getPartsCount();
    if (parts_count_in_total >= settings->max_parts_in_total)
    {
        ProfileEvents::increment(ProfileEvents::RejectedInserts);
        throw Exception("Too many parts (" + toString(parts_count_in_total) + ") in all partitions in total. This indicates wrong choice of partition key. The threshold can be modified with 'max_parts_in_total' setting in <merge_tree> element in config.xml or with per-table setting.", ErrorCodes::TOO_MANY_PARTS);
    }

    const size_t parts_count_in_partition = getMaxPartsCountForPartition();
    if (parts_count_in_partition < settings->parts_to_delay_insert)
        return;

    if (parts_count_in_partition >= settings->parts_to_throw_insert)
    {
        ProfileEvents::increment(ProfileEvents::RejectedInserts);
        throw Exception("Too many parts (" + toString(parts_count_in_partition) + "). Merges are processing significantly slower than inserts.", ErrorCodes::TOO_MANY_PARTS);
    }

    const size_t max_k = settings->parts_to_throw_insert - settings->parts_to_delay_insert; /// always > 0
    const size_t k = 1 + parts_count_in_partition - settings->parts_to_delay_insert; /// from 1 to max_k
    const double delay_milliseconds = ::pow(settings->max_delay_to_insert * 1000, static_cast<double>(k) / max_k);

    ProfileEvents::increment(ProfileEvents::DelayedInserts);
    ProfileEvents::increment(ProfileEvents::DelayedInsertsMilliseconds, delay_milliseconds);

    CurrentMetrics::Increment metric_increment(CurrentMetrics::DelayedInserts);

    LOG_INFO(log, "Delaying inserting block by "
        << std::fixed << std::setprecision(4) << delay_milliseconds << " ms. because there are " << parts_count_in_partition << " parts");

    if (until)
        until->tryWait(delay_milliseconds);
    else
        std::this_thread::sleep_for(std::chrono::milliseconds(static_cast<size_t>(delay_milliseconds)));
}

void MergeTreeData::throwInsertIfNeeded() const
{
    const auto settings = getSettings();
    const size_t parts_count_in_total = getPartsCount();
    if (parts_count_in_total >= settings->max_parts_in_total)
    {
        ProfileEvents::increment(ProfileEvents::RejectedInserts);
        throw Exception("Too many parts (" + toString(parts_count_in_total) + ") in all partitions in total. This indicates wrong choice of partition key. The threshold can be modified with 'max_parts_in_total' setting in <merge_tree> element in config.xml or with per-table setting.", ErrorCodes::TOO_MANY_PARTS);
    }

    const size_t parts_count_in_partition = getMaxPartsCountForPartition();

    if (parts_count_in_partition >= settings->parts_to_throw_insert)
    {
        ProfileEvents::increment(ProfileEvents::RejectedInserts);
        throw Exception("Too many parts (" + toString(parts_count_in_partition) + "). Merges are processing significantly slower than inserts.", ErrorCodes::TOO_MANY_PARTS);
    }
}

MergeTreeData::DataPartPtr MergeTreeData::getActiveContainingPart(
    const MergeTreePartInfo & part_info, MergeTreeData::DataPartState state, DataPartsLock & /*lock*/) const
{
    auto current_state_parts_range = getDataPartsStateRange(state);

    /// The part can be covered only by the previous or the next one in data_parts.
    auto it = data_parts_by_state_and_info.lower_bound(DataPartStateAndInfo{state, part_info});

    if (it != current_state_parts_range.end())
    {
        if ((*it)->info == part_info)
            return *it;
        if ((*it)->info.contains(part_info))
            return *it;
    }

    if (it != current_state_parts_range.begin())
    {
        --it;
        if ((*it)->info.contains(part_info))
            return *it;
    }

    return nullptr;
}

void MergeTreeData::swapActivePart(MergeTreeData::DataPartPtr part_copy)
{
    auto lock = lockParts();
    for (auto original_active_part : getDataPartsStateRange(DataPartState::Committed)) // NOLINT (copy is intended)
    {
        if (part_copy->name == original_active_part->name)
        {
            auto active_part_it = data_parts_by_info.find(original_active_part->info);
            if (active_part_it == data_parts_by_info.end())
                throw Exception("Cannot swap part '" + part_copy->name + "', no such active part.", ErrorCodes::NO_SUCH_DATA_PART);

            modifyPartState(original_active_part, DataPartState::DeleteOnDestroy);
            data_parts_indexes.erase(active_part_it);

            auto part_it = data_parts_indexes.insert(part_copy).first;
            modifyPartState(part_it, DataPartState::Committed);

            Poco::Path marker_path(Poco::Path(original_active_part->getFullPath()), DELETE_ON_DESTROY_MARKER_PATH);
            try
            {
                Poco::File(marker_path).createFile();
            }
            catch (Poco::Exception & e)
            {
                LOG_ERROR(log, e.what() << " (while creating DeleteOnDestroy marker: " + backQuote(marker_path.toString()) + ")");
            }
            return;
        }
    }
    throw Exception("Cannot swap part '" + part_copy->name + "', no such active part.", ErrorCodes::NO_SUCH_DATA_PART);
}


MergeTreeData::DataPartPtr MergeTreeData::getActiveContainingPart(const MergeTreePartInfo & part_info) const
{
    auto lock = lockParts();
    return getActiveContainingPart(part_info, DataPartState::Committed, lock);
}

MergeTreeData::DataPartPtr MergeTreeData::getActiveContainingPart(const String & part_name) const
{
    auto part_info = MergeTreePartInfo::fromPartName(part_name, format_version);
    return getActiveContainingPart(part_info);
}

MergeTreeData::DataPartsVector MergeTreeData::getDataPartsVectorInPartition(MergeTreeData::DataPartState state, const String & partition_id)
{
    DataPartStateAndPartitionID state_with_partition{state, partition_id};

    auto lock = lockParts();
    return DataPartsVector(
        data_parts_by_state_and_info.lower_bound(state_with_partition),
        data_parts_by_state_and_info.upper_bound(state_with_partition));
}


MergeTreeData::DataPartPtr MergeTreeData::getPartIfExists(const MergeTreePartInfo & part_info, const MergeTreeData::DataPartStates & valid_states)
{
    auto lock = lockParts();

    auto it = data_parts_by_info.find(part_info);
    if (it == data_parts_by_info.end())
        return nullptr;

    for (auto state : valid_states)
    {
        if ((*it)->state == state)
            return *it;
    }

    return nullptr;
}

MergeTreeData::DataPartPtr MergeTreeData::getPartIfExists(const String & part_name, const MergeTreeData::DataPartStates & valid_states)
{
    return getPartIfExists(MergeTreePartInfo::fromPartName(part_name, format_version), valid_states);
}


MergeTreeData::MutableDataPartPtr MergeTreeData::loadPartAndFixMetadata(const DiskPtr & disk, const String & relative_path)
{
    MutableDataPartPtr part = createPart(Poco::Path(relative_path).getFileName(), disk, relative_path);
    loadPartAndFixMetadata(part);
    return part;
}

void MergeTreeData::loadPartAndFixMetadata(MutableDataPartPtr part)
{
    String full_part_path = part->getFullPath();

    /// Earlier the list of  columns was written incorrectly. Delete it and re-create.
    /// But in compact parts we can't get list of columns without this file.
    if (isWidePart(part) && Poco::File(full_part_path + "columns.txt").exists())
        Poco::File(full_part_path + "columns.txt").remove();

    part->loadColumnsChecksumsIndexes(false, true);
    part->modification_time = Poco::File(full_part_path).getLastModified().epochTime();

    /// If the checksums file is not present, calculate the checksums and write them to disk.
    /// Check the data while we are at it.
    if (part->checksums.empty())
    {
        part->checksums = checkDataPart(part, false);
        {
            WriteBufferFromFile out(full_part_path + "checksums.txt.tmp", 4096);
            part->checksums.write(out);
        }

        Poco::File(full_part_path + "checksums.txt.tmp").renameTo(full_part_path + "checksums.txt");
    }
}


void MergeTreeData::calculateColumnSizesImpl()
{
    column_sizes.clear();

    /// Take into account only committed parts
    auto committed_parts_range = getDataPartsStateRange(DataPartState::Committed);
    for (const auto & part : committed_parts_range)
        addPartContributionToColumnSizes(part);
}

void MergeTreeData::addPartContributionToColumnSizes(const DataPartPtr & part)
{
    std::shared_lock<std::shared_mutex> lock(part->columns_lock);

    for (const auto & column : part->getColumns())
    {
        ColumnSize & total_column_size = column_sizes[column.name];
        ColumnSize part_column_size = part->getColumnSize(column.name, *column.type);
        total_column_size.add(part_column_size);
    }
}

void MergeTreeData::removePartContributionToColumnSizes(const DataPartPtr & part)
{
    std::shared_lock<std::shared_mutex> lock(part->columns_lock);

    for (const auto & column : part->getColumns())
    {
        ColumnSize & total_column_size = column_sizes[column.name];
        ColumnSize part_column_size = part->getColumnSize(column.name, *column.type);

        auto log_subtract = [&](size_t & from, size_t value, const char * field)
        {
            if (value > from)
                LOG_ERROR(log, "Possibly incorrect column size subtraction: "
                    << from << " - " << value << " = " << from - value
                    << ", column: " << column.name << ", field: " << field);

            from -= value;
        };

        log_subtract(total_column_size.data_compressed, part_column_size.data_compressed, ".data_compressed");
        log_subtract(total_column_size.data_uncompressed, part_column_size.data_uncompressed, ".data_uncompressed");
        log_subtract(total_column_size.marks, part_column_size.marks, ".marks");
    }
}


void MergeTreeData::freezePartition(const ASTPtr & partition_ast, const String & with_name, const Context & context, TableStructureReadLockHolder &)
{
    std::optional<String> prefix;
    String partition_id;

    if (format_version < MERGE_TREE_DATA_MIN_FORMAT_VERSION_WITH_CUSTOM_PARTITIONING)
    {
        /// Month-partitioning specific - partition value can represent a prefix of the partition to freeze.
        if (const auto * partition_lit = partition_ast->as<ASTPartition &>().value->as<ASTLiteral>())
            prefix = partition_lit->value.getType() == Field::Types::UInt64
                ? toString(partition_lit->value.get<UInt64>())
                : partition_lit->value.safeGet<String>();
        else
            partition_id = getPartitionIDFromQuery(partition_ast, context);
    }
    else
        partition_id = getPartitionIDFromQuery(partition_ast, context);

    if (prefix)
        LOG_DEBUG(log, "Freezing parts with prefix " + *prefix);
    else
        LOG_DEBUG(log, "Freezing parts with partition ID " + partition_id);


    freezePartitionsByMatcher(
        [&prefix, &partition_id](const DataPartPtr & part)
        {
            if (prefix)
                return startsWith(part->info.partition_id, *prefix);
            else
                return part->info.partition_id == partition_id;
        },
        with_name,
        context);
}


void MergeTreeData::movePartitionToDisk(const ASTPtr & partition, const String & name, bool moving_part, const Context & context)
{
    String partition_id;

    if (moving_part)
        partition_id = partition->as<ASTLiteral &>().value.safeGet<String>();
    else
        partition_id = getPartitionIDFromQuery(partition, context);

    DataPartsVector parts;
    if (moving_part)
    {
        auto part_info = MergeTreePartInfo::fromPartName(partition_id, format_version);
        parts.push_back(getActiveContainingPart(part_info));
        if (!parts.back() || parts.back()->name != part_info.getPartName())
            throw Exception("Part " + partition_id + " is not exists or not active", ErrorCodes::NO_SUCH_DATA_PART);
    }
    else
        parts = getDataPartsVectorInPartition(MergeTreeDataPartState::Committed, partition_id);

    auto disk = getStoragePolicy()->getDiskByName(name);
    if (!disk)
        throw Exception("Disk " + name + " does not exists on policy " + getStoragePolicy()->getName(), ErrorCodes::UNKNOWN_DISK);

    parts.erase(std::remove_if(parts.begin(), parts.end(), [&](auto part_ptr)
        {
            return part_ptr->disk->getName() == disk->getName();
        }), parts.end());

    if (parts.empty())
        throw Exception("Nothing to move", ErrorCodes::NO_SUCH_DATA_PART);

    if (parts.empty())
    {
        String no_parts_to_move_message;
        if (moving_part)
            no_parts_to_move_message = "Part '" + partition_id + "' is already on disk '" + disk->getName() + "'";
        else
            no_parts_to_move_message = "All parts of partition '" + partition_id + "' are already on disk '" + disk->getName() + "'";

        throw Exception(no_parts_to_move_message, ErrorCodes::UNKNOWN_DISK);
    }

    if (!movePartsToSpace(parts, std::static_pointer_cast<Space>(disk)))
        throw Exception("Cannot move parts because moves are manually disabled", ErrorCodes::ABORTED);
}


void MergeTreeData::movePartitionToVolume(const ASTPtr & partition, const String & name, bool moving_part, const Context & context)
{
    String partition_id;

    if (moving_part)
        partition_id = partition->as<ASTLiteral &>().value.safeGet<String>();
    else
        partition_id = getPartitionIDFromQuery(partition, context);

    DataPartsVector parts;
    if (moving_part)
    {
        auto part_info = MergeTreePartInfo::fromPartName(partition_id, format_version);
        parts.emplace_back(getActiveContainingPart(part_info));
        if (!parts.back() || parts.back()->name != part_info.getPartName())
            throw Exception("Part " + partition_id + " is not exists or not active", ErrorCodes::NO_SUCH_DATA_PART);
    }
    else
        parts = getDataPartsVectorInPartition(MergeTreeDataPartState::Committed, partition_id);

    auto volume = getStoragePolicy()->getVolumeByName(name);
    if (!volume)
        throw Exception("Volume " + name + " does not exists on policy " + getStoragePolicy()->getName(), ErrorCodes::UNKNOWN_DISK);

    if (parts.empty())
        throw Exception("Nothing to move", ErrorCodes::NO_SUCH_DATA_PART);

    parts.erase(std::remove_if(parts.begin(), parts.end(), [&](auto part_ptr)
        {
            for (const auto & disk : volume->disks)
            {
                if (part_ptr->disk->getName() == disk->getName())
                {
                    return true;
                }
            }
            return false;
        }), parts.end());

    if (parts.empty())
    {
        String no_parts_to_move_message;
        if (moving_part)
            no_parts_to_move_message = "Part '" + partition_id + "' is already on volume '" + volume->getName() + "'";
        else
            no_parts_to_move_message = "All parts of partition '" + partition_id + "' are already on volume '" + volume->getName() + "'";

        throw Exception(no_parts_to_move_message, ErrorCodes::UNKNOWN_DISK);
    }

    if (!movePartsToSpace(parts, std::static_pointer_cast<Space>(volume)))
        throw Exception("Cannot move parts because moves are manually disabled", ErrorCodes::ABORTED);
}


String MergeTreeData::getPartitionIDFromQuery(const ASTPtr & ast, const Context & context)
{
    const auto & partition_ast = ast->as<ASTPartition &>();

    if (!partition_ast.value)
        return partition_ast.id;

    if (format_version < MERGE_TREE_DATA_MIN_FORMAT_VERSION_WITH_CUSTOM_PARTITIONING)
    {
        /// Month-partitioning specific - partition ID can be passed in the partition value.
        const auto * partition_lit = partition_ast.value->as<ASTLiteral>();
        if (partition_lit && partition_lit->value.getType() == Field::Types::String)
        {
            String partition_id = partition_lit->value.get<String>();
            if (partition_id.size() != 6 || !std::all_of(partition_id.begin(), partition_id.end(), isNumericASCII))
                throw Exception(
                    "Invalid partition format: " + partition_id + ". Partition should consist of 6 digits: YYYYMM",
                    ErrorCodes::INVALID_PARTITION_VALUE);
            return partition_id;
        }
    }

    /// Re-parse partition key fields using the information about expected field types.

    size_t fields_count = partition_key_sample.columns();
    if (partition_ast.fields_count != fields_count)
        throw Exception(
            "Wrong number of fields in the partition expression: " + toString(partition_ast.fields_count) +
            ", must be: " + toString(fields_count),
            ErrorCodes::INVALID_PARTITION_VALUE);

    const FormatSettings format_settings;
    Row partition_row(fields_count);

    if (fields_count)
    {
        ReadBufferFromMemory left_paren_buf("(", 1);
        ReadBufferFromMemory fields_buf(partition_ast.fields_str.data(), partition_ast.fields_str.size());
        ReadBufferFromMemory right_paren_buf(")", 1);
        ConcatReadBuffer buf({&left_paren_buf, &fields_buf, &right_paren_buf});

        auto input_stream = FormatFactory::instance().getInput("Values", buf, partition_key_sample, context, context.getSettingsRef().max_block_size);

        auto block = input_stream->read();
        if (!block || !block.rows())
            throw Exception(
                "Could not parse partition value: `" + partition_ast.fields_str + "`",
                ErrorCodes::INVALID_PARTITION_VALUE);

        for (size_t i = 0; i < fields_count; ++i)
            block.getByPosition(i).column->get(0, partition_row[i]);
    }

    MergeTreePartition partition(std::move(partition_row));
    String partition_id = partition.getID(*this);

    {
        auto data_parts_lock = lockParts();
        DataPartPtr existing_part_in_partition = getAnyPartInPartition(partition_id, data_parts_lock);
        if (existing_part_in_partition && existing_part_in_partition->partition.value != partition.value)
        {
            WriteBufferFromOwnString buf;
            writeCString("Parsed partition value: ", buf);
            partition.serializeText(*this, buf, format_settings);
            writeCString(" doesn't match partition value for an existing part with the same partition ID: ", buf);
            writeString(existing_part_in_partition->name, buf);
            throw Exception(buf.str(), ErrorCodes::INVALID_PARTITION_VALUE);
        }
    }

    return partition_id;
}

MergeTreeData::DataPartsVector MergeTreeData::getDataPartsVector(const DataPartStates & affordable_states, DataPartStateVector * out_states) const
{
    DataPartsVector res;
    DataPartsVector buf;
    {
        auto lock = lockParts();

        for (auto state : affordable_states)
        {
            std::swap(buf, res);
            res.clear();

            auto range = getDataPartsStateRange(state);
            std::merge(range.begin(), range.end(), buf.begin(), buf.end(), std::back_inserter(res), LessDataPart());
        }

        if (out_states != nullptr)
        {
            out_states->resize(res.size());
            for (size_t i = 0; i < res.size(); ++i)
                (*out_states)[i] = res[i]->state;
        }
    }

    return res;
}

MergeTreeData::DataPartsVector MergeTreeData::getAllDataPartsVector(MergeTreeData::DataPartStateVector * out_states) const
{
    DataPartsVector res;
    {
        auto lock = lockParts();
        res.assign(data_parts_by_info.begin(), data_parts_by_info.end());

        if (out_states != nullptr)
        {
            out_states->resize(res.size());
            for (size_t i = 0; i < res.size(); ++i)
                (*out_states)[i] = res[i]->state;
        }
    }

    return res;
}

std::vector<DetachedPartInfo>
MergeTreeData::getDetachedParts() const
{
    std::vector<DetachedPartInfo> res;

    for (const auto & [path, disk] : getDataPathsWithDisks())
    {
        for (Poco::DirectoryIterator it(path + "detached");
            it != Poco::DirectoryIterator(); ++it)
        {
            auto dir_name = it.name();

            res.emplace_back();
            auto & part = res.back();

            DetachedPartInfo::tryParseDetachedPartName(dir_name, part, format_version);
            part.disk = disk->getName();
        }
    }
    return res;
}

void MergeTreeData::validateDetachedPartName(const String & name) const
{
    if (name.find('/') != std::string::npos || name == "." || name == "..")
        throw DB::Exception("Invalid part name '" + name + "'", ErrorCodes::INCORRECT_FILE_NAME);

    String full_path = getFullPathForPart(name, "detached/");

    if (full_path.empty() || !Poco::File(full_path + name).exists())
        throw DB::Exception("Detached part \"" + name + "\" not found" , ErrorCodes::BAD_DATA_PART_NAME);

    if (startsWith(name, "attaching_") || startsWith(name, "deleting_"))
        throw DB::Exception("Cannot drop part " + name + ": "
                            "most likely it is used by another DROP or ATTACH query.",
                            ErrorCodes::BAD_DATA_PART_NAME);
}

void MergeTreeData::dropDetached(const ASTPtr & partition, bool part, const Context & context)
{
    PartsTemporaryRename renamed_parts(*this, "detached/");

    if (part)
    {
        String part_name = partition->as<ASTLiteral &>().value.safeGet<String>();
        validateDetachedPartName(part_name);
        renamed_parts.addPart(part_name, "deleting_" + part_name);
    }
    else
    {
        String partition_id = getPartitionIDFromQuery(partition, context);
        DetachedPartsInfo detached_parts = getDetachedParts();
        for (const auto & part_info : detached_parts)
            if (part_info.valid_name && part_info.partition_id == partition_id
                && part_info.prefix != "attaching" && part_info.prefix != "deleting")
                renamed_parts.addPart(part_info.dir_name, "deleting_" + part_info.dir_name);
    }

    LOG_DEBUG(log, "Will drop " << renamed_parts.old_and_new_names.size() << " detached parts.");

    renamed_parts.tryRenameAll();

    for (auto & [old_name, new_name] : renamed_parts.old_and_new_names)
    {
        Poco::File(renamed_parts.old_part_name_to_full_path[old_name] + "detached/" + new_name).remove(true);
        LOG_DEBUG(log, "Dropped detached part " << old_name);
        old_name.clear();
    }
}

MergeTreeData::MutableDataPartsVector MergeTreeData::tryLoadPartsToAttach(const ASTPtr & partition, bool attach_part,
        const Context & context, PartsTemporaryRename & renamed_parts)
{
    String source_dir = "detached/";

    std::map<String, DiskPtr> name_to_disk;
    /// Let's compose a list of parts that should be added.
    if (attach_part)
    {
        String part_id = partition->as<ASTLiteral &>().value.safeGet<String>();
        validateDetachedPartName(part_id);
        renamed_parts.addPart(part_id, "attaching_" + part_id);
        if (MergeTreePartInfo::tryParsePartName(part_id, nullptr, format_version))
            name_to_disk[part_id] = getDiskForPart(part_id, source_dir);
    }
    else
    {
        String partition_id = getPartitionIDFromQuery(partition, context);
        LOG_DEBUG(log, "Looking for parts for partition " << partition_id << " in " << source_dir);
        ActiveDataPartSet active_parts(format_version);

        const auto disks = getStoragePolicy()->getDisks();
        for (const DiskPtr & disk : disks)
        {
            const auto full_path = getFullPathOnDisk(disk);
            for (Poco::DirectoryIterator it = Poco::DirectoryIterator(full_path + source_dir); it != Poco::DirectoryIterator(); ++it)
            {
                const String & name = it.name();
                MergeTreePartInfo part_info;
                // TODO what if name contains "_tryN" suffix?
                /// Parts with prefix in name (e.g. attaching_1_3_3_0, deleting_1_3_3_0) will be ignored
                if (!MergeTreePartInfo::tryParsePartName(name, &part_info, format_version)
                    || part_info.partition_id != partition_id)
                {
                    continue;
                }
                LOG_DEBUG(log, "Found part " << name);
                active_parts.add(name);
                name_to_disk[name] = disk;
            }
        }
        LOG_DEBUG(log, active_parts.size() << " of them are active");
        /// Inactive parts rename so they can not be attached in case of repeated ATTACH.
        for (const auto & [name, disk] : name_to_disk)
        {
            String containing_part = active_parts.getContainingPart(name);
            if (!containing_part.empty() && containing_part != name)
            {
                auto full_path = getFullPathOnDisk(disk);
                // TODO maybe use PartsTemporaryRename here?
                Poco::File(full_path + source_dir + name)
                    .renameTo(full_path + source_dir + "inactive_" + name);
            }
            else
                renamed_parts.addPart(name, "attaching_" + name);
        }
    }


    /// Try to rename all parts before attaching to prevent race with DROP DETACHED and another ATTACH.
    renamed_parts.tryRenameAll();

    /// Synchronously check that added parts exist and are not broken. We will write checksums.txt if it does not exist.
    LOG_DEBUG(log, "Checking parts");
    MutableDataPartsVector loaded_parts;
    loaded_parts.reserve(renamed_parts.old_and_new_names.size());
    for (const auto & part_names : renamed_parts.old_and_new_names)
    {
        LOG_DEBUG(log, "Checking part " << part_names.second);
        MutableDataPartPtr part = createPart(part_names.first, name_to_disk[part_names.first], source_dir + part_names.second);
        loadPartAndFixMetadata(part);
        loaded_parts.push_back(part);
    }

    return loaded_parts;
}

namespace
{

inline ReservationPtr checkAndReturnReservation(UInt64 expected_size, ReservationPtr reservation)
{
    if (reservation)
        return reservation;

    throw Exception("Cannot reserve " + formatReadableSizeWithBinarySuffix(expected_size) + ", not enough space",
                    ErrorCodes::NOT_ENOUGH_SPACE);
}

}

ReservationPtr MergeTreeData::reserveSpace(UInt64 expected_size) const
{
    expected_size = std::max(RESERVATION_MIN_ESTIMATION_SIZE, expected_size);

    auto reservation = getStoragePolicy()->reserve(expected_size);

    return checkAndReturnReservation(expected_size, std::move(reservation));
}

ReservationPtr MergeTreeData::reserveSpace(UInt64 expected_size, SpacePtr space) const
{
    expected_size = std::max(RESERVATION_MIN_ESTIMATION_SIZE, expected_size);

    auto reservation = tryReserveSpace(expected_size, space);

    return checkAndReturnReservation(expected_size, std::move(reservation));
}

ReservationPtr MergeTreeData::tryReserveSpace(UInt64 expected_size, SpacePtr space) const
{
    expected_size = std::max(RESERVATION_MIN_ESTIMATION_SIZE, expected_size);

    return space->reserve(expected_size);
}

ReservationPtr MergeTreeData::reserveSpacePreferringTTLRules(UInt64 expected_size,
        const IMergeTreeDataPart::TTLInfos & ttl_infos,
        time_t time_of_move,
        size_t min_volume_index) const
{
    expected_size = std::max(RESERVATION_MIN_ESTIMATION_SIZE, expected_size);

    ReservationPtr reservation = tryReserveSpacePreferringTTLRules(expected_size, ttl_infos, time_of_move, min_volume_index);

    return checkAndReturnReservation(expected_size, std::move(reservation));
}

ReservationPtr MergeTreeData::tryReserveSpacePreferringTTLRules(UInt64 expected_size,
        const IMergeTreeDataPart::TTLInfos & ttl_infos,
        time_t time_of_move,
        size_t min_volume_index) const
{
    expected_size = std::max(RESERVATION_MIN_ESTIMATION_SIZE, expected_size);

    ReservationPtr reservation;

    auto ttl_entry = selectTTLEntryForTTLInfos(ttl_infos, time_of_move);
    if (ttl_entry)
    {
        SpacePtr destination_ptr = ttl_entry->getDestination(getStoragePolicy());
        if (!destination_ptr)
        {
            if (ttl_entry->destination_type == PartDestinationType::VOLUME)
                LOG_WARNING(log, "Would like to reserve space on volume '"
                        << ttl_entry->destination_name << "' by TTL rule of table '"
                        << log_name << "' but volume was not found");
            else if (ttl_entry->destination_type == PartDestinationType::DISK)
                LOG_WARNING(log, "Would like to reserve space on disk '"
                        << ttl_entry->destination_name << "' by TTL rule of table '"
                        << log_name << "' but disk was not found");
        }
        else
        {
            reservation = destination_ptr->reserve(expected_size);
            if (reservation)
                return reservation;
            else
                if (ttl_entry->destination_type == PartDestinationType::VOLUME)
                    LOG_WARNING(log, "Would like to reserve space on volume '"
                            << ttl_entry->destination_name << "' by TTL rule of table '"
                            << log_name << "' but there is not enough space");
                else if (ttl_entry->destination_type == PartDestinationType::DISK)
                    LOG_WARNING(log, "Would like to reserve space on disk '"
                            << ttl_entry->destination_name << "' by TTL rule of table '"
                            << log_name << "' but there is not enough space");
        }
    }

    reservation = getStoragePolicy()->reserve(expected_size, min_volume_index);

    return reservation;
}

SpacePtr MergeTreeData::TTLEntry::getDestination(StoragePolicyPtr policy) const
{
    if (destination_type == PartDestinationType::VOLUME)
        return policy->getVolumeByName(destination_name);
    else if (destination_type == PartDestinationType::DISK)
        return policy->getDiskByName(destination_name);
    else
        return {};
}

bool MergeTreeData::TTLEntry::isPartInDestination(StoragePolicyPtr policy, const IMergeTreeDataPart & part) const
{
    if (destination_type == PartDestinationType::VOLUME)
    {
        for (const auto & disk : policy->getVolumeByName(destination_name)->disks)
            if (disk->getName() == part.disk->getName())
                return true;
    }
    else if (destination_type == PartDestinationType::DISK)
        return policy->getDiskByName(destination_name)->getName() == part.disk->getName();
    return false;
}

std::optional<MergeTreeData::TTLEntry> MergeTreeData::selectTTLEntryForTTLInfos(
        const IMergeTreeDataPart::TTLInfos & ttl_infos,
        time_t time_of_move) const
{
    time_t max_max_ttl = 0;
    std::vector<DB::MergeTreeData::TTLEntry>::const_iterator best_entry_it;

    auto lock = std::lock_guard(move_ttl_entries_mutex);
    for (auto ttl_entry_it = move_ttl_entries.begin(); ttl_entry_it != move_ttl_entries.end(); ++ttl_entry_it)
    {
        auto ttl_info_it = ttl_infos.moves_ttl.find(ttl_entry_it->result_column);
        /// Prefer TTL rule which went into action last.
        if (ttl_info_it != ttl_infos.moves_ttl.end()
                && ttl_info_it->second.max <= time_of_move
                && max_max_ttl <= ttl_info_it->second.max)
        {
            best_entry_it = ttl_entry_it;
            max_max_ttl = ttl_info_it->second.max;
        }
    }

    return max_max_ttl ? *best_entry_it : std::optional<MergeTreeData::TTLEntry>();
}

MergeTreeData::DataParts MergeTreeData::getDataParts(const DataPartStates & affordable_states) const
{
    DataParts res;
    {
        auto lock = lockParts();
        for (auto state : affordable_states)
        {
            auto range = getDataPartsStateRange(state);
            res.insert(range.begin(), range.end());
        }
    }
    return res;
}

MergeTreeData::DataParts MergeTreeData::getDataParts() const
{
    return getDataParts({DataPartState::Committed});
}

MergeTreeData::DataPartsVector MergeTreeData::getDataPartsVector() const
{
    return getDataPartsVector({DataPartState::Committed});
}

MergeTreeData::DataPartPtr MergeTreeData::getAnyPartInPartition(
    const String & partition_id, DataPartsLock & /*data_parts_lock*/)
{
    auto it = data_parts_by_state_and_info.lower_bound(DataPartStateAndPartitionID{DataPartState::Committed, partition_id});

    if (it != data_parts_by_state_and_info.end() && (*it)->state == DataPartState::Committed && (*it)->info.partition_id == partition_id)
        return *it;

    return nullptr;
}

void MergeTreeData::Transaction::rollback()
{
    if (!isEmpty())
    {
        std::stringstream ss;
        ss << " Removing parts:";
        for (const auto & part : precommitted_parts)
            ss << " " << part->relative_path;
        ss << ".";
        LOG_DEBUG(data.log, "Undoing transaction." << ss.str());

        data.removePartsFromWorkingSet(
            DataPartsVector(precommitted_parts.begin(), precommitted_parts.end()),
            /* clear_without_timeout = */ true);
    }

    clear();
}

MergeTreeData::DataPartsVector MergeTreeData::Transaction::commit(MergeTreeData::DataPartsLock * acquired_parts_lock)
{
    DataPartsVector total_covered_parts;

    if (!isEmpty())
    {
        auto parts_lock = acquired_parts_lock ? MergeTreeData::DataPartsLock() : data.lockParts();
        auto owing_parts_lock = acquired_parts_lock ? acquired_parts_lock : &parts_lock;

        auto current_time = time(nullptr);
        for (const DataPartPtr & part : precommitted_parts)
        {
            DataPartPtr covering_part;
            DataPartsVector covered_parts = data.getActivePartsToReplace(part->info, part->name, covering_part, *owing_parts_lock);
            if (covering_part)
            {
                LOG_WARNING(data.log, "Tried to commit obsolete part " << part->name
                    << " covered by " << covering_part->getNameWithState());

                part->remove_time.store(0, std::memory_order_relaxed); /// The part will be removed without waiting for old_parts_lifetime seconds.
                data.modifyPartState(part, DataPartState::Outdated);
            }
            else
            {
                total_covered_parts.insert(total_covered_parts.end(), covered_parts.begin(), covered_parts.end());
                for (const DataPartPtr & covered_part : covered_parts)
                {
                    covered_part->remove_time.store(current_time, std::memory_order_relaxed);
                    data.modifyPartState(covered_part, DataPartState::Outdated);
                    data.removePartContributionToColumnSizes(covered_part);
                }

                data.modifyPartState(part, DataPartState::Committed);
                data.addPartContributionToColumnSizes(part);
            }
        }
    }

    clear();

    return total_covered_parts;
}

bool MergeTreeData::isPrimaryOrMinMaxKeyColumnPossiblyWrappedInFunctions(const ASTPtr & node) const
{
    const String column_name = node->getColumnName();

    for (const auto & name : primary_key_columns)
        if (column_name == name)
            return true;

    for (const auto & name : minmax_idx_columns)
        if (column_name == name)
            return true;

    if (const auto * func = node->as<ASTFunction>())
        if (func->arguments->children.size() == 1)
            return isPrimaryOrMinMaxKeyColumnPossiblyWrappedInFunctions(func->arguments->children.front());

    return false;
}

bool MergeTreeData::mayBenefitFromIndexForIn(const ASTPtr & left_in_operand, const Context &) const
{
    /// Make sure that the left side of the IN operator contain part of the key.
    /// If there is a tuple on the left side of the IN operator, at least one item of the tuple
    ///  must be part of the key (probably wrapped by a chain of some acceptable functions).
    const auto * left_in_operand_tuple = left_in_operand->as<ASTFunction>();
    if (left_in_operand_tuple && left_in_operand_tuple->name == "tuple")
    {
        for (const auto & item : left_in_operand_tuple->arguments->children)
        {
            if (isPrimaryOrMinMaxKeyColumnPossiblyWrappedInFunctions(item))
                return true;
            for (const auto & index : skip_indices)
                if (index->mayBenefitFromIndexForIn(item))
                    return true;
        }
        /// The tuple itself may be part of the primary key, so check that as a last resort.
        return isPrimaryOrMinMaxKeyColumnPossiblyWrappedInFunctions(left_in_operand);
    }
    else
    {
        for (const auto & index : skip_indices)
            if (index->mayBenefitFromIndexForIn(left_in_operand))
                return true;

        return isPrimaryOrMinMaxKeyColumnPossiblyWrappedInFunctions(left_in_operand);
    }
}

MergeTreeData & MergeTreeData::checkStructureAndGetMergeTreeData(IStorage * source_table) const
{
    MergeTreeData * src_data = dynamic_cast<MergeTreeData *>(source_table);
    if (!src_data)
        throw Exception("Table " + source_table->getStorageID().getNameForLogs() +
                        " supports attachPartitionFrom only for MergeTree family of table engines."
                        " Got " + source_table->getName(), ErrorCodes::NOT_IMPLEMENTED);

    if (getColumns().getAllPhysical().sizeOfDifference(src_data->getColumns().getAllPhysical()))
        throw Exception("Tables have different structure", ErrorCodes::INCOMPATIBLE_COLUMNS);

    auto query_to_string = [] (const ASTPtr & ast)
    {
        return ast ? queryToString(ast) : "";
    };

    if (query_to_string(order_by_ast) != query_to_string(src_data->order_by_ast))
        throw Exception("Tables have different ordering", ErrorCodes::BAD_ARGUMENTS);

    if (query_to_string(partition_by_ast) != query_to_string(src_data->partition_by_ast))
        throw Exception("Tables have different partition key", ErrorCodes::BAD_ARGUMENTS);

    if (format_version != src_data->format_version)
        throw Exception("Tables have different format_version", ErrorCodes::BAD_ARGUMENTS);

    return *src_data;
}

MergeTreeData & MergeTreeData::checkStructureAndGetMergeTreeData(const StoragePtr & source_table) const
{
    return checkStructureAndGetMergeTreeData(source_table.get());
}

MergeTreeData::MutableDataPartPtr MergeTreeData::cloneAndLoadDataPartOnSameDisk(const MergeTreeData::DataPartPtr & src_part,
                                                                                const String & tmp_part_prefix,
                                                                                const MergeTreePartInfo & dst_part_info)
{
    /// Check that the storage policy contains the disk where the src_part is located.
    bool does_storage_policy_allow_same_disk = false;
    for (const DiskPtr & disk : getStoragePolicy()->getDisks())
    {
        if (disk->getName() == src_part->disk->getName())
        {
            does_storage_policy_allow_same_disk = true;
            break;
        }
    }
    if (!does_storage_policy_allow_same_disk)
        throw Exception(
            "Could not clone and load part " + quoteString(src_part->getFullPath()) + " because disk does not belong to storage policy", ErrorCodes::LOGICAL_ERROR);

    String dst_part_name = src_part->getNewName(dst_part_info);
    String tmp_dst_part_name = tmp_part_prefix + dst_part_name;

    auto reservation = reserveSpace(src_part->bytes_on_disk, src_part->disk);
    String dst_part_path = getFullPathOnDisk(reservation->getDisk());
    Poco::Path dst_part_absolute_path = Poco::Path(dst_part_path + tmp_dst_part_name).absolute();
    Poco::Path src_part_absolute_path = Poco::Path(src_part->getFullPath()).absolute();

    if (Poco::File(dst_part_absolute_path).exists())
        throw Exception("Part in " + dst_part_absolute_path.toString() + " already exists", ErrorCodes::DIRECTORY_ALREADY_EXISTS);

    LOG_DEBUG(log, "Cloning part " << src_part_absolute_path.toString() << " to " << dst_part_absolute_path.toString());
    localBackup(src_part_absolute_path, dst_part_absolute_path);

    auto dst_data_part = createPart(dst_part_name, dst_part_info, reservation->getDisk(), tmp_dst_part_name);

    dst_data_part->is_temp = true;

    dst_data_part->loadColumnsChecksumsIndexes(require_part_metadata, true);
    dst_data_part->modification_time = Poco::File(dst_part_absolute_path).getLastModified().epochTime();
    return dst_data_part;
}

String MergeTreeData::getFullPathOnDisk(const DiskPtr & disk) const
{
    return disk->getPath() + relative_data_path;
}


DiskPtr MergeTreeData::getDiskForPart(const String & part_name, const String & relative_path) const
{
    const auto disks = getStoragePolicy()->getDisks();
    for (const DiskPtr & disk : disks)
    {
        const auto disk_path = getFullPathOnDisk(disk);
        for (Poco::DirectoryIterator it = Poco::DirectoryIterator(disk_path + relative_path); it != Poco::DirectoryIterator(); ++it)
            if (it.name() == part_name)
                return disk;
    }
    return nullptr;
}


String MergeTreeData::getFullPathForPart(const String & part_name, const String & relative_path) const
{
    auto disk = getDiskForPart(part_name, relative_path);
    if (disk)
        return getFullPathOnDisk(disk) + relative_path;
    return "";
}

Strings MergeTreeData::getDataPaths() const
{
    Strings res;
    auto disks = getStoragePolicy()->getDisks();
    for (const auto & disk : disks)
        res.push_back(getFullPathOnDisk(disk));
    return res;
}

MergeTreeData::PathsWithDisks MergeTreeData::getDataPathsWithDisks() const
{
    PathsWithDisks res;
    auto disks = getStoragePolicy()->getDisks();
    for (const auto & disk : disks)
        res.emplace_back(getFullPathOnDisk(disk), disk);
    return res;
}

MergeTreeData::PathsWithDisks MergeTreeData::getRelativeDataPathsWithDisks() const
{
    PathsWithDisks res;
    auto disks = getStoragePolicy()->getDisks();
    for (const auto & disk : disks)
        res.emplace_back(relative_data_path, disk);
    return res;
}

void MergeTreeData::freezePartitionsByMatcher(MatcherFn matcher, const String & with_name, const Context & context)
{
    String clickhouse_path = Poco::Path(context.getPath()).makeAbsolute().toString();
    String default_shadow_path = clickhouse_path + "shadow/";
    Poco::File(default_shadow_path).createDirectories();
    auto increment = Increment(default_shadow_path + "increment.txt").get(true);

    /// Acquire a snapshot of active data parts to prevent removing while doing backup.
    const auto data_parts = getDataParts();

    size_t parts_processed = 0;
    for (const auto & part : data_parts)
    {
        if (!matcher(part))
            continue;

        String shadow_path = part->disk->getPath() + "shadow/";

        Poco::File(shadow_path).createDirectories();
        String backup_path = shadow_path
            + (!with_name.empty()
                ? escapeForFileName(with_name)
                : toString(increment))
            + "/";

        LOG_DEBUG(log, "Freezing part " << part->name << " snapshot will be placed at " + backup_path);

        String part_absolute_path = Poco::Path(part->getFullPath()).absolute().toString();
        String backup_part_absolute_path = backup_path
            + relative_data_path
            + part->relative_path;
        localBackup(part_absolute_path, backup_part_absolute_path);
        part->is_frozen.store(true, std::memory_order_relaxed);
        ++parts_processed;
    }

    LOG_DEBUG(log, "Freezed " << parts_processed << " parts");
}

bool MergeTreeData::canReplacePartition(const DataPartPtr & src_part) const
{
    const auto settings = getSettings();

    if (!settings->enable_mixed_granularity_parts || settings->index_granularity_bytes == 0)
    {
        if (!canUseAdaptiveGranularity() && src_part->index_granularity_info.is_adaptive)
            return false;
        if (canUseAdaptiveGranularity() && !src_part->index_granularity_info.is_adaptive)
            return false;
    }
    return true;
}

void MergeTreeData::writePartLog(
    PartLogElement::Type type,
    const ExecutionStatus & execution_status,
    UInt64 elapsed_ns,
    const String & new_part_name,
    const DataPartPtr & result_part,
    const DataPartsVector & source_parts,
    const MergeListEntry * merge_entry)
try
{
    auto table_id = getStorageID();
    auto part_log = global_context.getPartLog(table_id.database_name);
    if (!part_log)
        return;

    PartLogElement part_log_elem;

    part_log_elem.event_type = type;

    part_log_elem.error = static_cast<UInt16>(execution_status.code);
    part_log_elem.exception = execution_status.message;

    part_log_elem.event_time = time(nullptr);
    /// TODO: Stop stopwatch in outer code to exclude ZK timings and so on
    part_log_elem.duration_ms = elapsed_ns / 1000000;

    part_log_elem.database_name = table_id.database_name;
    part_log_elem.table_name = table_id.table_name;
    part_log_elem.partition_id = MergeTreePartInfo::fromPartName(new_part_name, format_version).partition_id;
    part_log_elem.part_name = new_part_name;

    if (result_part)
    {
        part_log_elem.path_on_disk = result_part->getFullPath();
        part_log_elem.bytes_compressed_on_disk = result_part->bytes_on_disk;
        part_log_elem.rows = result_part->rows_count;
    }

    part_log_elem.source_part_names.reserve(source_parts.size());
    for (const auto & source_part : source_parts)
        part_log_elem.source_part_names.push_back(source_part->name);

    if (merge_entry)
    {
        part_log_elem.rows_read = (*merge_entry)->rows_read;
        part_log_elem.bytes_read_uncompressed = (*merge_entry)->bytes_read_uncompressed;

        part_log_elem.rows = (*merge_entry)->rows_written;
        part_log_elem.bytes_uncompressed = (*merge_entry)->bytes_written_uncompressed;
    }

    part_log->add(part_log_elem);
}
catch (...)
{
    tryLogCurrentException(log, __PRETTY_FUNCTION__);
}

MergeTreeData::CurrentlyMovingPartsTagger::CurrentlyMovingPartsTagger(MergeTreeMovingParts && moving_parts_, MergeTreeData & data_)
    : parts_to_move(std::move(moving_parts_)), data(data_)
{
    for (const auto & moving_part : parts_to_move)
        if (!data.currently_moving_parts.emplace(moving_part.part).second)
            throw Exception("Cannot move part '" + moving_part.part->name + "'. It's already moving.", ErrorCodes::LOGICAL_ERROR);
}

MergeTreeData::CurrentlyMovingPartsTagger::~CurrentlyMovingPartsTagger()
{
    std::lock_guard lock(data.moving_parts_mutex);
    for (const auto & moving_part : parts_to_move)
    {
        /// Something went completely wrong
        if (!data.currently_moving_parts.count(moving_part.part))
            std::terminate();
        data.currently_moving_parts.erase(moving_part.part);
    }
}

bool MergeTreeData::selectPartsAndMove()
{
    if (parts_mover.moves_blocker.isCancelled())
        return false;

    auto moving_tagger = selectPartsForMove();
    if (moving_tagger.parts_to_move.empty())
        return false;

    return moveParts(std::move(moving_tagger));
}

bool MergeTreeData::areBackgroundMovesNeeded() const
{
    auto policy = getStoragePolicy();

    if (policy->getVolumes().size() > 1)
        return true;

    return policy->getVolumes().size() == 1 && policy->getVolumes()[0]->disks.size() > 1 && !move_ttl_entries.empty();
}

bool MergeTreeData::movePartsToSpace(const DataPartsVector & parts, SpacePtr space)
{
    if (parts_mover.moves_blocker.isCancelled())
        return false;

    auto moving_tagger = checkPartsForMove(parts, space);
    if (moving_tagger.parts_to_move.empty())
        return false;

    return moveParts(std::move(moving_tagger));
}

MergeTreeData::CurrentlyMovingPartsTagger MergeTreeData::selectPartsForMove()
{
    MergeTreeMovingParts parts_to_move;

    auto can_move = [this](const DataPartPtr & part, String * reason) -> bool
    {
        if (partIsAssignedToBackgroundOperation(part))
        {
            *reason = "part already assigned to background operation.";
            return false;
        }
        if (currently_moving_parts.count(part))
        {
            *reason = "part is already moving.";
            return false;
        }

        return true;
    };

    std::lock_guard moving_lock(moving_parts_mutex);

    parts_mover.selectPartsForMove(parts_to_move, can_move, moving_lock);
    return CurrentlyMovingPartsTagger(std::move(parts_to_move), *this);
}

MergeTreeData::CurrentlyMovingPartsTagger MergeTreeData::checkPartsForMove(const DataPartsVector & parts, SpacePtr space)
{
    std::lock_guard moving_lock(moving_parts_mutex);

    MergeTreeMovingParts parts_to_move;
    for (const auto & part : parts)
    {
        auto reservation = space->reserve(part->bytes_on_disk);
        if (!reservation)
            throw Exception("Move is not possible. Not enough space on '" + space->getName() + "'", ErrorCodes::NOT_ENOUGH_SPACE);

        auto reserved_disk = reservation->getDisk();
        String path_to_clone = getFullPathOnDisk(reserved_disk);

        if (Poco::File(path_to_clone + part->name).exists())
            throw Exception(
                "Move is not possible: " + path_to_clone + part->name + " already exists",
                ErrorCodes::DIRECTORY_ALREADY_EXISTS);

        if (currently_moving_parts.count(part) || partIsAssignedToBackgroundOperation(part))
            throw Exception(
                "Cannot move part '" + part->name + "' because it's participating in background process",
                ErrorCodes::PART_IS_TEMPORARILY_LOCKED);

        parts_to_move.emplace_back(part, std::move(reservation));
    }
    return CurrentlyMovingPartsTagger(std::move(parts_to_move), *this);
}

bool MergeTreeData::moveParts(CurrentlyMovingPartsTagger && moving_tagger)
{
    LOG_INFO(log, "Got " << moving_tagger.parts_to_move.size() << " parts to move.");

    for (const auto & moving_part : moving_tagger.parts_to_move)
    {
        Stopwatch stopwatch;
        DataPartPtr cloned_part;

        auto write_part_log = [&](const ExecutionStatus & execution_status)
        {
            writePartLog(
                PartLogElement::Type::MOVE_PART,
                execution_status,
                stopwatch.elapsed(),
                moving_part.part->name,
                cloned_part,
                {moving_part.part},
                nullptr);
        };

        try
        {
            cloned_part = parts_mover.clonePart(moving_part);
            parts_mover.swapClonedPart(cloned_part);
            write_part_log({});
        }
        catch (...)
        {
            write_part_log(ExecutionStatus::fromCurrentException());
            if (cloned_part)
                cloned_part->remove();

            throw;
        }
    }
    return true;
}

ColumnDependencies MergeTreeData::getColumnDependencies(const NameSet & updated_columns) const
{
    if (updated_columns.empty())
        return {};

    ColumnDependencies res;

    NameSet indices_columns;
    NameSet required_ttl_columns;
    NameSet updated_ttl_columns;

    auto add_dependent_columns = [&updated_columns](const auto & expression, auto & to_set)
    {
        auto requiered_columns = expression->getRequiredColumns();
        for (const auto & dependency : requiered_columns)
        {
            if (updated_columns.count(dependency))
            {
                to_set.insert(requiered_columns.begin(), requiered_columns.end());
                return true;
            }
        }

        return false;
    };

    for (const auto & index : skip_indices)
        add_dependent_columns(index->expr, indices_columns);

    if (hasRowsTTL())
    {
        if (add_dependent_columns(rows_ttl_entry.expression, required_ttl_columns))
        {
            /// Filter all columns, if rows TTL expression have to be recalculated.
            for (const auto & column : getColumns().getAllPhysical())
                updated_ttl_columns.insert(column.name);
        }
    }

    for (const auto & [name, entry] : column_ttl_entries_by_name)
    {
        if (add_dependent_columns(entry.expression, required_ttl_columns))
            updated_ttl_columns.insert(name);
    }

    for (const auto & entry : move_ttl_entries)
        add_dependent_columns(entry.expression, required_ttl_columns);

    for (const auto & column : indices_columns)
        res.emplace(column, ColumnDependency::SKIP_INDEX);
    for (const auto & column : required_ttl_columns)
        res.emplace(column, ColumnDependency::TTL_EXPRESSION);
    for (const auto & column : updated_ttl_columns)
        res.emplace(column, ColumnDependency::TTL_TARGET);

    return res;
}

bool MergeTreeData::canUsePolymorphicParts(const MergeTreeSettings & settings, String * out_reason)
{
    if (!canUseAdaptiveGranularity())
    {
        if ((settings.min_rows_for_wide_part != 0 || settings.min_bytes_for_wide_part != 0) && out_reason)
        {
            std::ostringstream message;
            message << "Table can't create parts with adaptive granularity, but settings min_rows_for_wide_part = "
                    << settings.min_rows_for_wide_part << ", min_bytes_for_wide_part = " << settings.min_bytes_for_wide_part
                    << ". Parts with non-adaptive granularity can be stored only in Wide (default) format.";
            *out_reason = message.str();
        }

        return false;
    }

    return true;
}

}<|MERGE_RESOLUTION|>--- conflicted
+++ resolved
@@ -1349,16 +1349,8 @@
     /// Removing of each data part before recursive removal of directory is to speed-up removal, because there will be less number of syscalls.
     clearPartsFromFilesystem(all_parts);
 
-<<<<<<< HEAD
-    auto full_paths = getDataPaths();
-
-    for (auto && full_data_path : full_paths)
-        if (Poco::File(full_data_path).exists())
-            Poco::File(full_data_path).remove(true);
-=======
     for (const auto & [path, disk] : getRelativeDataPathsWithDisks())
         disk->removeRecursive(path);
->>>>>>> 11d4fc98
 
     LOG_TRACE(log, "dropAllData: done.");
 }
