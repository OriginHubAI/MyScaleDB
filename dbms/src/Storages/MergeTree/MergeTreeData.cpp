--- conflicted
+++ resolved
@@ -1527,18 +1527,15 @@
           */
         IMergedBlockOutputStream::WrittenOffsetColumns unused_written_offsets;
         MergedColumnOnlyOutputStream out(
-<<<<<<< HEAD
-            *this, in.getHeader(), full_path + part->name + '/', true /* sync */, compression_codec, true /* skip_offsets */, {}, unused_written_offsets);
-=======
             *this,
             in.getHeader(),
             full_path + part->name + '/',
             true /* sync */,
             compression_codec,
             true /* skip_offsets */,
+            {},
             unused_written_offsets,
             part->index_granularity);
->>>>>>> 784befd0
 
         in.readPrefix();
         out.writePrefix();
