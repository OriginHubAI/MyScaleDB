#include <Storages/MergeTree/ShardedPartitionUploader.h>
#include <Storages/MergeTree/ReplicatedMergeTreeAddress.h>
#include <Storages/StorageReplicatedMergeTree.h>
#include <IO/ReadHelpers.h>
#include <IO/WriteHelpers.h>
#include <IO/InterserverWriteBuffer.h>
#include <Poco/File.h>


namespace CurrentMetrics
{
    extern const Metric ReplicatedSend;
    extern const Metric ReplicatedFetch;
}

namespace DB
{

namespace ErrorCodes
{
    extern const int ABORTED;
    extern const int BAD_SIZE_OF_FILE_IN_DATA_PART;
}

namespace ShardedPartitionUploader
{

namespace
{

std::string getEndpointId(const std::string & node_id)
{
    return "ShardedPartitionUploader:" + node_id;
}

}

Service::Service(StoragePtr & storage_)
    : owned_storage{storage_}, data{static_cast<StorageReplicatedMergeTree &>(*storage_).getData()}
{
}

std::string Service::getId(const std::string & node_id) const
{
    return getEndpointId(node_id);
}

void Service::processQuery(const Poco::Net::HTMLForm & params, ReadBuffer & body, WriteBuffer & out, Poco::Net::HTTPServerResponse & response)
{
    std::string part_name = params.get("path");
    std::string replica_path = params.get("endpoint");

    static const String TMP_PREFIX = "tmp_resharded_fetch_";
    String relative_part_name = String("detached/") + TMP_PREFIX + part_name;
    String absolute_part_path = data.getFullPath() + relative_part_name + "/";
    Poco::File part_file{absolute_part_path};

    if (part_file.exists())
    {
        LOG_ERROR(log, "Directory " + absolute_part_path + " already exists. Removing.");
        part_file.remove(true);
    }

    CurrentMetrics::Increment metric_increment{CurrentMetrics::ReplicatedFetch};

    part_file.createDirectory();

    MergeTreeData::MutableDataPartPtr data_part = std::make_shared<MergeTreeData::DataPart>(data, part_name);
    data_part->relative_path = relative_part_name;
    data_part->is_temp = true;

    size_t files;
    readBinary(files, body);
    MergeTreeData::DataPart::Checksums checksums;
    for (size_t i = 0; i < files; ++i)
    {
        String file_name;
        UInt64 file_size;

        readStringBinary(file_name, body);
        readBinary(file_size, body);

        WriteBufferFromFile file_out{absolute_part_path + file_name};
        HashingWriteBuffer hashing_out{file_out};
        copyData(body, hashing_out, file_size, is_cancelled);

        if (is_cancelled)
        {
            part_file.remove(true);
            throw Exception{"Fetching of part was cancelled", ErrorCodes::ABORTED};
        }

        MergeTreeDataPartChecksum::uint128 expected_hash;
        readPODBinary(expected_hash, body);

        if (expected_hash != hashing_out.getHash())
            throw Exception{"Checksum mismatch for file " + absolute_part_path + file_name + " transferred from " + replica_path};

        if (file_name != "checksums.txt" &&
            file_name != "columns.txt")
            checksums.addFile(file_name, file_size, expected_hash);
    }

    assertEOF(body);

    data_part->modification_time = time(nullptr);
<<<<<<< HEAD
    data_part->loadColumnsChecksumsIndex(true, false);
=======
    data_part->loadColumnsChecksumsIndexes(true, false);
>>>>>>> 392b59a2
    data_part->is_sharded = false;
    data_part->checksums.checkEqual(checksums, false);

    /// Now store permanently the received part.
    /// NOTE: will remove dst dir if it exists
    data_part->renameTo("detached/" + part_name, true);
    data_part->is_temp = false;
}

Client::Client(StorageReplicatedMergeTree & storage_)
    : storage{storage_}, data{storage_.getData()}
{
}

MergeTreeData::DataPartPtr Client::findShardedPart(const String & name, size_t shard_no)
{
    MergeTreeData::DataPartPtr part = data.getShardedPartIfExists(name, shard_no);
    if (part)
        return part;
    throw Exception("No part " + name + " in table");
}

void Client::setCancellationHook(CancellationHook cancellation_hook_)
{
    cancellation_hook = cancellation_hook_;
}

bool Client::send(const std::string & part_name, size_t shard_no,
    const InterserverIOEndpointLocation & to_location)
{
    std::function<void()> copy_hook = std::bind(&ShardedPartitionUploader::Client::abortIfRequested, this);

    abortIfRequested();

    InterserverWriteBuffer out{to_location.host, to_location.port, getEndpointId(to_location.name), part_name};

    LOG_TRACE(log, "Sending part " << part_name);

    auto storage_lock = storage.lockStructure(false);

    MergeTreeData::DataPartPtr part = findShardedPart(part_name, shard_no);

    std::shared_lock<std::shared_mutex> part_lock{part->columns_lock};

    CurrentMetrics::Increment metric_increment{CurrentMetrics::ReplicatedSend};

    /// We take a list of files from list of checksums.
    MergeTreeData::DataPart::Checksums checksums = part->checksums;
    /// Add files that are not in checksum list.
    checksums.files["checksums.txt"];
    checksums.files["columns.txt"];

    MergeTreeData::DataPart::Checksums data_checksums;

    writeBinary(checksums.files.size(), out);
    for (const auto & it : checksums.files)
    {
        String file_name = it.first;
        String path = data.getFullPath() + "reshard/" + toString(shard_no) + "/" + part_name + "/" + file_name;
        UInt64 size = Poco::File(path).getSize();

        writeStringBinary(it.first, out);
        writeBinary(size, out);

        ReadBufferFromFile file_in{path};
        HashingWriteBuffer hashing_out{out};
        copyData(file_in, hashing_out, copy_hook);

        abortIfRequested();

        if (hashing_out.count() != size)
            throw Exception{"Unexpected size of file " + path, ErrorCodes::BAD_SIZE_OF_FILE_IN_DATA_PART};

        writePODBinary(hashing_out.getHash(), out);

        if (file_name != "checksums.txt" &&
            file_name != "columns.txt")
            data_checksums.addFile(file_name, hashing_out.count(), hashing_out.getHash());
    }

    part->checksums.checkEqual(data_checksums, false);

    return true;
}

void Client::abortIfRequested()
{
    if (is_cancelled)
        throw Exception{"ShardedPartitionUploader service terminated", ErrorCodes::ABORTED};

    if (cancellation_hook)
        cancellation_hook();
}

}

}<|MERGE_RESOLUTION|>--- conflicted
+++ resolved
@@ -104,11 +104,7 @@
     assertEOF(body);
 
     data_part->modification_time = time(nullptr);
-<<<<<<< HEAD
-    data_part->loadColumnsChecksumsIndex(true, false);
-=======
     data_part->loadColumnsChecksumsIndexes(true, false);
->>>>>>> 392b59a2
     data_part->is_sharded = false;
     data_part->checksums.checkEqual(checksums, false);
 
