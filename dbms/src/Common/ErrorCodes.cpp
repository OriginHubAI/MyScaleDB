--- conflicted
+++ resolved
@@ -377,14 +377,10 @@
     extern const int CANNOT_STAT = 400;
     extern const int FEATURE_IS_NOT_ENABLED_AT_BUILD_TIME = 401;
     extern const int CANNOT_IOSETUP = 402;
-<<<<<<< HEAD
-    extern const int TOP_AND_LIMIT_TOGETHER = 404;
-
-=======
     extern const int INVALID_JOIN_ON_EXPRESSION = 403;
     extern const int BAD_ODBC_CONNECTION_STRING = 404;
     extern const int PARTITION_SIZE_EXCEEDS_MAX_DROP_SIZE_LIMIT = 405;
->>>>>>> 940a4530
+    extern const int TOP_AND_LIMIT_TOGETHER = 406
 
     extern const int KEEPER_EXCEPTION = 999;
     extern const int POCO_EXCEPTION = 1000;
